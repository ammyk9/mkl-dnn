#===============================================================================
# Copyright 2016-2019 Intel Corporation
#
# Licensed under the Apache License, Version 2.0 (the "License");
# you may not use this file except in compliance with the License.
# You may obtain a copy of the License at
#
#     http://www.apache.org/licenses/LICENSE-2.0
#
# Unless required by applicable law or agreed to in writing, software
# distributed under the License is distributed on an "AS IS" BASIS,
# WITHOUT WARRANTIES OR CONDITIONS OF ANY KIND, either express or implied.
# See the License for the specific language governing permissions and
# limitations under the License.
#===============================================================================

cmake_minimum_required(VERSION 2.8.11)

if(POLICY CMP0022)
    cmake_policy(SET CMP0022 NEW)
endif()

# Foo::Bar always refers to an IMPORTED target
if(POLICY CMP0028)
    cmake_policy(SET CMP0028 NEW)
endif()

if(POLICY CMP0054)
    cmake_policy(SET CMP0054 NEW)
endif()

# Enable RPATH on MacOS/OSX
if(POLICY CMP0042)
    cmake_policy(SET CMP0042 NEW)
endif()

# Do not export symbols from executables
if(POLICY CMP0065)
    cmake_policy(SET CMP0065 NEW)
endif()

# Pass linker flags to try_compile
if(POLICY CMP0056)
    cmake_policy(SET CMP0056 NEW)
endif()

# Always link with full path
if(POLICY CMP0060)
    cmake_policy(SET CMP0060 NEW)
endif()

# Pass compiler flags to try_compile
if(POLICY CMP0066)
    cmake_policy(SET CMP0066 NEW)
endif()

# Use <PackageName>_ROOT env. variable as a prefix
if(POLICY CMP0074)
    cmake_policy(SET CMP0074 NEW)
endif()

# Install rules order
if(POLICY CMP0082)
    cmake_policy(SET CMP0082 NEW)
endif()

if("${CMAKE_BUILD_TYPE}" STREQUAL "")
    message(STATUS "CMAKE_BUILD_TYPE is unset, defaulting to Release")
    set(CMAKE_BUILD_TYPE "Release" CACHE STRING
        "Choose the type of build, options are: None Debug Release RelWithDebInfo MinSizeRel RelWithAssert ...")
endif()

set(PROJECT_NAME "oneDNN")
set(PROJECT_FULL_NAME "oneAPI Deep Neural Network Library (oneDNN)")
<<<<<<< HEAD
set(PROJECT_VERSION "2.2.3")
=======
set(PROJECT_VERSION "2.2.4")
>>>>>>> c8493289

set(LIB_NAME dnnl)

if (CMAKE_VERSION VERSION_LESS 3.0)
    project(${PROJECT_NAME} C CXX)
else()
    cmake_policy(SET CMP0048 NEW)
    project(${PROJECT_NAME} VERSION "${PROJECT_VERSION}" LANGUAGES C CXX)
endif()

if (NOT CMAKE_SIZEOF_VOID_P EQUAL 8)
    message(FATAL_ERROR "oneDNN supports 64 bit platforms only")
endif()

# Set the target architecture.
if(NOT DNNL_TARGET_ARCH)
    if(CMAKE_SYSTEM_PROCESSOR MATCHES "^(aarch64.*|AARCH64.*|arm64.*|ARM64.*)")
        set(DNNL_TARGET_ARCH "AARCH64")
    elseif(CMAKE_SYSTEM_PROCESSOR MATCHES "^(ppc64.*|PPC64.*|powerpc64.*)")
        set(DNNL_TARGET_ARCH "PPC64")
    elseif(CMAKE_SYSTEM_PROCESSOR MATCHES "^(s390x.*|S390X.*)")
        set(DNNL_TARGET_ARCH "S390X")
    else()
        set(DNNL_TARGET_ARCH "X64")
    endif()
endif()

list(APPEND CMAKE_MODULE_PATH "${PROJECT_SOURCE_DIR}/cmake")

set(CMAKE_SRC_CCXX_FLAGS)       # SRC specifics
set(CMAKE_EXAMPLE_CCXX_FLAGS)   # EXAMPLE specifics
set(CMAKE_TEST_CCXX_FLAGS)      # TESTS specifics

include("cmake/mkldnn_compat.cmake")

include("cmake/utils.cmake")
include("cmake/options.cmake")
include("cmake/SYCL.cmake")
include("cmake/OpenMP.cmake")
include("cmake/TBB.cmake")
include("cmake/Threadpool.cmake")
include("cmake/OpenCL.cmake")
include("cmake/platform.cmake")
include("cmake/SDL.cmake")
include("cmake/ACL.cmake")
include("cmake/blas.cmake")
include("cmake/Doxygen.cmake")
include("cmake/version.cmake")
include("cmake/coverage.cmake")
include("cmake/build_types.cmake")
include("cmake/testing.cmake")

if(UNIX OR MINGW)
    set(CMAKE_C_FLAGS "${CMAKE_C_FLAGS} -std=c99")
    # Let SYCL to choose the C++ standard it needs.
    if(NOT DNNL_WITH_SYCL)
        set(CMAKE_CXX_FLAGS "${CMAKE_CXX_FLAGS} -std=c++11")
    endif()
endif()

# Handle cases when OpenMP runtime is requested but not found: override CPU
# runtime to be sequential
if(DNNL_CPU_RUNTIME STREQUAL "OMP" AND
   DNNL_CPU_THREADING_RUNTIME STREQUAL "SEQ")
    set(DNNL_CPU_RUNTIME "SEQ" CACHE STRING "" FORCE)
endif()

enable_testing()

include_directories(include)

if(DNNL_CPU_SYCL)
    if(TBB_FOUND)
        set(DNNL_CPU_THREADING_RUNTIME "TBB")
    else()
        set(DNNL_CPU_THREADING_RUNTIME "SEQ")
    endif()
else()
    set(DNNL_CPU_THREADING_RUNTIME "${DNNL_CPU_RUNTIME}")
endif()

configure_file(
    "${PROJECT_SOURCE_DIR}/include/oneapi/dnnl/dnnl_config.h.in"
    "${PROJECT_BINARY_DIR}/include/oneapi/dnnl/dnnl_config.h"
)
include_directories(${PROJECT_BINARY_DIR}/include)

configure_file(
    "${PROJECT_SOURCE_DIR}/README.binary.in"
    "${PROJECT_BINARY_DIR}/README"
)

if(DNNL_INSTALL_MODE STREQUAL "BUNDLE" AND NOT DEFINED CMAKE_INSTALL_LIBDIR)
    # define CMAKE_INSTALL_LIBDIR as "lib" in the case of bundle
    set(CMAKE_INSTALL_LIBDIR "lib")
endif()

include(GNUInstallDirs)
include(CMakePackageConfigHelpers)

add_subdirectory(src)
add_subdirectory(examples)
add_subdirectory(tests)

if(DNNL_INSTALL_MODE STREQUAL "BUNDLE")
    install(FILES LICENSE DESTINATION ${CMAKE_INSTALL_PREFIX})
    install(FILES THIRD-PARTY-PROGRAMS DESTINATION ${CMAKE_INSTALL_PREFIX})
    install(FILES ${PROJECT_BINARY_DIR}/README DESTINATION ${CMAKE_INSTALL_PREFIX})
else()
    # Cannot use CMAKE_INSTALL_DOCDIR since it uses PROJECT_NAME and not LIB_NAME
    install(FILES LICENSE DESTINATION ${CMAKE_INSTALL_DATAROOTDIR}/doc/${LIB_NAME})
    install(FILES THIRD-PARTY-PROGRAMS DESTINATION ${CMAKE_INSTALL_DATAROOTDIR}/doc/${LIB_NAME})
    install(FILES ${PROJECT_BINARY_DIR}/README DESTINATION ${CMAKE_INSTALL_DATAROOTDIR}/doc/${LIB_NAME})
endif()<|MERGE_RESOLUTION|>--- conflicted
+++ resolved
@@ -72,11 +72,7 @@
 
 set(PROJECT_NAME "oneDNN")
 set(PROJECT_FULL_NAME "oneAPI Deep Neural Network Library (oneDNN)")
-<<<<<<< HEAD
-set(PROJECT_VERSION "2.2.3")
-=======
 set(PROJECT_VERSION "2.2.4")
->>>>>>> c8493289
 
 set(LIB_NAME dnnl)
 
