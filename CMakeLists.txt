--- conflicted
+++ resolved
@@ -40,11 +40,7 @@
 
 set(PROJECT_NAME "Intel(R) MKL-DNN")
 set(PROJECT_FULL_NAME "Intel(R) Math Kernel Library for Deep Neural Networks (Intel(R) MKL-DNN)")
-<<<<<<< HEAD
-set(PROJECT_VERSION "0.15")
-=======
 set(PROJECT_VERSION "0.17.1")
->>>>>>> a7c5f538
 
 set(LIB_NAME mkldnn)
 
@@ -68,24 +64,12 @@
 set(CMAKE_EXAMPLE_CCXX_FLAGS)   # EXAMPLE specifics
 set(CMAKE_TEST_CCXX_FLAGS)      # TESTS specifics
 
-<<<<<<< HEAD
-option(MKLDNN_VERBOSE
-    "allows Intel(R) MKL-DNN be verbose whenever MKLDNN_VERBOSE
-    environment variable set to 1" ON) # enabled by default
-if(NOT MKLDNN_VERBOSE)
-    add_definitions(-DDISABLE_VERBOSE)
-endif()
-
-include("cmake/platform.cmake")
-include("cmake/OpenMP.cmake")
-include("cmake/TBB.cmake")
-=======
 include("cmake/utils.cmake")
 include("cmake/options.cmake")
 include("cmake/OpenMP.cmake")
+set_threading("TBB")
 include("cmake/TBB.cmake")
 include("cmake/platform.cmake")
->>>>>>> a7c5f538
 include("cmake/SDL.cmake")
 include("cmake/profiling.cmake")
 
