/*******************************************************************************
* Copyright 2016-2020 Intel Corporation
*
* Licensed under the Apache License, Version 2.0 (the "License");
* you may not use this file except in compliance with the License.
* You may obtain a copy of the License at
*
*     http://www.apache.org/licenses/LICENSE-2.0
*
* Unless required by applicable law or agreed to in writing, software
* distributed under the License is distributed on an "AS IS" BASIS,
* WITHOUT WARRANTIES OR CONDITIONS OF ANY KIND, either express or implied.
* See the License for the specific language governing permissions and
* limitations under the License.
*******************************************************************************/

/// @file
/// C API

#ifndef DNNL_H
#define DNNL_H

#include "dnnl_config.h"
#include "dnnl_types.h"
#include "dnnl_version.h"

/// @cond DO_NOT_DOCUMENT_THIS
#if DNNL_GPU_RUNTIME == DNNL_RUNTIME_OCL

// Set target version for OpenCL explicitly to suppress a compiler warning.
#ifndef CL_TARGET_OPENCL_VERSION
#define CL_TARGET_OPENCL_VERSION 120
#endif

#include <CL/cl.h>
#endif
/// @endcond

#ifdef __cplusplus
extern "C" {
#endif

/// @addtogroup dnnl_api
/// @{

/// @addtogroup dnnl_api_primitives
/// @{

/// @addtogroup dnnl_api_primitives_common
/// @{

/// Creates a primitive descriptor iterator.
///
/// @param iterator Output primitive descriptor iterator.
/// @param op_desc Operation descriptor.
/// @param attr Primitive attributes (can be NULL).
/// @param engine Engine to use.
/// @param hint_forward_primitive_desc For backward propagation: primitive
///     descriptor for a respective forward propagation primitive. Pass NULL
///     for forward propagation.
/// @returns #dnnl_success on success and a status describing the error
///     otherwise.
dnnl_status_t DNNL_API dnnl_primitive_desc_iterator_create(
        dnnl_primitive_desc_iterator_t *iterator, const_dnnl_op_desc_t op_desc,
        const_dnnl_primitive_attr_t attr, dnnl_engine_t engine,
        const_dnnl_primitive_desc_t hint_forward_primitive_desc);

/// Advances the primitive descriptor iterator to point to the next available
/// implementation.
///
/// @param iterator A primitive descriptor iterator to advance.
/// @returns #dnnl_success on success and a status describing the error
///     otherwise.
/// @returns #dnnl_iterator_ends if no more implementations available.
dnnl_status_t DNNL_API dnnl_primitive_desc_iterator_next(
        dnnl_primitive_desc_iterator_t iterator);

/// Fetches the current primitive descriptor from a primitive descriptor
/// iterator.
///
/// @note
///     The user is responsible for deleting the resulting primitive
///     descriptor using dnnl_primitive_desc_destroy().
///
/// @param iterator A primitive descriptor iterator.
/// @returns A primitive descriptor.
dnnl_primitive_desc_t DNNL_API dnnl_primitive_desc_iterator_fetch(
        const_dnnl_primitive_desc_iterator_t iterator);

/// Destroys a primitive descriptor iterator.
///
/// @param iterator Primitive descriptor iterator to destroy.
/// @returns #dnnl_success on success and a status describing the error
///     otherwise.
dnnl_status_t DNNL_API dnnl_primitive_desc_iterator_destroy(
        dnnl_primitive_desc_iterator_t iterator);

/// Creates a primitive descriptor. This function is equivalent to a sequence
/// of #dnnl_primitive_desc_iterator_create() and
/// #dnnl_primitive_desc_iterator_fetch(). In other words, the library will
/// pick the first suitable implementation.
///
/// @param primitive_desc Output primitive descriptor.
/// @param op_desc Operation descriptor.
/// @param attr Primitive attributes (can be NULL).
/// @param engine Engine to use.
/// @param hint_forward_primitive_desc For backward propagation: primitive
///     descriptor for a respective forward propagation primitive. Pass NULL
///     for forward propagation.
/// @returns #dnnl_success on success and a status describing the error
///     otherwise.
dnnl_status_t DNNL_API dnnl_primitive_desc_create(
        dnnl_primitive_desc_t *primitive_desc, const_dnnl_op_desc_t op_desc,
        const_dnnl_primitive_attr_t attr, dnnl_engine_t engine,
        const_dnnl_primitive_desc_t hint_forward_primitive_desc);

/// Clones a primitive descriptor. The resulting primitive descriptor must be
/// destroyed separately.
///
/// @param primitive_desc Output primitive descriptor.
/// @param existing_primitive_desc Primitive descriptor to clone.
/// @returns #dnnl_success on success and a status describing the error
///     otherwise.
dnnl_status_t DNNL_API dnnl_primitive_desc_clone(
        dnnl_primitive_desc_t *primitive_desc,
        const_dnnl_primitive_desc_t existing_primitive_desc);

/// Returns a constant reference to the attributes of a primitive descriptor.
///
/// @warning
///     It is an error to destroy the resulting @p attr.
///
/// @warning
///     The lifetime of an @p attr is the same as that of a @p
///     primitive_desc, so it is an error to use the @p attr once the @p
///     primitive_desc has been destroyed.
///
/// @param primitive_desc Primitive descriptor.
/// @param attr Output primitive attributes.
/// @returns #dnnl_success on success and a status describing the error
///     otherwise.
dnnl_status_t DNNL_API dnnl_primitive_desc_get_attr(
        const_dnnl_primitive_desc_t primitive_desc,
        const_dnnl_primitive_attr_t *attr);

/// Destroys a primitive descriptor.
///
/// @param primitive_desc Primitive descriptor to destroy.
/// @returns #dnnl_success on success and a status describing the error
///     otherwise.
dnnl_status_t DNNL_API dnnl_primitive_desc_destroy(
        dnnl_primitive_desc_t primitive_desc);

/// Queries a primitive descriptor for various pieces of information.
///
/// The most common use case is to query a primitive descriptor, created with
/// source, weights, and destination memory descriptors with format tags set
/// to #dnnl_format_tag_any, for the corresponding memory descriptors (in this
/// case the @p what is set to #dnnl_query_src_md, #dnnl_query_weights_md, and
/// #dnnl_query_dst_md respectively) so that it is possible to create memory
/// objects and reorder primitives if necessary.
///
/// Another typical use case is to query a primitive descriptor for workspace
/// memory descriptor (with @p what set to #dnnl_query_workspace_md). If this
/// query returns #dnnl_not_required status, then workspace memory is not
/// required.
///
/// @note
///     When querying for a memory descriptor for a scratchpad, a workspace,
///     or an optional parameter, the query will return a pointer to a zero
///     memory descriptor if the parameter is not needed.
///
/// A few other use cases:
///  - query a primitive descriptor for the underlying operation descriptor
///    (#dnnl_query_convolution_d, #dnnl_query_eltwise_d, #dnnl_query_rnn_d,
///    etc.)
///  - query a primitive descriptor for the implementation information string
///    (#dnnl_query_impl_info_str)
///  - query a primitive descriptor for the number of inputs and outputs
///    (#dnnl_query_num_of_inputs_s32 and #dnnl_query_num_of_outputs_s32
///    respectively)
///
/// @sa dnnl_query_t for more options
///
/// @param primitive_desc Primitive descriptor.
/// @param what Parameter to query.
/// @param index Index of the parameter to query for.
/// @param result Output result. The type depends on the query. For example,
///     it must be a @c dnnl_memory_desc_t* if querying for a memory
///     descriptor.
/// @returns #dnnl_success on success and a status describing the error
///     otherwise.
dnnl_status_t DNNL_API dnnl_primitive_desc_query(
        const_dnnl_primitive_desc_t primitive_desc, dnnl_query_t what,
        int index, void *result);

/// Queries primitive descriptor for a memory descriptor.
///
/// @note
///     This function is a convenience version of
///     #dnnl_primitive_desc_query().
///
/// @param primitive_desc Primitive descriptor.
/// @param what Kind of memory descriptor parameter to query for.
/// @param index Index of the parameter to query.
/// @returns A pointer to the requested memory descriptor.
/// @returns A pointer to a zero memory descriptor if the parameter is not
///          needed.
/// @returns NULL in case of any error.
///
const dnnl_memory_desc_t DNNL_API *dnnl_primitive_desc_query_md(
        const_dnnl_primitive_desc_t primitive_desc, dnnl_query_t what,
        int index);

/// Queries primitive descriptor for a signed 32bit int.
///
/// @note
///     This function is a convenience version of
///     #dnnl_primitive_desc_query().
///
/// @param primitive_desc Primitive descriptor.
/// @param what Kind of the value to query for.
/// @param index Index of the parameter to query.
/// @returns The requested value.
/// @returns 0 in case of any error (in particular if the queried entity is
///     not of type int32_t). Note that 0 may also be the actual returned
///     value.
int DNNL_API dnnl_primitive_desc_query_s32(
        const_dnnl_primitive_desc_t primitive_desc, dnnl_query_t what,
        int index);

/// Creates a primitive.
///
/// @param primitive Output primitive.
/// @param primitive_desc Primitive descriptor used to create the primitive.
/// @returns #dnnl_success on success and a status describing the error
///     otherwise.
dnnl_status_t DNNL_API dnnl_primitive_create(dnnl_primitive_t *primitive,
        const_dnnl_primitive_desc_t primitive_desc);

/// Executes a primitive.
///
/// @param primitive Primitive to execute.
/// @param stream Stream to use.
/// @param nargs Number of arguments.
/// @param args Array of arguments. Each argument is an
///     <index, #dnnl_memory_t> pair. The index is one of the `DNNL_ARG_*`
///     values such as `DNNL_ARG_SRC`. Unless runtime shapes are used (see
///     #DNNL_RUNTIME_DIM_VAL), the memory object must have the same memory
///     descriptor as that returned by
///     #dnnl_primitive_desc_query_md(#dnnl_query_exec_arg_md, index).
/// @returns #dnnl_success on success and a status describing the error
///     otherwise.
dnnl_status_t DNNL_API dnnl_primitive_execute(const_dnnl_primitive_t primitive,
        dnnl_stream_t stream, int nargs, const dnnl_exec_arg_t *args);

/// Retrieves a constant reference to the primitive descriptor of a given
/// primitive.
///
/// @warning
///     It is an error to destroy the returned object. It is owned by the
///     primitive. The @c const qualifier of the returned object prevents
///     such attempts.
///
/// @param primitive Primitive to query for the primitive descriptor.
/// @param primitive_desc Output primitive descriptor.
/// @returns #dnnl_success on success and a status describing the error
///     otherwise.
dnnl_status_t DNNL_API dnnl_primitive_get_primitive_desc(
        const_dnnl_primitive_t primitive,
        const_dnnl_primitive_desc_t *primitive_desc);

/// Destroys a primitive.
///
/// @param primitive The primitive to destroy.
/// @returns #dnnl_success on success and a status describing the error
///     otherwise.
dnnl_status_t DNNL_API dnnl_primitive_destroy(dnnl_primitive_t primitive);

/// @} dnnl_api_primitives_common

/// @addtogroup dnnl_api_attributes
/// @{

/// Creates an empty (default) primitive attributes with all the parameters
/// set to their default values.
///
/// Empty attributes are implied whenever the respective argument is NULL.
///
/// @param attr Output primitive attributes.
/// @returns #dnnl_success on success and a status describing the error
///     otherwise.
dnnl_status_t DNNL_API dnnl_primitive_attr_create(dnnl_primitive_attr_t *attr);

/// Clones primitive attributes.
///
/// @param attr Output primitive attributes.
/// @param existing_attr Primitive attributes to clone.
/// @returns #dnnl_success on success and a status describing the error
///     otherwise.
dnnl_status_t DNNL_API dnnl_primitive_attr_clone(
        dnnl_primitive_attr_t *attr, const_dnnl_primitive_attr_t existing_attr);

/// Destroys primitive attributes.
///
/// @param attr Primitive attributes to destroy.
/// @returns #dnnl_success on success and a status describing the error
///     otherwise.
dnnl_status_t DNNL_API dnnl_primitive_attr_destroy(dnnl_primitive_attr_t attr);

/// Returns the primitive attributes scratchpad mode.
///
/// @param attr Primitive attributes.
/// @param mode Output scratchpad mode.
/// @returns #dnnl_success on success and a status describing the error
///     otherwise.
dnnl_status_t DNNL_API dnnl_primitive_attr_get_scratchpad_mode(
        const_dnnl_primitive_attr_t attr, dnnl_scratchpad_mode_t *mode);

/// Sets primitive attributes scratchpad mode.
///
/// @param attr Primitive attributes.
/// @param mode Scratchpad mode. The possible values are:
///     #dnnl_scratchpad_mode_library (default) and
///     #dnnl_scratchpad_mode_user.
/// @returns #dnnl_success on success and a status describing the error
///     otherwise.
dnnl_status_t DNNL_API dnnl_primitive_attr_set_scratchpad_mode(
        dnnl_primitive_attr_t attr, dnnl_scratchpad_mode_t mode);

/// Returns primitive attributes output scaling factors correspondence mask
/// and values.
///
/// @warning
///     The @p scales array is an internal part of the primitive attributes
///     @p attr, so it is an error to modify or destroy the @p scales array.
///
/// @warning
///     The lifetime of @p scales array is the same as that of the primitive
///     attributes @p attr to which it belongs, so it is an error to use
///     @p scales after @p attr is destroyed.
///
/// @param attr Primitive attributes.
/// @param count Output length of the array of scaling factors @p scales.
/// @param mask Output scaling factors correspondence mask that defines the
///     correspondence between the output tensor dimensions and the @p scales
///     vector. The set i-th bit indicates that a dedicated output scaling
///     factor is used for each index along that dimension. The mask value of
///     0 implies a common output scaling factor for the whole output tensor.
/// @param scales Output pointer to a constant array of scaling factors.
/// @returns #dnnl_success on success and a status describing the error
///     otherwise.
dnnl_status_t DNNL_API dnnl_primitive_attr_get_output_scales(
        const_dnnl_primitive_attr_t attr, dnnl_dim_t *count, int *mask,
        const float **scales);

/// Sets output scaling factors correspondence mask and values.
///
/// @note
///     The order of dimensions does not depend on how elements are laid
///     out in memory. For example:
///     - for a 2D CNN activations tensor the order is always (n, c)
///     - for a 4D CNN activations tensor the order is always (n, c, h, w)
///     - for a 5D CNN weights tensor the order is always
///        (g, oc, ic, kh, kw)
///
/// Example usage:
/// @code
///     int mb = 32, oc = 32, oh = 14, ow = 14; // convolution output params
///     float scales[oc] = { ... }; // unique output scales per output channel
///     int oc_dim = 1; // mb_dim = 0, channel_dim = 1, height_dim = 2, ...
///
///     dnnl_convolution_desc_t conv_d; // create a convolution descriptor
///
///     dnnl_primitive_attr_t attr;
///     dnnl_primitive_attr_create(&attr); // create primitive attributes
///     dnnl_primitive_attr_set_output_scales(attr, oc, 1 << oc_dim, scales);
///
///     dnnl_primitive_desc_t conv_pd;
///     dnnl_primitive_desc_create(&conv_pd, &conv_d, attr, engine, NULL);
/// @endcode
///
/// @param attr Primitive attributes.
/// @param count Length of the array of scaling factors @p scales.
/// @param mask Scaling factors correspondence mask that defines the
///     correspondence between the output tensor dimensions and the @p scales
///     array. The set i-th bit indicates that a dedicated output scaling
///     factor is used for each index along that dimension. The mask value of
///     0 implies a common output scaling factor for the whole output tensor.
/// @param scales Array of output scaling factors. If the output scaling
///     factors are known at the time of this call, this array must contain @p
///     count values and the following equality must hold:
///     \f[count = \prod\limits_{d \in mask} output.dims[d].\f]
///     Violations can only be detected when the attributes are used to create
///     a primitive descriptor.
///     If the output scaling factors are not known at the time of the call,
///     this array must contain a single #DNNL_RUNTIME_F32_VAL value and the
///     output scaling factors must be passed at execution time as an argument
///     with index #DNNL_ARG_ATTR_OUTPUT_SCALES.
/// @returns #dnnl_success on success and a status describing the error
///     otherwise.
dnnl_status_t DNNL_API dnnl_primitive_attr_set_output_scales(
        dnnl_primitive_attr_t attr, dnnl_dim_t count, int mask,
        const float *scales);

/// Returns primitive attributes scaling factors correspondence mask and values
/// for a given memory argument.
///
/// @warning
///     The output @p scales array is an internal part of the primitive
///     attributes @p attr, so it is an error to modify or destroy the @p
///     scales array.
///
/// @warning
///     The lifetime of the @p scales array is the same as that of the primitive
///     attributes @p attr to which it belongs, so it is an error to use @p
///     scales after @p attr is destroyed.
///
///
/// @param attr Primitive attributes.
/// @param arg Parameter argument index as passed to the
///     dnnl_primitive_execute() call.
/// @param count Output length of the array of scaling factors @p scales.
/// @param mask Output scaling factors correspondence mask that defines the
///     correspondence between the output tensor dimensions and the @p
///     scales array. The set i-th bit indicates that a dedicated output scaling
///     factor is used for each index along that dimension. The mask value of 0
///     implies a common scaling factor for the whole output tensor.
/// @param scales Output pointer to a constant array of float scaling factors.
/// @returns #dnnl_success on success and a status describing the error
///     otherwise.
dnnl_status_t DNNL_API dnnl_primitive_attr_get_scales(
        dnnl_primitive_attr_t attr, int arg, dnnl_dim_t *count, int *mask,
        const float **scales);

/// Sets primitive attributes scaling factors for primitive operations for a
/// given memory argument.
///
/// @sa dnnl_primitive_attr_set_output_scales
///
///
/// @param attr Primitive attributes.
/// @param arg Parameter argument index as passed to the
///     dnnl_primitive_execute() call.
/// @param count Length of the array of scaling factors @p scales.
/// @param mask Scaling factors correspondence mask that defines the
///     correspondence between the tensor dimensions and the @p scales array.
///     The set i-th bit indicates that a dedicated scaling factor is used for
///     each index along that dimension. Set the mask to 0 to use a common
///     scaling factor for the whole output tensor.
/// @param scales Constant array of float scaling factors. This array must
///     contain @p count scales and the following equality must hold:
///     \f[count = \prod\limits_{d \in mask} output.dims[d].\f]
/// @returns #dnnl_success on success and a status describing the error
///     otherwise.
dnnl_status_t DNNL_API dnnl_primitive_attr_set_scales(
        dnnl_primitive_attr_t attr, int arg, dnnl_dim_t count, int mask,
        const float *scales);

/// Returns @p count, correspondence zero point @p mask, and a pointer to a
/// constant int32_t array of @p zero_points for given @p attr and memory
/// argument (index), previously set by dnnl_primitive_attr_set_zero_points.
///
/// @warning
///     The output @p zero_points array is an internal part of the primitive
///     attributes @p attr, so it is an error to modify or destroy the @p
///     zero_points array.
///
/// @warning
///     The lifetime of @p zero_points array is the same as that of the
///     primitive attributes @p attr to which it belongs, so it is an error
///     to use @p zero_points after @p attr is destroyed.
///
///
/// @param attr Primitive attributes.
/// @param arg Parameter argument index as passed to the
///     dnnl_primitive_execute() call.
/// @param count Output length of the array of zero points @p zero_points.
/// @param mask Output zero points correspondence mask that defines the
///     correspondence between the output tensor dimensions and the @p
///     zero_points array. The set i-th bit indicates that a dedicated output
///     zero point is used for each index along that dimension. The mask
///     value of 0 implies a common zero point for the whole output tensor.
/// @param zero_points Output pointer to a constant array of int32_t zero
///     points.
/// @returns #dnnl_success on success and a status describing the error
///     otherwise.
dnnl_status_t DNNL_API dnnl_primitive_attr_get_zero_points(
        const_dnnl_primitive_attr_t attr, int arg, dnnl_dim_t *count, int *mask,
        const int32_t **zero_points);

/// Sets primitive attributes zero points for primitive operations for a given
/// memory argument.
///
/// @sa dnnl_primitive_attr_set_output_scales
///
///
/// @param attr Primitive attributes.
/// @param arg Parameter argument index as passed to the
///     dnnl_primitive_execute() call.
/// @param count Length of the array of zero points @p zero_points.
/// @param mask Zero point correspondence mask that defines the
///     correspondence between the tensor dimensions and the @p
///     zero_points array. The set i-th bit indicates that a dedicated
///     zero point is used for each index along that dimension. Set the
///     mask to 0 to use a common zero point for the whole output tensor.
/// @param zero_points Constant array of int32_t zero points. If the zero
///     points are known at the time of this call, this array must contain @p
///     count zero points and the following equality must hold:
///     \f[count = \prod\limits_{d \in mask} output.dims[d].\f]
///     If the zero points are not known at the time of the call, this array
///     must contain a single #DNNL_RUNTIME_S32_VAL and the zero points must
///     be passed at execution time as an argument with index
///     #DNNL_ARG_ATTR_ZERO_POINTS.
/// @returns #dnnl_success on success and a status describing the error
///     otherwise.
dnnl_status_t DNNL_API dnnl_primitive_attr_set_zero_points(
        dnnl_primitive_attr_t attr, int arg, dnnl_dim_t count, int mask,
        const int32_t *zero_points);

/// Returns primitive attributes post-ops.
///
/// @warning
///     The output @p post_ops points to the internal @p attr field, so it is
///     an error to modify or destroy them. The lifetime of @p post_ops is
///     the same as that of the @p attr it belongs to, so it is an error to
///     use @p post_ops after @p attr has been destroyed.
///
/// @param attr Primitive attributes.
/// @param post_ops Output post-ops.
/// @returns #dnnl_success on success and a status describing the error
///     otherwise.
dnnl_status_t DNNL_API dnnl_primitive_attr_get_post_ops(
        const_dnnl_primitive_attr_t attr, const_dnnl_post_ops_t *post_ops);

/// Sets primitive attributes post-ops.
///
/// @note
///     There is no way to check whether the post-ops would be supported by
///     the target primitive. Any error will be reported by the
///     dnnl_primitive_desc_create() function call.
///
/// @param attr Primitive attributes.
/// @param post_ops Post-ops to set.
/// @returns #dnnl_success on success and a status describing the error
///     otherwise.
dnnl_status_t DNNL_API dnnl_primitive_attr_set_post_ops(
        dnnl_primitive_attr_t attr, const_dnnl_post_ops_t post_ops);

/// Creates empty post-ops sequence.
///
/// @param post_ops Output post-ops.
/// @returns #dnnl_success on success and a status describing the error
///     otherwise.
dnnl_status_t DNNL_API dnnl_post_ops_create(dnnl_post_ops_t *post_ops);

/// Destroys post-ops.
///
/// @param post_ops Post-ops to destroy.
/// @returns #dnnl_success on success and a status describing the error
///     otherwise.
dnnl_status_t DNNL_API dnnl_post_ops_destroy(dnnl_post_ops_t post_ops);

/// Returns the length of post-ops.
///
/// @param post_ops Post-ops.
/// @returns The number of post-ops entries.
int DNNL_API dnnl_post_ops_len(const_dnnl_post_ops_t post_ops);

/// Returns the kind of a post-op entry.
///
/// @param post_ops Post-ops.
/// @param index Post-op entry index.
/// @returns The kind of the post-op with the specified index.
/// @returns #dnnl_undefined_primitive if there is no post-op at the specified
///     index.
dnnl_primitive_kind_t DNNL_API dnnl_post_ops_get_kind(
        const_dnnl_post_ops_t post_ops, int index);

/// Appends an accumulation (sum) to post-ops. Prior to accumulating the
/// result, the previous value is multiplied by a scale.
///
/// The kind of this post-op is #dnnl_sum.
///
/// This feature may improve performance for cases like residual learning
/// blocks, where the result of convolution is accumulated to the previously
/// computed activations. The parameter @p scale may be used for the
/// integer-based computations when the result and previous activations have
/// different logical scaling factors.
///
/// In the simplest case when the accumulation is the only post-op, the
/// computations would be:
///
///     dst[:] <- scale * dst[:] + op(...) // instead of dst[:] <- op(...)
///
/// @note
///     This post-op executes in-place and does not change the
///     destination layout.
///
/// @param post_ops Post-ops.
/// @param scale Accumulation scaling factor.
/// @returns #dnnl_success on success and a status describing the error
///     otherwise.
dnnl_status_t DNNL_API dnnl_post_ops_append_sum(
        dnnl_post_ops_t post_ops, float scale);

/// Appends an accumulation v2 (sum) to post-ops. Prior to accumulating the
/// result, the previous value is multiplied by a scale.
///
/// The kind of this post-op is #dnnl_sum.
///
/// This feature may improve performance for cases like residual learning
/// blocks, where the result of convolution is accumulated to the previously
/// computed activations. The parameter @p scale may be used for the
/// integer-based computations when the result and previous activations have
/// different logical scaling factors.
///
/// In the simplest case when the accumulation is the only post-op, the
/// computations would be:
///
///     dst[:] <- scale * dst[:] + op(...) // instead of dst[:] <- op(...)
///
/// If @p data_type is specified, original dst tensor will be reinterpreted
/// as a tensor with provided data type. Since it is reinterpretation,
/// data_type and dst data type should have same size.
/// As a result, computations would be:
///
///     dst[:] <- scale * as_data_type(dst[:]) + op(...)
///                                        // instead of dst[:] <- op(...)
/// @note
///     This post-op executes in-place and does not change the
///     destination layout.
///
/// @param post_ops Post-ops.
/// @param scale Accumulation scaling factor.
/// @param data_type Accumulation data_type.
/// @returns #dnnl_success on success and a status describing the error
///     otherwise.
dnnl_status_t DNNL_API dnnl_post_ops_append_sum_v2(
        dnnl_post_ops_t post_ops, float scale, dnnl_data_type_t data_type);

/// Returns the parameters of an accumulation (sum) post-op.
///
/// @param post_ops Post-ops.
/// @param index Index of the sum post-op.
/// @param scale Output accumulation scaling factor.
/// @returns #dnnl_success on success and a status describing the error
///     otherwise.
/// @returns #dnnl_invalid_arguments if @p index does not refer to a sum
///     post-op.
dnnl_status_t DNNL_API dnnl_post_ops_get_params_sum(
        const_dnnl_post_ops_t post_ops, int index, float *scale);

/// Returns the parameters of an accumulation (sum) post-op with
/// a data type parameter.
///
/// @param post_ops Post-ops.
/// @param index Index of the sum post-op.
/// @param scale Output accumulation scaling factor.
/// @param data_type Data type for accumulation.
/// @returns #dnnl_success on success and a status describing the error
///     otherwise.
dnnl_status_t DNNL_API dnnl_post_ops_get_params_sum_v2(
        const_dnnl_post_ops_t post_ops, int index, float *scale,
        dnnl_data_type_t *data_type);

/// Appends an elementwise post-op.
///
/// The kind of this post operation is #dnnl_eltwise.
///
/// In the simplest case when the elementwise is the only post operation, the
/// computations would be:
///
///     dst[:] <- scale * eltwise_op (op(...)) // instead of dst[:] <- op(...)
///
/// where eltwise_op is configured with the given parameters.
///
/// @param post_ops Post-ops.
/// @param scale Scaling factor.
/// @param alg_kind Elementwise algorithm for the post-op.
/// @param alpha Alpha parameter for the elementwise algorithm.
/// @param beta Beta parameter for the elementwise algorithm.
/// @returns #dnnl_success on success and a status describing the error
///     otherwise.
dnnl_status_t DNNL_API dnnl_post_ops_append_eltwise(dnnl_post_ops_t post_ops,
        float scale, dnnl_alg_kind_t alg_kind, float alpha, float beta);

/// Returns the parameters of an elementwise post-up.
///
/// @param post_ops Post-ops.
/// @param index Index of the elementwise post-op.
/// @param scale Output scaling factor.
/// @param alg_kind Output elementwise algorithm kind.
/// @param alpha Output alpha parameter for the elementwise algorithm.
/// @param beta Output beta parameter for the elementwise algorithm.
/// @returns #dnnl_success on success and a status describing the error
///     otherwise.
/// @returns #dnnl_invalid_arguments if @p index does not refer to an
///     elementwise post-op.
dnnl_status_t DNNL_API dnnl_post_ops_get_params_eltwise(
        const_dnnl_post_ops_t post_ops, int index, float *scale,
        dnnl_alg_kind_t *alg_kind, float *alpha, float *beta);

/// Appends a depthwise post-op convolution with stride 1.
///
/// This post-op can only be fused with a 2D 1x1 convolution (convolution with
/// weights spatial dimension equal to 1 i.e., kh=kw=1).
///
/// The kind of this post-op is #dnnl_convolution.
///
/// The number of outputs for primitive remain same as before. The output size
/// remain same as the original primitive due to stride=1.
///
/// The Post-op can be defined as:
///
///      dst[:] <- scales * (conv_dw(conv_1x1))
///
/// See @ref dev_guide_attributes_post_ops_depthwise and
/// @ref dev_guide_attributes_post_ops_depthwise_fusion for more info.
///
/// @param post_ops Post-ops.
/// @param weights_data_type Weights data type of depthwise post-op
/// @param bias_data_type Bias data type of depthwise post-op
/// @param dst_data_type Output data type of depthwise post-op
/// @param count Output length of the array of scaling factors @p scales.
/// @param mask Output scaling factors correspondence mask that defines the
///     correspondence between the output tensor dimensions and the @p
///     scales array. The set i-th bit indicates that a dedicated output scaling
///     factor is used for each index along that dimension. The mask value of 0
///     implies a common scaling factor for the whole output tensor.
/// @param scales Output pointer to a constant array of float scaling factors.
/// @returns #dnnl_success on success and a status describing the error
///     otherwise
dnnl_status_t DNNL_API dnnl_post_ops_append_dw_k3s1p1(dnnl_post_ops_t post_ops,
        dnnl_data_type_t weights_data_type, dnnl_data_type_t bias_data_type,
        dnnl_data_type_t dst_data_type, dnnl_dim_t count, int mask,
        const float *scales);

/// Returns the parameters of an depthwise post-op with stride 1.
///
/// @param post_ops Post-ops.
/// @param index Index of the elementwise post-op.
/// @param weights_data_type Weights data type of depthwise post-op
/// @param bias_data_type Bias data type of depthwise post-op
/// @param dst_data_type Output data type of depthwise post-op
/// @param count Output length of the array of scaling factors @p scales.
/// @param mask Output scaling factors correspondence mask that defines the
///     correspondence between the output tensor dimensions and the @p
///     scales array. The set i-th bit indicates that a dedicated output scaling
///     factor is used for each index along that dimension. The mask value of 0
///     implies a common scaling factor for the whole output tensor.
/// @param scales Output pointer to a constant array of float scaling factors.
/// @returns #dnnl_success on success and a status describing the error
///     otherwise
dnnl_status_t DNNL_API dnnl_post_ops_get_params_dw_k3s1p1(
        const_dnnl_post_ops_t post_ops, int index,
        dnnl_data_type_t *weights_data_type, dnnl_data_type_t *bias_data_type,
        dnnl_data_type_t *dst_data_type, dnnl_dim_t *count, int *mask,
        const float **scales);

/// Appends a depthwise post-op convolution with stride 2.
///
/// This post-op can only be fused with a 2D 1x1 convolution (convolution with
/// weights spatial dimension equal to 1 i.e., kh=kw=1).
///
/// The kind of this post-op is #dnnl_convolution.
///
/// The number of outputs for primitive remain same as before. The output
/// spatial size can be derived as below:
///
/// output_height = ceil(output_height_1x1_convolution, stride)
/// output_width = ceil(output_width_1x1_convolution, stride)
///
/// The Post-op can be defined as:
///
///      dst[:] <- scales * (conv_dw(conv_1x1))
///
/// See @ref dev_guide_attributes_post_ops_depthwise and
/// @ref dev_guide_attributes_post_ops_depthwise_fusion for more info.
///
/// @param post_ops Post-ops.
/// @param weights_data_type Weights data type of depthwise post-op
/// @param bias_data_type Bias data type of depthwise post-op
/// @param dst_data_type Output data type of depthwise post-op
/// @param count Output length of the array of scaling factors @p scales.
/// @param mask Output scaling factors correspondence mask that defines the
///     correspondence between the output tensor dimensions and the @p
///     scales array. The set i-th bit indicates that a dedicated output scaling
///     factor is used for each index along that dimension. The mask value of 0
///     implies a common scaling factor for the whole output tensor.
/// @param scales Output pointer to a constant array of float scaling factors.
/// @returns #dnnl_success on success and a status describing the error
///     otherwise
dnnl_status_t DNNL_API dnnl_post_ops_append_dw_k3s2p1(dnnl_post_ops_t post_ops,
        dnnl_data_type_t weights_data_type, dnnl_data_type_t bias_data_type,
        dnnl_data_type_t dst_data_type, dnnl_dim_t count, int mask,
        const float *scales);

/// Returns the parameters of an depthwise post-op with stride 2.
///
/// @param post_ops Post-ops.
/// @param index Index of the elementwise post-op.
/// @param weights_data_type Weights data type of depthwise post-op
/// @param bias_data_type Bias data type of depthwise post-op
/// @param dst_data_type Output data type of depthwise post-op
/// @param count Output length of the array of scaling factors @p scales.
/// @param mask Output scaling factors correspondence mask that defines the
///     correspondence between the output tensor dimensions and the @p
///     scales array. The set i-th bit indicates that a dedicated output scaling
///     factor is used for each index along that dimension. The mask value of 0
///     implies a common scaling factor for the whole output tensor.
/// @param scales Output pointer to a constant array of float scaling factors.
/// @returns #dnnl_success on success and a status describing the error
///     otherwise
dnnl_status_t DNNL_API dnnl_post_ops_get_params_dw_k3s2p1(
        const_dnnl_post_ops_t post_ops, int index,
        dnnl_data_type_t *weights_data_type, dnnl_data_type_t *bias_data_type,
        dnnl_data_type_t *dst_data_type, dnnl_dim_t *count, int *mask,
        const float **scales);

/// @} dnnl_api_attributes

/// @} dnnl_api_primitives

/// @addtogroup dnnl_api_memory
/// @{

/// Initializes a memory descriptor using dimensions and strides.
///
/// @note
///     As always, the logical order of dimensions corresponds to the `abc...`
///     format tag, and the physical meaning of the dimensions depends on both
///     the primitive that consumes the memory and the context of that
///     consumption.
///
/// @param memory_desc Output memory descriptor.
/// @param ndims Number of dimensions
/// @param dims Array of dimensions.
/// @param data_type Elements data type.
/// @param strides Strides in each dimension.
/// @returns #dnnl_success on success and a status describing the error
///     otherwise.
dnnl_status_t DNNL_API dnnl_memory_desc_init_by_strides(
        dnnl_memory_desc_t *memory_desc, int ndims, const dnnl_dims_t dims,
        dnnl_data_type_t data_type, const dnnl_dims_t strides);

/// Initializes a memory descriptor using dimensions and memory format tag.
///
/// @note
///     As always, the logical order of dimensions corresponds to the `abc...`
///     format tag, and the physical meaning of the dimensions depends on both
///     the primitive that consumes the memory and the context of that
///     consumption.
///
/// @param memory_desc Output memory descriptor.
/// @param ndims Number of dimensions
/// @param dims Array of dimensions.
/// @param data_type Elements data type.
/// @param tag Memory format tag. Can be #dnnl_format_tag_any which would
///     allow a primitive to chose the final memory format. In this case the
///     format_kind field of the memory descriptor would be set to
///     #dnnl_format_kind_any.
/// @returns #dnnl_success on success and a status describing the error
///     otherwise.
dnnl_status_t DNNL_API dnnl_memory_desc_init_by_tag(
        dnnl_memory_desc_t *memory_desc, int ndims, const dnnl_dims_t dims,
        dnnl_data_type_t data_type, dnnl_format_tag_t tag);

/// Initializes a memory descriptor for a region inside an area
/// described by an existing memory descriptor.
///
/// @warning
///     Some combinations of physical memory layout and/or offsets or dims may
///     result in a failure to create a submemory.
//
/// @param memory_desc Output memory descriptor.
/// @param parent_memory_desc An existing memory descriptor.
/// @param dims Sizes of the region.
/// @param offsets Offsets to the region from the encompassing
///     memory object in each dimension
/// @returns #dnnl_success on success and a status describing the error
///     otherwise.
dnnl_status_t DNNL_API dnnl_memory_desc_init_submemory(
        dnnl_memory_desc_t *memory_desc,
        const dnnl_memory_desc_t *parent_memory_desc, const dnnl_dims_t dims,
        const dnnl_dims_t offsets);

/// Initializes a memory descriptor by reshaping an existing one. The new
/// memory descriptor inherits the data type. This operation is valid only for
/// memory descriptors that have format_kind set to #dnnl_blocked or
/// #dnnl_format_kind_any.
///
/// The operation ensures the transformation of the physical memory format
/// corresponds to the transformation of the logical dimensions. If such
/// transformation is impossible, the function returns #dnnl_invalid_arguments.
///
/// The reshape operation can be described as a combination of the following
/// basic operations:
/// 1. Add a dimension of size `1`. This is always possible.
/// 2. Remove a dimension of size `1`. This is possible only if the dimension
///    has no padding (i.e. `padded_dims[dim] == dims[dim] && dims[dim] == 1`).
/// 3. Split a dimension into multiple ones. This is possible only if the size
///    of the dimension is exactly equal to the product of the split ones and
///    the dimension does not have padding (i.e.
///    `padded_dims[dim] = dims[dim]`).
/// 4. Joining multiple consecutive dimensions into a single one. As in the
///    cases above, this requires that the dimensions do not have padding and
///    that the memory format is such that in physical memory these dimensions
///    are dense and have the same order as their logical counterparts. This
///    also assumes that these dimensions are not blocked.
///    - Here, dense means:
///      `stride for dim[i] == (stride for dim[i + 1]) * dim[i + 1]`;
///    - And same order means:
///      `i < j` if and only if `stride for dim[j] <= stride for dim[i]`.
///
/// @warning
///     Some combinations of physical memory layout and/or offsets or
///     dimensions may result in a failure to make a reshape.
///
/// @param out_memory_desc Output memory descriptor.
/// @param in_memory_desc An existing memory descriptor. Must have format_kind
///     set to #dnnl_blocked or #dnnl_format_kind_any.
/// @param ndims Number of dimensions for the output memory descriptor.
/// @param dims Dimensions for the output memory descriptor.
/// @returns #dnnl_success on success and a status describing the error
///     otherwise.
dnnl_status_t DNNL_API dnnl_memory_desc_reshape(
        dnnl_memory_desc_t *out_memory_desc,
        const dnnl_memory_desc_t *in_memory_desc, int ndims,
        const dnnl_dims_t dims);

/// Initializes a memory descriptor by permuting axes in an existing one.
///
/// The physical memory layout representation is adjusted accordingly to
/// maintain the consistency between the logical and physical parts of the
/// memory descriptor.
///
/// The new memory descriptor inherits the data type. This operation is valid
/// only for memory descriptors that have format_kind set to #dnnl_blocked or
/// #dnnl_format_kind_any.
///
/// The logical axes will be permuted in the following manner:
/// ```
/// for (i: 0 .. in_memory_desc->ndims)
///     out_memory_desc->dims[permutation[i]] = in_memory_desc->dims[i];
/// ```
///
/// Example:
/// @code
///     dnnl_memory_desc_t in_md, out_md, expect_out_md;
///
///     const int permutation[] = {1, 0}; // swap the first and the second axes
///
///     dnnl_dims_t in_dims = {2, 3}, out_dims = {3, 2};
///     dnnl_format_tag_t in_tag = dnnl_ab, out_tag = dnnl_ba;
///
///     dnnl_memory_desc_init_by_tag(
///             &in_md, 2, in_dims, data_type, in_tag);
///     dnnl_memory_desc_init_by_tag(
///             &expect_out_md, 2, out_dims, data_type, out_tag);
///
///     dnnl_memory_desc_permute_axes(&out_md, in_md, permutation);
///     assert(dnnl_memory_desc_equal(&out_md, &expect_out_md));
/// @endcode
///
/// @param out_memory_desc Output memory descriptor.
/// @param in_memory_desc An existing memory descriptor. Must have format_kind
///     set to #dnnl_blocked or #dnnl_format_kind_any.
/// @param permutation Axes permutation (of size `in_memory_desc->ndims`).
/// @returns #dnnl_success on success and a status describing the error
///     otherwise.
dnnl_status_t DNNL_API dnnl_memory_desc_permute_axes(
        dnnl_memory_desc_t *out_memory_desc,
        const dnnl_memory_desc_t *in_memory_desc, const int *permutation);

/// Compares two memory descriptors.
///
/// Use this function to identify whether a reorder is required between the
/// two memories
///
/// @param lhs Left-hand side of the comparison.
/// @param rhs Right-hand side of the comparison.
/// @returns 1 if the descriptors are the same.
/// @returns 0 if the descriptors are different.
int DNNL_API dnnl_memory_desc_equal(
        const dnnl_memory_desc_t *lhs, const dnnl_memory_desc_t *rhs);

/// Returns the size of a memory descriptor.
///
/// @param memory_desc Memory descriptor.
/// @returns The number of bytes required for memory described by a memory
///     descriptor.
size_t DNNL_API dnnl_memory_desc_get_size(
        const dnnl_memory_desc_t *memory_desc);

/// Creates a memory object.
///
/// Unless @p handle is equal to DNNL_MEMORY_NONE, the constructed memory
/// object will have the underlying buffer set. In this case, the buffer will
/// be initialized as if dnnl_memory_set_data_handle() had been called.
///
/// @sa dnnl_memory_set_data_handle()
///
/// @param memory Output memory object.
/// @param memory_desc Memory descriptor.
/// @param engine Engine to use.
/// @param handle Handle of the memory buffer to use as an underlying storage.
///     - A pointer to the user-allocated buffer. In this case the library
///       doesn't own the buffer.
///     - The DNNL_MEMORY_ALLOCATE special value. Instructs the library to
///       allocate the buffer for the memory object. In this case the library
///       owns the buffer.
///     - DNNL_MEMORY_NONE to create dnnl_memory without an underlying buffer.
/// @returns #dnnl_success on success and a status describing the error
///     otherwise.
dnnl_status_t DNNL_API dnnl_memory_create(dnnl_memory_t *memory,
        const dnnl_memory_desc_t *memory_desc, dnnl_engine_t engine,
        void *handle);

/// Returns the memory descriptor for a memory object.
///
/// @param memory Memory object.
/// @param memory_desc Output memory descriptor (a copy).
/// @returns #dnnl_success on success and a status describing the error
///     otherwise.
dnnl_status_t DNNL_API dnnl_memory_get_memory_desc(
        const_dnnl_memory_t memory, const dnnl_memory_desc_t **memory_desc);

/// Returns the engine of a memory object.
///
/// @param memory Memory object.
/// @param engine Output engine on which the memory is located.
/// @returns #dnnl_success on success and a status describing the error
///     otherwise.
dnnl_status_t DNNL_API dnnl_memory_get_engine(
        const_dnnl_memory_t memory, dnnl_engine_t *engine);

/// Maps a memory object and returns a host-side pointer to a memory buffer
/// with a copy of its contents.
///
/// Mapping enables explicit direct access to memory contents for the engines
/// that do not support it implicitly.
///
/// Mapping is an exclusive operation - a memory object cannot be used in
/// other operations until this memory object is unmapped.
///
/// @note
///     Any primitives working with @p memory should be completed before
///     the memory is mapped. Use dnnl_stream_wait to synchronize the
///     corresponding execution stream.
///
/// @note
///     The dnnl_memory_map_data() and dnnl_memory_unmap_data() functions are
///     mainly provided for debug and testing purposes, and their performance
///     may be suboptimal.
///
/// @param memory Memory object.
/// @param mapped_ptr Output pointer to the mapped buffer.
/// @returns #dnnl_success on success and a status describing the error
///     otherwise.
dnnl_status_t DNNL_API dnnl_memory_map_data(
        const_dnnl_memory_t memory, void **mapped_ptr);

/// Unmaps a memory object and writes back any changes made to the previously
/// mapped memory buffer. The pointer to the mapped buffer must be obtained
/// via the dnnl_memory_map_data() call.
///
/// @note
///     The dnnl_memory_map_data() and dnnl_memory_unmap_data() functions are
///     mainly provided for debug and testing purposes, and their performance
///     may be suboptimal.
///
/// @param memory Memory object.
/// @param mapped_ptr Pointer to the mapped buffer that must have been
///     obtained using the dnnl_memory_map_data() function.
/// @returns #dnnl_success on success and a status describing the error
///     otherwise.
dnnl_status_t DNNL_API dnnl_memory_unmap_data(
        const_dnnl_memory_t memory, void *mapped_ptr);

/// Returns memory object's data handle.
///
/// @param memory Memory object.
/// @param handle Output data handle. For the CPU engine, the data handle is a
///     pointer to the actual data. For OpenCL it is a cl_mem.
/// @returns #dnnl_success on success and a status describing the error
///     otherwise.
dnnl_status_t DNNL_API dnnl_memory_get_data_handle(
        const_dnnl_memory_t memory, void **handle);

/// Sets the underlying memory buffer.
///
/// See the description of dnnl_memory_set_data_handle_v2() for more details.
///
/// @param memory Memory object.
/// @param handle Data handle. For the CPU engine, the data handle is a
///     pointer to the actual data. For OpenCL it is a `cl_mem`.
/// @returns #dnnl_success on success and a status describing the error
///     otherwise.
dnnl_status_t DNNL_API dnnl_memory_set_data_handle(
        dnnl_memory_t memory, void *handle);

/// Sets the underlying memory buffer.
///
/// This function may write zero values to the memory specified by the @p
/// handle if the memory object has a zero padding area. This may be time
/// consuming and happens each time this function is called. The operation is
/// always blocking and the stream parameter is a hint.
///
/// @note
///     The zero padding is required by memory objects created with blocked
///     memory format tags like #dnnl_aBcd8b when any of the dimensions is not
///     a multiple of the corresponding block size. For "plain" formats like
///     #dnnl_nchw or #dnnl_nhwc zero padding area needs to be set up
///     explicitly when creating the corresponding memory descriptors. See
///     @ref dev_guide_understanding_memory_formats for more details.
///
/// @note
///     Even when the memory object is used to hold values that stay constant
///     during the execution of the program (pre-packed weights during
///     inference, for example), the function will still write zeroes to the
///     padding area if it exists. Hence, the @p handle parameter cannot and
///     does not have a const qualifier.
///
/// @param memory Memory object.
/// @param handle Data handle. For the CPU engine, the data handle is a
///     pointer to the actual data. For OpenCL it is a `cl_mem`.
/// @param stream Stream to use to execute padding in.
/// @returns #dnnl_success on success and a status describing the error
///     otherwise.
dnnl_status_t DNNL_API dnnl_memory_set_data_handle_v2(
        dnnl_memory_t memory, void *handle, dnnl_stream_t stream);

#if DNNL_GPU_RUNTIME == DNNL_RUNTIME_OCL
/// Returns an OpenCL memory object associated with a memory object.
///
/// @param memory Memory object.
/// @param mem_object Output OpenCL memory object.
/// @returns #dnnl_success on success and a status describing the error
///     otherwise.
dnnl_status_t DNNL_API dnnl_memory_get_ocl_mem_object(
        const_dnnl_memory_t memory, cl_mem *mem_object);

/// Sets OpenCL memory object associated with a memory object.
///
/// For behavioral details, see dnnl_memory_set_data_handle().
///
/// @param memory Memory object.
/// @param mem_object OpenCL memory object.
/// @returns #dnnl_success on success and a status describing the error
///     otherwise.
dnnl_status_t DNNL_API dnnl_memory_set_ocl_mem_object(
        dnnl_memory_t memory, cl_mem mem_object);
#endif

/// Destroys a memory object.
///
/// @param memory Memory object to destroy.
/// @returns #dnnl_success on success and a status describing the error
///     otherwise.
dnnl_status_t DNNL_API dnnl_memory_destroy(dnnl_memory_t memory);

/// @} dnnl_api_memory

/// @addtogroup dnnl_api_primitives
/// @{

/// @addtogroup dnnl_api_reorder
/// @{

/// Creates a primitive descriptor for a reorder primitive.
///
/// @param reorder_primitive_desc Output primitive descriptor.
/// @param src_desc Source memory descriptor.
/// @param src_engine Engine on which the source memory object will be
///     located.
/// @param dst_desc Destination memory descriptor.
/// @param dst_engine Engine on which the destination memory object
///     will be located.
/// @param attr Primitive attributes to use (can be NULL).
/// @returns #dnnl_success on success and a status describing the error
///     otherwise.
dnnl_status_t DNNL_API dnnl_reorder_primitive_desc_create(
        dnnl_primitive_desc_t *reorder_primitive_desc,
        const dnnl_memory_desc_t *src_desc, dnnl_engine_t src_engine,
        const dnnl_memory_desc_t *dst_desc, dnnl_engine_t dst_engine,
        const_dnnl_primitive_attr_t attr);

/// @} dnnl_api_reorder

/// @addtogroup dnnl_api_concat
/// @{

/// Creates a primitive descriptor for an out-of-place concatenation
/// primitive.
///
/// @param concat_primitive_desc Output primitive descriptor.
/// @param dst_desc Destination memory descriptor.
/// @param n Number of source parameters.
/// @param concat_dimension Source tensors will be concatenated over
///     dimension with this index. Note that order of dimensions does
///     not depend on memory format.
/// @param src_descs Array of source memory descriptors with @p n elements.
/// @param attr Primitive attributes to use (can be NULL).
/// @param engine Engine to use.
/// @returns #dnnl_success on success and a status describing the error
///     otherwise.
dnnl_status_t DNNL_API dnnl_concat_primitive_desc_create(
        dnnl_primitive_desc_t *concat_primitive_desc,
        const dnnl_memory_desc_t *dst_desc, int n, int concat_dimension,
        const dnnl_memory_desc_t *src_descs, const_dnnl_primitive_attr_t attr,
        dnnl_engine_t engine);

/// @} dnnl_api_concat

/// @addtogroup dnnl_api_sum
/// @{

/// Creates a primitive descriptor for an (out-of-place) sum primitive.
///
/// @param sum_primitive_desc Output primitive descriptor.
/// @param dst_desc Destination memory descriptor.
/// @param n Number of source parameters.
/// @param scales Vector of scales to multiply data in each source
///     memory by.
/// @param src_descs Array of source memory descriptors having @p n elements.
/// @param attr Primitive attributes to use (can be NULL).
/// @param engine Engine to use.
/// @returns #dnnl_success on success and a status describing the error
///     otherwise.
dnnl_status_t DNNL_API dnnl_sum_primitive_desc_create(
        dnnl_primitive_desc_t *sum_primitive_desc,
        const dnnl_memory_desc_t *dst_desc, int n, const float *scales,
        const dnnl_memory_desc_t *src_descs, const_dnnl_primitive_attr_t attr,
        dnnl_engine_t engine);

/// @} dnnl_api_sum

/// @addtogroup dnnl_api_binary
/// @{

/// Initializes a descriptor for a binary primitive.
///
/// @note
///     Memory descriptor @p dst_desc is allowed to be initialized with
///     #dnnl_format_tag_any or with format_kind set to #dnnl_format_kind_any.
///
/// @note
///     Both memory descriptors must have the same number of dimensions.
///     Element broadcasting is supported for memory descriptor @p src1_desc
///     and are applied to @ src1_desc dimensions that have size equal to 1.
///
/// @param binary_desc Output descriptor for a binary primitive.
/// @param alg_kind Algorithm kind. Valid values are #dnnl_binary_add,
///     #dnnl_binary_mul, #dnnl_binary_max and #dnnl_binary_min.
/// @param src0_desc Source 0 memory descriptor.
/// @param src1_desc Source 1 memory descriptor.
/// @param dst_desc Destination memory descriptor.
/// @returns #dnnl_success on success and a status describing the error
///     otherwise.
dnnl_status_t DNNL_API dnnl_binary_desc_init(dnnl_binary_desc_t *binary_desc,
        dnnl_alg_kind_t alg_kind, const dnnl_memory_desc_t *src0_desc,
        const dnnl_memory_desc_t *src1_desc,
        const dnnl_memory_desc_t *dst_desc);

/// @} dnnl_api_binary

/// @addtogroup dnnl_api_convolution
/// @{

/// Initializes a descriptor for a convolution forward propagation primitive.
///
/// @note
///     Memory descriptors can be initialized with
///     #dnnl_format_tag_any or with format_kind set to #dnnl_format_kind_any.
///
/// Arrays @p strides, @p padding_l, and @p padding_r contain values for
/// spatial dimensions only and hence must have the same number of elements as
/// there are spatial dimensions. The order of values is the same as in the
/// tensor: depth (for 3D tensors), height (for 3D and 2D tensors), and width.
///
/// @param conv_desc Output descriptor for a convolution primitive.
/// @param prop_kind Propagation kind. Possible values are
///     #dnnl_forward_training and #dnnl_forward_inference.
/// @param alg_kind Convolution algorithm. Possible values are
///     #dnnl_convolution_direct, #dnnl_convolution_winograd,
///     #dnnl_convolution_auto.
/// @param src_desc Source memory descriptor.
/// @param weights_desc Weights memory descriptor.
/// @param bias_desc Bias memory descriptor. Passing NULL, a zero memory
///     descriptor, or a memory descriptor with format_kind set to
///     #dnnl_format_kind_undef disables the bias term.
/// @param dst_desc Destination memory descriptor.
/// @param strides Array of strides for spatial dimension.
/// @param padding_l Array of padding values for low indices for each spatial
///     dimension `([[front,] top,] left)`.
/// @param padding_r Array of padding values for high indices for each spatial
///     dimension `([[back,] bottom,] right)`. Can be NULL in which case
///     padding is assumed to be symmetrical.
/// @returns #dnnl_success on success and a status describing the error
///     otherwise.
dnnl_status_t DNNL_API dnnl_convolution_forward_desc_init(
        dnnl_convolution_desc_t *conv_desc, dnnl_prop_kind_t prop_kind,
        dnnl_alg_kind_t alg_kind, const dnnl_memory_desc_t *src_desc,
        const dnnl_memory_desc_t *weights_desc,
        const dnnl_memory_desc_t *bias_desc, const dnnl_memory_desc_t *dst_desc,
        const dnnl_dims_t strides, const dnnl_dims_t padding_l,
        const dnnl_dims_t padding_r);

/// Initializes a descriptor for a dilated convolution forward propagation
/// primitive.
///
/// @note
///     Memory descriptors can be initialized with
///     #dnnl_format_tag_any or with format_kind set to #dnnl_format_kind_any.
///
/// Arrays @p strides, @p dilates, @p padding_l, and @p padding_r contain
/// values for spatial dimensions only and hence must have the same number of
/// elements as there are spatial dimensions. The order of values is the same
/// as in the tensor: depth (for 3D tensors), height (for 3D and 2D tensors),
/// and width.
///
/// @param conv_desc Output descriptor for a convolution primitive.
/// @param prop_kind Propagation kind. Possible values are
///     #dnnl_forward_training and #dnnl_forward_inference.
/// @param alg_kind Convolution algorithm. Possible values are
///     #dnnl_convolution_direct, #dnnl_convolution_winograd,
///     #dnnl_convolution_auto.
/// @param src_desc Source memory descriptor.
/// @param weights_desc Weights memory descriptor.
/// @param bias_desc Bias memory descriptor. Passing NULL, a zero memory
///     descriptor, or a memory descriptor with format_kind set to
///     #dnnl_format_kind_undef disables the bias term.
/// @param dst_desc Destination memory descriptor.
/// @param strides Array of strides for spatial dimension.
/// @param dilates Array of dilations for spatial dimension. A zero value
///     means no dilation in the corresponding dimension.
/// @param padding_l Array of padding values for low indices for each spatial
///     dimension `([[front,] top,] left)`.
/// @param padding_r Array of padding values for high indices for each spatial
///     dimension `([[back,] bottom,] right)`. Can be NULL in which case
///     padding is considered to be symmetrical.
/// @returns #dnnl_success on success and a status describing the error
///     otherwise.
dnnl_status_t DNNL_API dnnl_dilated_convolution_forward_desc_init(
        dnnl_convolution_desc_t *conv_desc, dnnl_prop_kind_t prop_kind,
        dnnl_alg_kind_t alg_kind, const dnnl_memory_desc_t *src_desc,
        const dnnl_memory_desc_t *weights_desc,
        const dnnl_memory_desc_t *bias_desc, const dnnl_memory_desc_t *dst_desc,
        const dnnl_dims_t strides, const dnnl_dims_t dilates,
        const dnnl_dims_t padding_l, const dnnl_dims_t padding_r);

/// Initializes a descriptor for a convolution backward propagation primitive.
///
/// @note
///     Memory descriptors can be initialized with
///     #dnnl_format_tag_any or with format_kind set to #dnnl_format_kind_any.
///
/// Arrays @p strides, @p padding_l, and @p padding_r contain values for
/// spatial dimensions only and hence must have the same number of elements as
/// there are spatial dimensions. The order of values is the same as in the
/// tensor: depth (for 3D tensors), height (for 3D and 2D tensors), and width.
///
/// @param conv_desc Output descriptor for a convolution primitive.
/// @param alg_kind Convolution algorithm. Possible values are
///     #dnnl_convolution_direct, #dnnl_convolution_winograd,
///     #dnnl_convolution_auto.
/// @param diff_src_desc Diff source memory descriptor.
/// @param weights_desc Weights memory descriptor.
/// @param diff_dst_desc Diff destination memory descriptor.
/// @param strides Array of strides for spatial dimension.
/// @param padding_l Array of padding values for low indices for each spatial
///     dimension `([[front,] top,] left)`.
/// @param padding_r Array of padding values for high indices for each spatial
///     dimension `([[back,] bottom,] right)`. Can be NULL in which case
///     padding is assumed to be symmetrical.
/// @returns #dnnl_success on success and a status describing the error
///     otherwise.
dnnl_status_t DNNL_API dnnl_convolution_backward_data_desc_init(
        dnnl_convolution_desc_t *conv_desc, dnnl_alg_kind_t alg_kind,
        const dnnl_memory_desc_t *diff_src_desc,
        const dnnl_memory_desc_t *weights_desc,
        const dnnl_memory_desc_t *diff_dst_desc, const dnnl_dims_t strides,
        const dnnl_dims_t padding_l, const dnnl_dims_t padding_r);

/// Initializes a descriptor for a dilated convolution backward propagation
/// primitive.
///
/// @note
///     Memory descriptors can be initialized with
///     #dnnl_format_tag_any or with format_kind set to #dnnl_format_kind_any.
///
/// Arrays @p strides, @p dilates, @p padding_l, and @p padding_r contain
/// values for spatial dimensions only and hence must have the same number of
/// elements as there are spatial dimensions. The order of values is the same
/// as in the tensor: depth (for 3D tensors), height (for 3D and 2D tensors),
/// and width.
///
/// @param conv_desc Output descriptor for a convolution primitive.
/// @param alg_kind Convolution algorithm. Possible values are
///     #dnnl_convolution_direct, #dnnl_convolution_winograd,
///     #dnnl_convolution_auto.
/// @param diff_src_desc Diff source memory descriptor.
/// @param weights_desc Weights memory descriptor.
/// @param diff_dst_desc Diff destination memory descriptor.
/// @param strides Array of strides for spatial dimension.
/// @param dilates Array of dilations for spatial dimension. A zero value
///     means no dilation in the corresponding dimension.
/// @param padding_l Array of padding values for low indices for each spatial
///     dimension `([[front,] top,] left)`.
/// @param padding_r Array of padding values for high indices for each spatial
///     dimension `([[back,] bottom,] right)`. Can be NULL in which case
///     padding is considered to be symmetrical.
/// @returns #dnnl_success on success and a status describing the error
///     otherwise.
dnnl_status_t DNNL_API dnnl_dilated_convolution_backward_data_desc_init(
        dnnl_convolution_desc_t *conv_desc, dnnl_alg_kind_t alg_kind,
        const dnnl_memory_desc_t *diff_src_desc,
        const dnnl_memory_desc_t *weights_desc,
        const dnnl_memory_desc_t *diff_dst_desc, const dnnl_dims_t strides,
        const dnnl_dims_t dilates, const dnnl_dims_t padding_l,
        const dnnl_dims_t padding_r);

/// Initializes a descriptor for a convolution weights gradient primitive.
///
/// @note
///     Memory descriptors can be initialized with
///     #dnnl_format_tag_any or with format_kind set to #dnnl_format_kind_any.
///
/// Arrays @p strides, @p padding_l, and @p padding_r contain values for
/// spatial dimensions only and hence must have the same number of elements as
/// there are spatial dimensions. The order of values is the same as in the
/// tensor: depth (for 3D tensors), height (for 3D and 2D tensors), and width.
///
/// @param conv_desc Output descriptor for a convolution primitive.
/// @param alg_kind Convolution algorithm. Possible values are
///     #dnnl_convolution_direct, #dnnl_convolution_winograd,
///     #dnnl_convolution_auto.
/// @param src_desc Source memory descriptor.
/// @param diff_weights_desc Diff weights memory descriptor.
/// @param diff_bias_desc Diff bias memory descriptor. Passing NULL, a zero
///     memory descriptor, or a memory descriptor with format_kind set to
///     #dnnl_format_kind_undef disables the bias term.
/// @param diff_dst_desc Diff destination memory descriptor.
/// @param strides Array of strides for spatial dimension.
/// @param padding_l Array of padding values for low indices for each spatial
///     dimension `([[front,] top,] left)`.
/// @param padding_r Array of padding values for high indices for each spatial
///     dimension `([[back,] bottom,] right)`. Can be NULL in which case
///     padding is considered to be symmetrical.
/// @returns #dnnl_success on success and a status describing the error
///     otherwise.
dnnl_status_t DNNL_API dnnl_convolution_backward_weights_desc_init(
        dnnl_convolution_desc_t *conv_desc, dnnl_alg_kind_t alg_kind,
        const dnnl_memory_desc_t *src_desc,
        const dnnl_memory_desc_t *diff_weights_desc,
        const dnnl_memory_desc_t *diff_bias_desc,
        const dnnl_memory_desc_t *diff_dst_desc, const dnnl_dims_t strides,
        const dnnl_dims_t padding_l, const dnnl_dims_t padding_r);

/// Initializes a descriptor for a dilated convolution weights gradient
/// primitive.
///
/// @note
///     Memory descriptors can be initialized with
///     #dnnl_format_tag_any or with format_kind set to #dnnl_format_kind_any.
///
/// Arrays @p strides, @p dilates, @p padding_l, and @p padding_r contain
/// values for spatial dimensions only and hence must have the same number of
/// elements as there are spatial dimensions. The order of values is the same
/// as in the tensor: depth (for 3D tensors), height (for 3D and 2D tensors),
/// and width.
///
/// @param conv_desc Output descriptor for a convolution primitive.
/// @param alg_kind Convolution algorithm. Possible values are
///     #dnnl_convolution_direct, #dnnl_convolution_winograd,
///     #dnnl_convolution_auto.
/// @param src_desc Source memory descriptor.
/// @param diff_weights_desc Diff weights memory descriptor.
/// @param diff_bias_desc Diff bias memory descriptor. Passing NULL, a zero
///     memory descriptor, or a memory descriptor with format_kind set to
///     #dnnl_format_kind_undef disables the bias term.
/// @param diff_dst_desc Diff destination memory descriptor.
/// @param strides Array of strides for spatial dimension.
/// @param dilates Array of dilations for spatial dimension. A zero value
///     means no dilation in the corresponding dimension.
/// @param padding_l Array of padding values for low indices for each spatial
///     dimension `([[front,] top,] left)`.
/// @param padding_r Array of padding values for high indices for each spatial
///     dimension `([[back,] bottom,] right)`. Can be NULL in which case
///     padding is considered to be symmetrical.
/// @returns #dnnl_success on success and a status describing the error
///     otherwise.
dnnl_status_t DNNL_API dnnl_dilated_convolution_backward_weights_desc_init(
        dnnl_convolution_desc_t *conv_desc, dnnl_alg_kind_t alg_kind,
        const dnnl_memory_desc_t *src_desc,
        const dnnl_memory_desc_t *diff_weights_desc,
        const dnnl_memory_desc_t *diff_bias_desc,
        const dnnl_memory_desc_t *diff_dst_desc, const dnnl_dims_t strides,
        const dnnl_dims_t dilates, const dnnl_dims_t padding_l,
        const dnnl_dims_t padding_r);

/// @} dnnl_api_convolution

/// @addtogroup dnnl_api_deconvolution
/// @{

/// Initializes a descriptor for a deconvolution forward propagation primitive.
///
/// @note
///     Memory descriptors can be initialized with
///     #dnnl_format_tag_any or with format_kind set to #dnnl_format_kind_any.
///
/// Arrays @p strides, @p padding_l, and @p padding_r contain values for
/// spatial dimensions only and hence must have the same number of elements as
/// there are spatial dimensions. The order of values is the same as in the
/// tensor: depth (for 3D tensors), height (for 3D and 2D tensors), and width.
///
/// @param deconv_desc Output descriptor for a deconvolution primitive.
/// @param prop_kind Propagation kind. Possible values are
///     #dnnl_forward_training and #dnnl_forward_inference.
/// @param alg_kind Deconvolution algorithm. Possible values are
///     #dnnl_deconvolution_direct, #dnnl_deconvolution_winograd.
/// @param src_desc Source memory descriptor.
/// @param weights_desc Weights memory descriptor.
/// @param bias_desc Bias memory descriptor. Passing NULL, a zero memory
///     descriptor, or a memory descriptor with format_kind set to
///     #dnnl_format_kind_undef disables the bias term.
/// @param dst_desc Destination memory descriptor.
/// @param strides Array of strides for spatial dimension.
/// @param padding_l Array of padding values for low indices for each spatial
///     dimension `([[front,] top,] left)`.
/// @param padding_r Array of padding values for high indices for each spatial
///     dimension `([[back,] bottom,] right)`. Can be NULL in which case
///     padding is considered to be symmetrical.
/// @returns #dnnl_success on success and a status describing the error
///     otherwise.
dnnl_status_t DNNL_API dnnl_deconvolution_forward_desc_init(
        dnnl_deconvolution_desc_t *deconv_desc, dnnl_prop_kind_t prop_kind,
        dnnl_alg_kind_t alg_kind, const dnnl_memory_desc_t *src_desc,
        const dnnl_memory_desc_t *weights_desc,
        const dnnl_memory_desc_t *bias_desc, const dnnl_memory_desc_t *dst_desc,
        const dnnl_dims_t strides, const dnnl_dims_t padding_l,
        const dnnl_dims_t padding_r);

/// Initializes a descriptor for a dilated deconvolution forward propagation
/// primitive.
///
/// @note
///     Memory descriptors can be initialized with
///     #dnnl_format_tag_any or with format_kind set to #dnnl_format_kind_any.
///
/// Arrays @p strides, @p dilates, @p padding_l, and @p padding_r contain
/// values for spatial dimensions only and hence must have the same number of
/// elements as there are spatial dimensions. The order of values is the same
/// as in the tensor: depth (for 3D tensors), height (for 3D and 2D tensors),
/// and width.
///
/// @param deconv_desc Output descriptor for a deconvolution primitive.
/// @param prop_kind Propagation kind. Possible values are
///     #dnnl_forward_training and #dnnl_forward_inference.
/// @param alg_kind Deconvolution algorithm. Possible values are
///     #dnnl_deconvolution_direct, #dnnl_deconvolution_winograd.
/// @param src_desc Source memory descriptor.
/// @param weights_desc Weights memory descriptor.
/// @param bias_desc Bias memory descriptor. Passing NULL, a zero memory
///     descriptor, or a memory descriptor with format_kind set to
///     #dnnl_format_kind_undef disables the bias term.
/// @param dst_desc Destination memory descriptor.
/// @param strides Array of strides for spatial dimension.
/// @param dilates Array of dilations for spatial dimension. A zero value
///     means no dilation in the corresponding dimension.
/// @param padding_l Array of padding values for low indices for each spatial
///     dimension `([[front,] top,] left)`.
/// @param padding_r Array of padding values for high indices for each spatial
///     dimension `([[back,] bottom,] right)`. Can be NULL in which case
///     padding is considered to be symmetrical.
/// @returns #dnnl_success on success and a status describing the error
///     otherwise.
dnnl_status_t DNNL_API dnnl_dilated_deconvolution_forward_desc_init(
        dnnl_deconvolution_desc_t *deconv_desc, dnnl_prop_kind_t prop_kind,
        dnnl_alg_kind_t alg_kind, const dnnl_memory_desc_t *src_desc,
        const dnnl_memory_desc_t *weights_desc,
        const dnnl_memory_desc_t *bias_desc, const dnnl_memory_desc_t *dst_desc,
        const dnnl_dims_t strides, const dnnl_dims_t dilates,
        const dnnl_dims_t padding_l, const dnnl_dims_t padding_r);

/// Initializes a descriptor for a deconvolution backward propagation primitive.
///
/// @note
///     Memory descriptors can be initialized with
///     #dnnl_format_tag_any or with format_kind set to #dnnl_format_kind_any.
///
/// Arrays @p strides, @p padding_l, and @p padding_r contain values for
/// spatial dimensions only and hence must have the same number of elements as
/// there are spatial dimensions. The order of values is the same as in the
/// tensor: depth (for 3D tensors), height (for 3D and 2D tensors), and width.
///
/// @param deconv_desc Output descriptor for a deconvolution primitive.
/// @param alg_kind Deconvolution algorithm. Possible values are
///     #dnnl_deconvolution_direct, #dnnl_deconvolution_winograd.
/// @param diff_src_desc Diff source memory descriptor.
/// @param weights_desc Weights memory descriptor.
/// @param diff_dst_desc Diff destination memory descriptor.
/// @param strides Array of strides for spatial dimension.
/// @param padding_l Array of padding values for low indices for each spatial
///     dimension `([[front,] top,] left)`.
/// @param padding_r Array of padding values for high indices for each spatial
///     dimension `([[back,] bottom,] right)`. Can be NULL in which case
///     padding is considered to be symmetrical.
/// @returns #dnnl_success on success and a status describing the error
///     otherwise.
dnnl_status_t DNNL_API dnnl_deconvolution_backward_data_desc_init(
        dnnl_deconvolution_desc_t *deconv_desc, dnnl_alg_kind_t alg_kind,
        const dnnl_memory_desc_t *diff_src_desc,
        const dnnl_memory_desc_t *weights_desc,
        const dnnl_memory_desc_t *diff_dst_desc, const dnnl_dims_t strides,
        const dnnl_dims_t padding_l, const dnnl_dims_t padding_r);

/// Initializes a descriptor for a dilated deconvolution backward propagation
/// primitive.
///
/// @note
///     Memory descriptors can be initialized with
///     #dnnl_format_tag_any or with format_kind set to #dnnl_format_kind_any.
///
/// Arrays @p strides, @p dilates, @p padding_l, and @p padding_r contain
/// values for spatial dimensions only and hence must have the same number of
/// elements as there are spatial dimensions. The order of values is the same
/// as in the tensor: depth (for 3D tensors), height (for 3D and 2D tensors),
/// and width.
///
/// @param deconv_desc Output descriptor for a deconvolution primitive.
/// @param alg_kind Deconvolution algorithm. Possible values are
///     #dnnl_deconvolution_direct, #dnnl_deconvolution_winograd.
/// @param diff_src_desc Diff source memory descriptor.
/// @param weights_desc Weights memory descriptor.
/// @param diff_dst_desc Diff destination memory descriptor.
/// @param strides Array of strides for spatial dimension.
/// @param dilates Array of dilations for spatial dimension. A zero value
///     means no dilation in the corresponding dimension.
/// @param padding_l Array of padding values for low indices for each spatial
///     dimension `([[front,] top,] left)`.
/// @param padding_r Array of padding values for high indices for each spatial
///     dimension `([[back,] bottom,] right)`. Can be NULL in which case
///     padding is considered to be symmetrical.
/// @returns #dnnl_success on success and a status describing the error
///     otherwise.
dnnl_status_t DNNL_API dnnl_dilated_deconvolution_backward_data_desc_init(
        dnnl_deconvolution_desc_t *deconv_desc, dnnl_alg_kind_t alg_kind,
        const dnnl_memory_desc_t *diff_src_desc,
        const dnnl_memory_desc_t *weights_desc,
        const dnnl_memory_desc_t *diff_dst_desc, const dnnl_dims_t strides,
        const dnnl_dims_t dilates, const dnnl_dims_t padding_l,
        const dnnl_dims_t padding_r);

/// Initializes a descriptor for a deconvolution weights gradient primitive.
///
/// @note
///     Memory descriptors can be initialized with
///     #dnnl_format_tag_any or with format_kind set to #dnnl_format_kind_any.
///
/// Arrays @p strides, @p padding_l, and @p padding_r contain values for
/// spatial dimensions only and hence must have the same number of elements as
/// there are spatial dimensions. The order of values is the same as in the
/// tensor: depth (for 3D tensors), height (for 3D and 2D tensors), and width.
///
/// @param deconv_desc Output descriptor for a deconvolution primitive.
/// @param alg_kind Deconvolution algorithm. Possible values are
///     #dnnl_deconvolution_direct, #dnnl_deconvolution_winograd.
/// @param src_desc Source memory descriptor.
/// @param diff_weights_desc Diff weights memory descriptor.
/// @param diff_bias_desc Diff bias memory descriptor. Passing NULL, a zero
///     memory descriptor, or a memory descriptor with format_kind set to
///     #dnnl_format_kind_undef disables the bias term.
/// @param diff_dst_desc Diff destination memory descriptor.
/// @param strides Array of strides for spatial dimension.
/// @param padding_l Array of padding values for low indices for each spatial
///     dimension `([[front,] top,] left)`.
/// @param padding_r Array of padding values for high indices for each spatial
///     dimension `([[back,] bottom,] right)`. Can be NULL in which case
///     padding is considered to be symmetrical.
/// @returns #dnnl_success on success and a status describing the error
///     otherwise.
dnnl_status_t DNNL_API dnnl_deconvolution_backward_weights_desc_init(
        dnnl_deconvolution_desc_t *deconv_desc, dnnl_alg_kind_t alg_kind,
        const dnnl_memory_desc_t *src_desc,
        const dnnl_memory_desc_t *diff_weights_desc,
        const dnnl_memory_desc_t *diff_bias_desc,
        const dnnl_memory_desc_t *diff_dst_desc, const dnnl_dims_t strides,
        const dnnl_dims_t padding_l, const dnnl_dims_t padding_r);

/// Initializes a descriptor for a dilated deconvolution weights gradient
/// primitive.
///
/// @note
///     Memory descriptors can be initialized with
///     #dnnl_format_tag_any or with format_kind set to #dnnl_format_kind_any.
///
/// Arrays @p strides, @p dilates, @p padding_l, and @p padding_r contain
/// values for spatial dimensions only and hence must have the same number of
/// elements as there are spatial dimensions. The order of values is the same
/// as in the tensor: depth (for 3D tensors), height (for 3D and 2D tensors),
/// and width.
///
/// @param deconv_desc Output descriptor for a deconvolution primitive.
/// @param alg_kind Deconvolution algorithm. Possible values are
///     #dnnl_deconvolution_direct, #dnnl_deconvolution_winograd.
/// @param src_desc Source memory descriptor.
/// @param diff_weights_desc Diff weights memory descriptor.
/// @param diff_bias_desc Diff bias memory descriptor. Passing NULL, a zero
///     memory descriptor, or a memory descriptor with format_kind set to
///     #dnnl_format_kind_undef disables the bias term.
/// @param diff_dst_desc Diff destination memory descriptor.
/// @param strides Array of strides for spatial dimension.
/// @param dilates Array of dilations for spatial dimension. A zero value
///     means no dilation in the corresponding dimension.
/// @param padding_l Array of padding values for low indices for each spatial
///     dimension `([[front,] top,] left)`.
/// @param padding_r Array of padding values for high indices for each spatial
///     dimension `([[back,] bottom,] right)`. Can be NULL in which case
///     padding is considered to be symmetrical.
/// @returns #dnnl_success on success and a status describing the error
///     otherwise.
dnnl_status_t DNNL_API dnnl_dilated_deconvolution_backward_weights_desc_init(
        dnnl_deconvolution_desc_t *deconv_desc, dnnl_alg_kind_t alg_kind,
        const dnnl_memory_desc_t *src_desc,
        const dnnl_memory_desc_t *diff_weights_desc,
        const dnnl_memory_desc_t *diff_bias_desc,
        const dnnl_memory_desc_t *diff_dst_desc, const dnnl_dims_t strides,
        const dnnl_dims_t dilates, const dnnl_dims_t padding_l,
        const dnnl_dims_t padding_r);

/// @} dnnl_api_deconvolution

/// @addtogroup dnnl_api_shuffle
/// @{

/// Initializes a descriptor for shuffle forward propagation primitive.
///
/// @param shuffle_desc Output descriptor for a shuffle primitive.
/// @param prop_kind Propagation kind. Possible values are
///     #dnnl_forward_training and #dnnl_forward_inference.
/// @param data_desc Source and destination memory descriptor.
/// @param axis The axis along which the data is shuffled.
/// @param group_size Shuffle group size.
/// @returns #dnnl_success on success and a status describing the error
///     otherwise.
dnnl_status_t DNNL_API dnnl_shuffle_forward_desc_init(
        dnnl_shuffle_desc_t *shuffle_desc, dnnl_prop_kind_t prop_kind,
        const dnnl_memory_desc_t *data_desc, int axis, dnnl_dim_t group_size);

/// Initializes a descriptor for shuffle backward propagation primitive.
///
/// @param shuffle_desc Output descriptor for a shuffle primitive.
/// @param diff_data_desc Diff source and diff destination memory descriptor.
/// @param axis The axis along which the data is shuffled.
/// @param group_size Shuffle group size.
/// @returns #dnnl_success on success and a status describing the error
///     otherwise.
dnnl_status_t DNNL_API dnnl_shuffle_backward_desc_init(
        dnnl_shuffle_desc_t *shuffle_desc,
        const dnnl_memory_desc_t *diff_data_desc, int axis,
        dnnl_dim_t group_size);

/// @} dnnl_api_shuffle

/// @addtogroup dnnl_api_eltwise
/// @{

/// Initializes a descriptor for eltwise forward propagation primitive.
///
/// @param eltwise_desc Output descriptor for an eltwise primitive.
/// @param prop_kind Propagation kind. Possible values are
///     #dnnl_forward_training and #dnnl_forward_inference.
/// @param alg_kind Elementwise algorithm kind.
/// @param data_desc Source and destination memory descriptor.
/// @param alpha The alpha parameter for the elementwise operation. Specific
///     meaning depends on the algorithm.
/// @param beta The beta parameter for the elementwise operation. Specific
///     meaning depends on the algorithm.
/// @returns #dnnl_success on success and a status describing the error
///     otherwise.
dnnl_status_t DNNL_API dnnl_eltwise_forward_desc_init(
        dnnl_eltwise_desc_t *eltwise_desc, dnnl_prop_kind_t prop_kind,
        dnnl_alg_kind_t alg_kind, const dnnl_memory_desc_t *data_desc,
        float alpha, float beta);

/// Initializes a descriptor for eltwise backward propagation primitive.
///
/// @param eltwise_desc Output descriptor for an eltwise primitive.
/// @param alg_kind Elementwise algorithm kind.
/// @param diff_data_desc Diff source and diff destination memory descriptors.
/// @param data_desc Source and destination memory descriptor.
/// @param alpha The alpha parameter for the elementwise operation. Specific
///     meaning depends on the algorithm.
/// @param beta The beta parameter for the elementwise operation. Specific
///     meaning depends on the algorithm.
/// @returns #dnnl_success on success and a status describing the error
///     otherwise.
dnnl_status_t DNNL_API dnnl_eltwise_backward_desc_init(
        dnnl_eltwise_desc_t *eltwise_desc, dnnl_alg_kind_t alg_kind,
        const dnnl_memory_desc_t *diff_data_desc,
        const dnnl_memory_desc_t *data_desc, float alpha, float beta);

/// @} dnnl_api_eltwise

/// @addtogroup dnnl_api_softmax
/// @{

/// Initializes a descriptor for softmax forward propagation primitive.
///
/// @param softmax_desc Output descriptor for a softmax primitive.
/// @param prop_kind Propagation kind. Possible values are
///     #dnnl_forward_training and #dnnl_forward_inference.
/// @param data_desc Source and destination memory descriptor.
/// @param softmax_axis Axis over which softmax is computed.
/// @returns #dnnl_success on success and a status describing the error
///     otherwise.
dnnl_status_t DNNL_API dnnl_softmax_forward_desc_init(
        dnnl_softmax_desc_t *softmax_desc, dnnl_prop_kind_t prop_kind,
        const dnnl_memory_desc_t *data_desc, int softmax_axis);

/// Initializes a descriptor for softmax backward propagation primitive.
///
/// @param softmax_desc Output descriptor for a softmax primitive.
/// @param diff_data_desc Diff source and diff destination memory descriptors.
/// @param data_desc Destination memory descriptor.
/// @param softmax_axis Axis over which softmax is computed.
/// @returns #dnnl_success on success and a status describing the error
///     otherwise.
dnnl_status_t DNNL_API dnnl_softmax_backward_desc_init(
        dnnl_softmax_desc_t *softmax_desc,
        const dnnl_memory_desc_t *diff_data_desc,
        const dnnl_memory_desc_t *data_desc, int softmax_axis);

/// @} dnnl_api_softmax

/// @addtogroup dnnl_api_logsoftmax
/// @{

/// Initializes a descriptor for logsoftmax forward propagation primitive.
///
/// @param logsoftmax_desc Output descriptor for a logsoftmax primitive.
/// @param prop_kind Propagation kind. Possible values are
///     #dnnl_forward_training and #dnnl_forward_inference.
/// @param data_desc Source and destination memory descriptor.
/// @param logsoftmax_axis Axis over which logsoftmax is computed.
/// @returns #dnnl_success on success and a status describing the error
///     otherwise.
dnnl_status_t DNNL_API dnnl_logsoftmax_forward_desc_init(
        dnnl_logsoftmax_desc_t *logsoftmax_desc, dnnl_prop_kind_t prop_kind,
        const dnnl_memory_desc_t *data_desc, int logsoftmax_axis);

/// Initializes a descriptor for logsoftmax backward propagation primitive.
///
/// @param logsoftmax_desc Output descriptor for a logsoftmax primitive.
/// @param diff_data_desc Diff source and diff destination memory descriptors.
/// @param data_desc Destination memory descriptor.
/// @param logsoftmax_axis Axis over which softmax is computed.
/// @returns #dnnl_success on success and a status describing the error
///     otherwise.
dnnl_status_t DNNL_API dnnl_logsoftmax_backward_desc_init(
        dnnl_logsoftmax_desc_t *logsoftmax_desc,
        const dnnl_memory_desc_t *diff_data_desc,
        const dnnl_memory_desc_t *data_desc, int logsoftmax_axis);

/// @} dnnl_api_logsoftmax

/// @addtogroup dnnl_api_pooling
/// @{

/// Initializes a descriptor for pooling forward propagation primitive.
///
/// Arrays @p strides, @p kernel, @p padding_l, and @p padding_r contain values
/// for spatial dimensions only and hence must have the same number of elements
/// as there are spatial dimensions. The order of values is the same as in the
/// tensor: depth (for 3D tensors), height (for 3D and 2D tensors), and width.
///
/// @param pool_desc Output descriptor for a pooling primitive.
/// @param prop_kind Propagation kind. Possible values are
///     #dnnl_forward_training and #dnnl_forward_inference.
/// @param alg_kind Pooling algorithm kind: either #dnnl_pooling_max,
///     #dnnl_pooling_avg_include_padding, or #dnnl_pooling_avg (same as
///     #dnnl_pooling_avg_exclude_padding).
/// @param src_desc Source memory descriptor.
/// @param dst_desc Destination memory descriptor.
/// @param strides Array of strides for spatial dimension.
/// @param kernel Array of kernel spatial dimensions.
/// @param padding_l Array of padding values for low indices for each spatial
///     dimension `([[front,] top,] left)`.
/// @param padding_r Array of padding values for high indices for each spatial
///     dimension `([[back,] bottom,] right)`. Can be NULL in which case
///     padding is considered to be symmetrical.
/// @returns #dnnl_success on success and a status describing the error
///     otherwise.
dnnl_status_t DNNL_API dnnl_pooling_forward_desc_init(
        dnnl_pooling_desc_t *pool_desc, dnnl_prop_kind_t prop_kind,
        dnnl_alg_kind_t alg_kind, const dnnl_memory_desc_t *src_desc,
        const dnnl_memory_desc_t *dst_desc, const dnnl_dims_t strides,
        const dnnl_dims_t kernel, const dnnl_dims_t padding_l,
        const dnnl_dims_t padding_r);

/// Initializes a descriptor for pooling backward propagation primitive.
///
/// Arrays @p strides, @p kernel, @p padding_l, and @p padding_r contain values
/// for spatial dimensions only and hence must have the same number of elements
/// as there are spatial dimensions. The order of values is the same as in the
/// tensor: depth (for 3D tensors), height (for 3D and 2D tensors), and width.
///
/// @param pool_desc Output descriptor for a pooling primitive.
/// @param alg_kind Pooling algorithm kind: either #dnnl_pooling_max,
///     #dnnl_pooling_avg_include_padding, or #dnnl_pooling_avg (same as
///     #dnnl_pooling_avg_exclude_padding).
/// @param diff_src_desc Diff source memory descriptor.
/// @param diff_dst_desc Diff destination memory descriptor.
/// @param strides Array of strides for spatial dimension.
/// @param kernel Array of kernel spatial dimensions.
/// @param padding_l Array of padding values for low indices for each spatial
///     dimension `([[front,] top,] left)`.
/// @param padding_r Array of padding values for high indices for each spatial
///     dimension `([[back,] bottom,] right)`. Can be NULL in which case
///     padding is considered to be symmetrical.
/// @returns #dnnl_success on success and a status describing the error
///     otherwise.
dnnl_status_t DNNL_API dnnl_pooling_backward_desc_init(
        dnnl_pooling_desc_t *pool_desc, dnnl_alg_kind_t alg_kind,
        const dnnl_memory_desc_t *diff_src_desc,
        const dnnl_memory_desc_t *diff_dst_desc, const dnnl_dims_t strides,
        const dnnl_dims_t kernel, const dnnl_dims_t padding_l,
        const dnnl_dims_t padding_r);

/// @} dnnl_api_pooling

/// @addtogroup dnnl_api_lrn
/// @{

/// Initializes a descriptor for LRN forward propagation primitive.
///
/// @param lrn_desc Output descriptor for a LRN primitive.
/// @param prop_kind Propagation kind. Possible values are
///     #dnnl_forward_training and #dnnl_forward_inference.
/// @param alg_kind LRN algorithm kind: either #dnnl_lrn_across_channels or
///     #dnnl_lrn_within_channel.
/// @param data_desc Source and destination memory descriptor.
/// @param local_size Regularization local size.
/// @param alpha The alpha regularization parameter.
/// @param beta The beta regularization parameter.
/// @param k The k regularization parameter.
/// @returns #dnnl_success on success and a status describing the error
///     otherwise.
dnnl_status_t DNNL_API dnnl_lrn_forward_desc_init(dnnl_lrn_desc_t *lrn_desc,
        dnnl_prop_kind_t prop_kind, dnnl_alg_kind_t alg_kind,
        const dnnl_memory_desc_t *data_desc, dnnl_dim_t local_size, float alpha,
        float beta, float k);

/// Initializes a descriptor for LRN backward propagation primitive.
///
/// @param lrn_desc Output descriptor for a LRN primitive.
/// @param alg_kind LRN algorithm kind: either #dnnl_lrn_across_channels or
///     #dnnl_lrn_within_channel.
/// @param diff_data_desc Diff source and diff destination memory descriptor.
/// @param data_desc Source memory descriptor.
/// @param local_size Regularization local size.
/// @param alpha The alpha regularization parameter.
/// @param beta The beta regularization parameter.
/// @param k The k regularization parameter.
/// @returns #dnnl_success on success and a status describing the error
///     otherwise.
dnnl_status_t DNNL_API dnnl_lrn_backward_desc_init(dnnl_lrn_desc_t *lrn_desc,
        dnnl_alg_kind_t alg_kind, const dnnl_memory_desc_t *diff_data_desc,
        const dnnl_memory_desc_t *data_desc, dnnl_dim_t local_size, float alpha,
        float beta, float k);

/// @} dnnl_api_lrn

/// @addtogroup dnnl_api_batch_normalization
/// @{

/// Initializes a descriptor for a batch normalization forward propagation
/// primitive.
///
/// @note
///     In-place operation is supported: the dst can refer to the same memory
///     as the src.
///
/// @param bnrm_desc Output descriptor for batch normalization primitive.
/// @param prop_kind Propagation kind. Possible values are
///     #dnnl_forward_training and #dnnl_forward_inference.
/// @param data_desc Source and destination memory descriptor.
/// @param epsilon Batch normalization epsilon parameter.
/// @param flags Batch normalization flags (@ref dnnl_normalization_flags_t).
/// @returns #dnnl_success on success and a status describing the error
///     otherwise.
dnnl_status_t DNNL_API dnnl_batch_normalization_forward_desc_init(
        dnnl_batch_normalization_desc_t *bnrm_desc, dnnl_prop_kind_t prop_kind,
        const dnnl_memory_desc_t *data_desc, float epsilon, unsigned flags);

/// Initializes a descriptor for a batch normalization backward propagation
/// primitive.
///
/// @note
///     In-place operation is supported: the diff_dst can refer to the same
///     memory as the diff_src.
///
/// @param bnrm_desc Output descriptor for batch normalization primitive.
/// @param prop_kind Propagation kind. Possible values are
///     #dnnl_backward_data and #dnnl_backward (diffs for all parameters are
///     computed in this case).
/// @param diff_data_desc Diff source and diff destination memory descriptor.
/// @param data_desc Source memory descriptor.
/// @param epsilon Batch normalization epsilon parameter.
/// @param flags Batch normalization flags (@ref dnnl_normalization_flags_t).
/// @returns #dnnl_success on success and a status describing the error
///     otherwise.
dnnl_status_t DNNL_API dnnl_batch_normalization_backward_desc_init(
        dnnl_batch_normalization_desc_t *bnrm_desc, dnnl_prop_kind_t prop_kind,
        const dnnl_memory_desc_t *diff_data_desc,
        const dnnl_memory_desc_t *data_desc, float epsilon, unsigned flags);

/// @} dnnl_api_batch_normalization

/// @addtogroup dnnl_api_layer_normalization
/// @{

/// Initializes a descriptor for layer normalization forward propagation
/// primitive.
///
/// @note
///     In-place operation is supported: the dst can refer to the same memory
///     as the src.
///
/// @param lnrm_desc Output descriptor for layer normalization primitive.
/// @param prop_kind Propagation kind. Possible values are
///     #dnnl_forward_training and #dnnl_forward_inference.
/// @param data_desc Source and destination memory descriptor.
/// @param stat_desc Memory descriptor for mean and variance. If this
///     parameter is NULL, a zero memory descriptor, or a memory descriptor
///     with format_kind set to #dnnl_format_kind_undef, then the memory
///     descriptor for stats is derived from @p data_desc by removing the last
///     dimension.
/// @param epsilon Layer normalization epsilon parameter.
/// @param flags Layer normalization flags (@ref dnnl_normalization_flags_t).
/// @returns #dnnl_success on success and a status describing the error
///     otherwise.
dnnl_status_t DNNL_API dnnl_layer_normalization_forward_desc_init(
        dnnl_layer_normalization_desc_t *lnrm_desc, dnnl_prop_kind_t prop_kind,
        const dnnl_memory_desc_t *data_desc,
        const dnnl_memory_desc_t *stat_desc, float epsilon, unsigned flags);

/// Initializes a descriptor for a layer normalization backward propagation
/// primitive.
///
/// @note
///     In-place operation is supported: the diff_dst can refer to the same
///     memory as the diff_src.
///
/// @param lnrm_desc Output descriptor for layer normalization primitive.
/// @param prop_kind Propagation kind. Possible values are
///     #dnnl_backward_data and #dnnl_backward (diffs for all parameters are
///     computed in this case).
/// @param diff_data_desc Diff source and diff destination memory descriptor.
/// @param data_desc Source memory descriptor.
/// @param stat_desc Memory descriptor for mean and variance. If this
///     parameter is NULL, a zero memory descriptor, or a memory descriptor
///     with format_kind set to #dnnl_format_kind_undef, then the memory
///     descriptor for stats is derived from @p data_desc by removing the last
///     dimension.
/// @param epsilon Layer normalization epsilon parameter.
/// @param flags Layer normalization flags (@ref dnnl_normalization_flags_t).
/// @returns #dnnl_success on success and a status describing the error
///     otherwise.
dnnl_status_t DNNL_API dnnl_layer_normalization_backward_desc_init(
        dnnl_layer_normalization_desc_t *lnrm_desc, dnnl_prop_kind_t prop_kind,
        const dnnl_memory_desc_t *diff_data_desc,
        const dnnl_memory_desc_t *data_desc,
        const dnnl_memory_desc_t *stat_desc, float epsilon, unsigned flags);

/// @} dnnl_api_layer_normalization

/// @addtogroup dnnl_api_inner_product
/// @{

/// Initializes descriptor for inner product forward propagation.
///
/// @note
///     Memory descriptors can be initialized with
///     #dnnl_format_tag_any or with format_kind set to #dnnl_format_kind_any.
///
/// @param ip_desc Output descriptor for inner product primitive.
/// @param prop_kind Propagation kind. Possible values are
///     #dnnl_forward_training and #dnnl_forward_inference.
/// @param src_desc Source memory descriptor.
/// @param weights_desc Weights memory descriptor.
/// @param bias_desc Bias memory descriptor. Passing NULL, a zero memory
///     descriptor, or a memory descriptor with format_kind set to
///     #dnnl_format_kind_undef disables the bias term.
/// @param dst_desc Destination memory descriptor.
/// @returns #dnnl_success on success and a status describing the error
///     otherwise.
dnnl_status_t DNNL_API dnnl_inner_product_forward_desc_init(
        dnnl_inner_product_desc_t *ip_desc, dnnl_prop_kind_t prop_kind,
        const dnnl_memory_desc_t *src_desc,
        const dnnl_memory_desc_t *weights_desc,
        const dnnl_memory_desc_t *bias_desc,
        const dnnl_memory_desc_t *dst_desc);

/// Initializes descriptor for inner product backward propagation.
///
/// @note
///     Memory descriptors can be initialized with
///     #dnnl_format_tag_any or with format_kind set to #dnnl_format_kind_any.
///
/// @param ip_desc Output descriptor for inner product primitive.
/// @param diff_src_desc Diff source memory descriptor.
/// @param weights_desc Weights memory descriptor.
/// @param diff_dst_desc Diff destination memory descriptor.
/// @returns #dnnl_success on success and a status describing the error
///     otherwise.
dnnl_status_t DNNL_API dnnl_inner_product_backward_data_desc_init(
        dnnl_inner_product_desc_t *ip_desc,
        const dnnl_memory_desc_t *diff_src_desc,
        const dnnl_memory_desc_t *weights_desc,
        const dnnl_memory_desc_t *diff_dst_desc);

/// Initializes descriptor for inner product weights gradient primitive.
///
/// @note
///     Memory descriptors can be initialized with
///     #dnnl_format_tag_any or with format_kind set to #dnnl_format_kind_any.
///
/// @param ip_desc Output descriptor for inner product primitive.
/// @param src_desc Source memory descriptor.
/// @param diff_weights_desc Diff weights memory descriptor.
/// @param diff_bias_desc Diff bias memory descriptor. Passing NULL, a zero
///     memory descriptor, or a memory descriptor with format_kind set to
///     #dnnl_format_kind_undef disables the bias term.
/// @param diff_dst_desc Diff destination memory descriptor.
/// @returns #dnnl_success on success and a status describing the error
///     otherwise.
dnnl_status_t DNNL_API dnnl_inner_product_backward_weights_desc_init(
        dnnl_inner_product_desc_t *ip_desc, const dnnl_memory_desc_t *src_desc,
        const dnnl_memory_desc_t *diff_weights_desc,
        const dnnl_memory_desc_t *diff_bias_desc,
        const dnnl_memory_desc_t *diff_dst_desc);

/// @} dnnl_api_inner_product

/// @addtogroup dnnl_api_attributes
/// @{

/// Set quantization scale and shift parameters for RNN data tensors.
///
/// For performance reasons, the low-precision configuration of the RNN
/// primitives expects input activations to have the unsigned 8-bit integer
/// data type. The scale and shift parameters are used to quantize
/// floating-point data to unsigned integer and must be passed to the RNN
/// primitive using attributes.
///
/// The quantization formula is `scale * (data + shift)`.
///
/// @note
///     Quantization scale and shift are common for src_layer, src_iter,
///     dst_iter, and dst_layer.
///
/// Example usage:
/// @code
///     // RNN parameters
///     int l = 2, t = 2, mb = 32, sic = 32, slc = 32, dic = 32, dlc = 32;
///     // Activations quantization parameters
///     float scale = ..., shift = ..;
///
///     dnnl_primitive_attr_t rnn_attr;
///     // Create default attributes
///     dnnl_primitive_attr_create(&rnn_attr);
///
///     // Set scale and shift for int8 quantization of activation
///     dnnl_primitive_attr_set_rnn_data_qparams(rnn_attr, scale, shift);
///
///     // Create and configure rnn op_desc
///     dnnl_rnn_desc_t rnn_d;
///     dnnl_primitive_desc_t rnn_pd;
///     dnnl_primitive_desc_create(&rnn_pd, &rnn_d, attr, engine, NULL);
/// @endcode
///
/// @param attr Primitive attributes.
/// @param scale The value to scale the data by.
/// @param shift The value to shift the data by.
/// @returns #dnnl_success on success and a status describing the error
///     otherwise.
dnnl_status_t DNNL_API dnnl_primitive_attr_set_rnn_data_qparams(
        dnnl_primitive_attr_t attr, const float scale, const float shift);

/// Sets quantization scaling factors for RNN weights tensors. The
/// low-precision configuration of the RNN primitives expects input weights to
/// use the signed 8-bit integer data type. The scaling factors are used to
/// quantize floating-point data to signed integer and must be passed to RNN
/// primitives using attributes.
///
/// @note
///     The dimension order is always native and does not depend on the actual
///     layout used. For example, five-dimensional weights always have (l, d,
///     i, g, o) logical dimension ordering.
///
/// @note
///     Quantization scales are common for weights_layer and weights_iteration
///
/// @param attr Primitive attributes.
/// @param count Number of elements in the @p scales array.
/// @param mask Scaling factors correspondence mask that defines the
///     correspondence between the output tensor dimensions and the @p
///     scales vector. The set i-th bit indicates that a dedicated scaling
///     factor should be used for each index along that dimension. Set the
///     mask to 0 to use a common scaling factor for the whole output
///     tensor.
/// @param scales Array of output scaling factors that must contain @p count
///     values and the following equality must hold:
///     \f[count = \prod\limits_{d \in mask} weights.dims[d].\f]
///     Violations can only be detected when the attributes are used to create
///     a primitive descriptor.
/// @returns #dnnl_success on success and a status describing the error
///     otherwise.
dnnl_status_t DNNL_API dnnl_primitive_attr_set_rnn_weights_qparams(
        dnnl_primitive_attr_t attr, dnnl_dim_t count, int mask,
        const float *scales);

/// @} dnnl_api_attributes

/// @addtogroup dnnl_api_rnn
/// @{

/// Initializes a descriptor for vanilla RNN forward propagation primitive.
///
/// The following arguments may either be @c NULL or point to a zero memory
/// descriptor:
/// - @p src_iter_desc,
/// - @p bias_desc,
/// - @p dst_iter_desc.
///
/// This would then indicate that the RNN forward propagation primitive should
/// not use them and should default to zero values instead.
///
/// @note
///     All memory descriptors can be initialized with
///     #dnnl_format_tag_any or with format_kind set to #dnnl_format_kind_any.
///
/// @param rnn_desc Output descriptor for vanilla RNN primitive.
/// @param prop_kind Propagation kind. Possible values are
///     #dnnl_forward_training and #dnnl_forward_inference.
/// @param activation Activation kind. Possible values are #dnnl_eltwise_relu,
///     #dnnl_eltwise_tanh or #dnnl_eltwise_logistic.
/// @param direction RNN direction. See @ref dnnl_rnn_direction_t for more
///     info.
/// @param src_layer_desc Memory descriptor for the input vector.
/// @param src_iter_desc Memory descriptor for the input recurrent hidden
///     state vector.
/// @param weights_layer_desc Memory descriptor for the weights applied to the
///     layer input.
/// @param weights_iter_desc Memory descriptor for the weights applied to the
///     recurrent input.
/// @param bias_desc Bias memory descriptor.
/// @param dst_layer_desc Memory descriptor for the output vector.
/// @param dst_iter_desc Memory descriptor for the output recurrent hidden
///     state vector.
/// @param flags Unused.
/// @param alpha Negative slope if activation is #dnnl_eltwise_relu.
/// @param beta Unused.
/// @returns #dnnl_success on success and a status describing the error
///     otherwise.
dnnl_status_t DNNL_API dnnl_vanilla_rnn_forward_desc_init(
        dnnl_rnn_desc_t *rnn_desc, dnnl_prop_kind_t prop_kind,
        const dnnl_alg_kind_t activation, const dnnl_rnn_direction_t direction,
        const dnnl_memory_desc_t *src_layer_desc,
        const dnnl_memory_desc_t *src_iter_desc,
        const dnnl_memory_desc_t *weights_layer_desc,
        const dnnl_memory_desc_t *weights_iter_desc,
        const dnnl_memory_desc_t *bias_desc,
        const dnnl_memory_desc_t *dst_layer_desc,
        const dnnl_memory_desc_t *dst_iter_desc, unsigned flags, float alpha,
        float beta);

/// Initializes a descriptor for vanilla RNN backward propagation primitive.
///
/// The following arguments may either be @c NULL or point to a zero memory
/// descriptor:
/// - @p src_iter_desc together with @p diff_src_iter_desc,
/// - @p bias_desc together with @p diff_bias_desc,
/// - @p dst_iter_desc together with @p diff_dst_iter_desc.
///
/// This would then indicate that the RNN backward propagation primitive should
/// not use the respective data and should use zero values instead.
///
/// @note
///     All memory descriptors can be initialized with
///     #dnnl_format_tag_any or with format_kind set to #dnnl_format_kind_any.
///
/// @param rnn_desc Output descriptor for vanilla RNN primitive.
/// @param prop_kind Propagation kind. Must be #dnnl_backward.
/// @param activation Activation kind. Possible values are #dnnl_eltwise_relu,
///     #dnnl_eltwise_tanh or #dnnl_eltwise_logistic.
/// @param direction RNN direction. See @ref dnnl_rnn_direction_t for more
///     info.
/// @param src_layer_desc Memory descriptor for the input vector.
/// @param src_iter_desc Memory descriptor for the input recurrent hidden
///     state vector.
/// @param weights_layer_desc Memory descriptor for the weights applied to the
///     layer input.
/// @param weights_iter_desc Memory descriptor for the weights applied to the
///     recurrent input.
/// @param bias_desc Bias memory descriptor.
/// @param dst_layer_desc Memory descriptor for the output vector.
/// @param dst_iter_desc Memory descriptor for the output recurrent hidden
///     state vector.
/// @param diff_src_layer_desc Memory descriptor for the diff of input vector.
/// @param diff_src_iter_desc Memory descriptor for the diff of input recurrent
///     hidden state vector.
/// @param diff_weights_layer_desc Memory descriptor for the diff of weights
///     applied to the layer input.
/// @param diff_weights_iter_desc Memory descriptor for the diff of weights
///     applied to the recurrent input.
/// @param diff_bias_desc Diff bias memory descriptor.
/// @param diff_dst_layer_desc Memory descriptor for the diff of output
///     vector.
/// @param diff_dst_iter_desc Memory descriptor for the diff of output
///     recurrent hidden state vector.
/// @param flags Unused.
/// @param alpha Negative slope if activation is #dnnl_eltwise_relu.
/// @param beta Unused.
/// @returns #dnnl_success on success and a status describing the error
///     otherwise.
dnnl_status_t DNNL_API dnnl_vanilla_rnn_backward_desc_init(
        dnnl_rnn_desc_t *rnn_desc, dnnl_prop_kind_t prop_kind,
        const dnnl_alg_kind_t activation, const dnnl_rnn_direction_t direction,
        const dnnl_memory_desc_t *src_layer_desc,
        const dnnl_memory_desc_t *src_iter_desc,
        const dnnl_memory_desc_t *weights_layer_desc,
        const dnnl_memory_desc_t *weights_iter_desc,
        const dnnl_memory_desc_t *bias_desc,
        const dnnl_memory_desc_t *dst_layer_desc,
        const dnnl_memory_desc_t *dst_iter_desc,
        const dnnl_memory_desc_t *diff_src_layer_desc,
        const dnnl_memory_desc_t *diff_src_iter_desc,
        const dnnl_memory_desc_t *diff_weights_layer_desc,
        const dnnl_memory_desc_t *diff_weights_iter_desc,
        const dnnl_memory_desc_t *diff_bias_desc,
        const dnnl_memory_desc_t *diff_dst_layer_desc,
        const dnnl_memory_desc_t *diff_dst_iter_desc, unsigned flags,
        float alpha, float beta);

/// Initializes a descriptor for LSTM forward propagation primitive.
///
/// The following arguments may either be @c NULL or point to a zero memory
/// descriptor:
/// - @p src_iter_desc together with @p src_iter_c_desc,
/// - @p bias_desc,
/// - @p dst_iter_desc together with @p dst_iter_c_desc.
///
/// This would then indicate that the LSTM forward propagation primitive should
/// not use them and should default to zero values instead.
///
/// @note
///     All memory descriptors can be initialized with
///     #dnnl_format_tag_any or with format_kind set to #dnnl_format_kind_any.
///
/// @sa dnnl_lstm_forward_desc_init_v2 to initialize forward LSTM with and
///     without peephole
/// @sa dnnl_lstm_forward_desc_init_v3 to initialize forward LSTM with and
///     without peephole / recurrent projection layer
///
/// @param rnn_desc Output descriptor for LSTM primitive.
/// @param prop_kind Propagation kind. Possible values are
///     #dnnl_forward_training and #dnnl_forward_inference.
/// @param direction RNN direction. See @ref dnnl_rnn_direction_t for more
///     info.
/// @param src_layer_desc Memory descriptor for the input vector.
/// @param src_iter_desc Memory descriptor for the input recurrent hidden
///     state vector.
/// @param src_iter_c_desc Memory descriptor for the input recurrent cell
///     state vector.
/// @param weights_layer_desc Memory descriptor for the weights applied to the
///     layer input.
/// @param weights_iter_desc Memory descriptor for the weights applied to the
///     recurrent input.
/// @param bias_desc Bias memory descriptor.
/// @param dst_layer_desc Memory descriptor for the output vector.
/// @param dst_iter_desc Memory descriptor for the output recurrent hidden
///     state vector.
/// @param dst_iter_c_desc Memory descriptor for the output recurrent cell
///     state vector.
/// @param flags Unused.
/// @returns #dnnl_success on success and a status describing the error
///     otherwise.
dnnl_status_t DNNL_API dnnl_lstm_forward_desc_init(dnnl_rnn_desc_t *rnn_desc,
        dnnl_prop_kind_t prop_kind, dnnl_rnn_direction_t direction,
        const dnnl_memory_desc_t *src_layer_desc,
        const dnnl_memory_desc_t *src_iter_desc,
        const dnnl_memory_desc_t *src_iter_c_desc,
        const dnnl_memory_desc_t *weights_layer_desc,
        const dnnl_memory_desc_t *weights_iter_desc,
        const dnnl_memory_desc_t *bias_desc,
        const dnnl_memory_desc_t *dst_layer_desc,
        const dnnl_memory_desc_t *dst_iter_desc,
        const dnnl_memory_desc_t *dst_iter_c_desc, unsigned flags);

/// Initializes a descriptor for an LSTM (with or without peephole) forward
/// propagation primitive.
///
/// The following arguments may either be @c NULL or point to a zero memory
/// descriptor:
/// - @p src_iter_desc together with @p src_iter_c_desc,
/// - @p weights_peephole_desc,
/// - @p bias_desc,
/// - @p dst_iter_desc together with @p dst_iter_c_desc.
///
/// This would then indicate that the LSTM forward propagation primitive should
/// not use them and should default to zero values instead.
///
/// @note
///     All memory descriptors can be initialized with #dnnl_format_tag_any or
///     with format_kind set to #dnnl_format_kind_any.
///
/// @sa dnnl_lstm_forward_desc_init_v3 to initialize forward LSTM with and
///     without peephole / recurrent projection layer
///
/// @param rnn_desc Output descriptor for LSTM primitive.
/// @param prop_kind Propagation kind. Possible values are
///     #dnnl_forward_training and #dnnl_forward_inference.
/// @param direction RNN direction. See @ref dnnl_rnn_direction_t for more
///     info.
/// @param src_layer_desc Memory descriptor for the input vector.
/// @param src_iter_desc Memory descriptor for the input recurrent hidden
///     state vector.
/// @param src_iter_c_desc Memory descriptor for the input recurrent cell
///     state vector.
/// @param weights_layer_desc Memory descriptor for the weights applied to the
///     layer input.
/// @param weights_iter_desc Memory descriptor for the weights applied to the
///     recurrent input.
/// @param weights_peephole_desc Memory descriptor for the weights applied to
///     the cell states (according to the Peephole LSTM formula).
/// @param bias_desc Bias memory descriptor.
/// @param dst_layer_desc Memory descriptor for the output vector.
/// @param dst_iter_desc Memory descriptor for the output recurrent hidden
///     state vector.
/// @param dst_iter_c_desc Memory descriptor for the output recurrent cell
///     state vector.
/// @param flags Unused.
/// @returns #dnnl_success on success and a status describing the error
///     otherwise.
dnnl_status_t DNNL_API dnnl_lstm_forward_desc_init_v2(dnnl_rnn_desc_t *rnn_desc,
        dnnl_prop_kind_t prop_kind, dnnl_rnn_direction_t direction,
        const dnnl_memory_desc_t *src_layer_desc,
        const dnnl_memory_desc_t *src_iter_desc,
        const dnnl_memory_desc_t *src_iter_c_desc,
        const dnnl_memory_desc_t *weights_layer_desc,
        const dnnl_memory_desc_t *weights_iter_desc,
        const dnnl_memory_desc_t *weights_peephole_desc,
        const dnnl_memory_desc_t *bias_desc,
        const dnnl_memory_desc_t *dst_layer_desc,
        const dnnl_memory_desc_t *dst_iter_desc,
        const dnnl_memory_desc_t *dst_iter_c_desc, unsigned flags);

/// Initializes a descriptor for an LSTM (with or without peephole and with
/// or without recurrent projection layer) forward propagation primitive.
///
/// The following arguments may either be @c NULL or point to a zero memory
/// descriptor:
/// - @p src_iter_desc together with @p src_iter_c_desc,
/// - @p weights_peephole_desc,
/// - @p bias_desc,
/// - @p dst_iter_desc together with @p dst_iter_c_desc.
///
/// This would then indicate that the LSTM forward propagation primitive should
/// not use them and should default to zero values instead.
///
/// The @p weights_projection_desc could either be @c NULL or point to a zero
/// memory descriptor. This would then indicate that the LSTM doesn't have
/// recurrent projection layer.
///
/// @note
///     All memory descriptors can be initialized with #dnnl_format_tag_any or
///     with format_kind set to #dnnl_format_kind_any.
///
/// @param rnn_desc Output descriptor for LSTM primitive.
/// @param prop_kind Propagation kind. Possible values are
///     #dnnl_forward_training and #dnnl_forward_inference.
/// @param direction RNN direction. See @ref dnnl_rnn_direction_t for more
///     info.
/// @param src_layer_desc Memory descriptor for the input vector.
/// @param src_iter_desc Memory descriptor for the input recurrent hidden
///     state vector.
/// @param src_iter_c_desc Memory descriptor for the input recurrent cell
///     state vector.
/// @param weights_layer_desc Memory descriptor for the weights applied to the
///     layer input.
/// @param weights_iter_desc Memory descriptor for the weights applied to the
///     recurrent input.
/// @param weights_peephole_desc Memory descriptor for the weights applied to
///     the cell states (according to the Peephole LSTM formula).
/// @param weights_projection_desc Memory descriptor for the weights applied to
///     the hidden states to get the recurrent projection (according to the
///     Projection LSTM formula).
/// @param bias_desc Bias memory descriptor.
/// @param dst_layer_desc Memory descriptor for the output vector.
/// @param dst_iter_desc Memory descriptor for the output recurrent hidden
///     state vector.
/// @param dst_iter_c_desc Memory descriptor for the output recurrent cell
///     state vector.
/// @param flags Unused.
/// @returns #dnnl_success on success and a status describing the error
///     otherwise.
dnnl_status_t DNNL_API dnnl_lstm_forward_desc_init_v3(dnnl_rnn_desc_t *rnn_desc,
        dnnl_prop_kind_t prop_kind, dnnl_rnn_direction_t direction,
        const dnnl_memory_desc_t *src_layer_desc,
        const dnnl_memory_desc_t *src_iter_desc,
        const dnnl_memory_desc_t *src_iter_c_desc,
        const dnnl_memory_desc_t *weights_layer_desc,
        const dnnl_memory_desc_t *weights_iter_desc,
        const dnnl_memory_desc_t *weights_peephole_desc,
        const dnnl_memory_desc_t *weights_projection_desc,
        const dnnl_memory_desc_t *bias_desc,
        const dnnl_memory_desc_t *dst_layer_desc,
        const dnnl_memory_desc_t *dst_iter_desc,
        const dnnl_memory_desc_t *dst_iter_c_desc, unsigned flags);

/// Initializes a descriptor for an LSTM backward propagation primitive.
///
/// The following arguments may either be @c NULL or point to a zero memory
/// descriptor:
/// - @p src_iter_desc together with @p src_iter_c_desc, diff_src_iter_desc,
///   and @p diff_src_iter_c_desc,
/// - @p bias_desc together with @p diff_bias_desc,
/// - @p dst_iter_desc together with @p dst_iter_c_desc, diff_dst_iter_desc,
///   and @p diff_dst_iter_c_desc.
///
/// This would then indicate that the LSTM backward propagation primitive
/// should not use them and should default to zero values instead.
///
/// @note
///     All memory descriptors can be initialized with
///     #dnnl_format_tag_any or with format_kind set to #dnnl_format_kind_any.
///
/// @sa dnnl_lstm_backward_desc_init_v2 to initialize backward LSTM with and
///     without peephole
/// @sa dnnl_lstm_backward_desc_init_v3 to initialize backward LSTM with and
///     without peephole / recurrent projection layer
///
/// @param rnn_desc Output descriptor for LSTM primitive.
/// @param prop_kind Propagation kind. Must be #dnnl_backward.
/// @param direction RNN direction. See @ref dnnl_rnn_direction_t for more
///     info.
/// @param src_layer_desc Memory descriptor for the input vector.
/// @param src_iter_desc Memory descriptor for the input recurrent hidden
///     state vector.
/// @param src_iter_c_desc Memory descriptor for the input recurrent cell
///     state vector.
/// @param weights_layer_desc Memory descriptor for the weights applied to the
///     layer input.
/// @param weights_iter_desc Memory descriptor for the weights applied to the
///     recurrent input.
/// @param bias_desc Bias memory descriptor.
/// @param dst_layer_desc Memory descriptor for the output vector.
/// @param dst_iter_desc Memory descriptor for the output recurrent hidden
///     state vector.
/// @param dst_iter_c_desc Memory descriptor for the output recurrent cell
///     state vector.
/// @param diff_src_layer_desc Memory descriptor for the diff of input vector.
/// @param diff_src_iter_desc Memory descriptor for the diff of input recurrent
///     hidden state vector.
/// @param diff_src_iter_c_desc Memory descriptor for the diff of input
/// recurrent cell state vector.
/// @param diff_weights_layer_desc Memory descriptor for the diff of weights
///     applied to the layer input.
/// @param diff_weights_iter_desc Memory descriptor for the diff of weights
///     applied to the recurrent input.
/// @param diff_bias_desc Diff bias memory descriptor.
/// @param diff_dst_layer_desc Memory descriptor for the diff of output
///     vector.
/// @param diff_dst_iter_desc Memory descriptor for the diff of output
///     recurrent hidden state vector.
/// @param diff_dst_iter_c_desc Memory descriptor for the diff of output
///     recurrent cell state vector.
/// @param flags Unused.
/// @returns #dnnl_success on success and a status describing the error
///     otherwise.
dnnl_status_t DNNL_API dnnl_lstm_backward_desc_init(dnnl_rnn_desc_t *rnn_desc,
        dnnl_prop_kind_t prop_kind, dnnl_rnn_direction_t direction,
        const dnnl_memory_desc_t *src_layer_desc,
        const dnnl_memory_desc_t *src_iter_desc,
        const dnnl_memory_desc_t *src_iter_c_desc,
        const dnnl_memory_desc_t *weights_layer_desc,
        const dnnl_memory_desc_t *weights_iter_desc,
        const dnnl_memory_desc_t *bias_desc,
        const dnnl_memory_desc_t *dst_layer_desc,
        const dnnl_memory_desc_t *dst_iter_desc,
        const dnnl_memory_desc_t *dst_iter_c_desc,
        const dnnl_memory_desc_t *diff_src_layer_desc,
        const dnnl_memory_desc_t *diff_src_iter_desc,
        const dnnl_memory_desc_t *diff_src_iter_c_desc,
        const dnnl_memory_desc_t *diff_weights_layer_desc,
        const dnnl_memory_desc_t *diff_weights_iter_desc,
        const dnnl_memory_desc_t *diff_bias_desc,
        const dnnl_memory_desc_t *diff_dst_layer_desc,
        const dnnl_memory_desc_t *diff_dst_iter_desc,
        const dnnl_memory_desc_t *diff_dst_iter_c_desc, unsigned flags);

/// Initializes a descriptor for an LSTM (with or without peephole) backward
/// propagation primitive.
///
/// The following arguments may either be @c NULL or point to a zero memory
/// descriptor:
/// - @p src_iter_desc together with @p src_iter_c_desc, diff_src_iter_desc,
///   and @p diff_src_iter_c_desc,
/// - @p weights_peephole_desc together with @p diff_weights_peephole_desc,
/// - @p bias_desc together with @p diff_bias_desc,
/// - @p dst_iter_desc together with @p dst_iter_c_desc, diff_dst_iter_desc,
///   and @p diff_dst_iter_c_desc.
///
/// This would then indicate that the LSTM backward propagation primitive
/// should not use them and should default to zero values instead.
///
/// @note
///     All memory descriptors can be initialized with #dnnl_format_tag_any or
///     with format_kind set to #dnnl_format_kind_any.
///
/// @sa dnnl_lstm_backward_desc_init_v3 to initialize backward LSTM with and
///     without peephole / recurrent projection layer
///
/// @param rnn_desc Output descriptor for LSTM primitive.
/// @param prop_kind Propagation kind. Must be #dnnl_backward.
/// @param direction RNN direction. See @ref dnnl_rnn_direction_t for more
///     info.
/// @param src_layer_desc Memory descriptor for the input vector.
/// @param src_iter_desc Memory descriptor for the input recurrent hidden
///     state vector.
/// @param src_iter_c_desc Memory descriptor for the input recurrent cell
///     state vector.
/// @param weights_layer_desc Memory descriptor for the weights applied to the
///     layer input.
/// @param weights_iter_desc Memory descriptor for the weights applied to the
///     recurrent input.
/// @param weights_peephole_desc Memory descriptor for the weights applied to
///     the cell states (according to the Peephole LSTM formula).
/// @param bias_desc Bias memory descriptor.
/// @param dst_layer_desc Memory descriptor for the output vector.
/// @param dst_iter_desc Memory descriptor for the output recurrent hidden
///     state vector.
/// @param dst_iter_c_desc Memory descriptor for the output recurrent cell
///     state vector.
/// @param diff_src_layer_desc Memory descriptor for the diff of input vector.
/// @param diff_src_iter_desc Memory descriptor for the diff of input recurrent
///     hidden state vector.
/// @param diff_src_iter_c_desc Memory descriptor for the diff of input
/// recurrent cell state vector.
/// @param diff_weights_layer_desc Memory descriptor for the diff of weights
///     applied to the layer input.
/// @param diff_weights_iter_desc Memory descriptor for the diff of weights
///     applied to the recurrent input.
/// @param diff_weights_peephole_desc Memory descriptor for the diff of weights
///     applied to the cell states (according to the Peephole LSTM formula).
/// @param diff_bias_desc Diff bias memory descriptor.
/// @param diff_dst_layer_desc Memory descriptor for the diff of output
///     vector.
/// @param diff_dst_iter_desc Memory descriptor for the diff of output
///     recurrent hidden state vector.
/// @param diff_dst_iter_c_desc Memory descriptor for the diff of output
///     recurrent cell state vector.
/// @param flags Unused.
/// @returns #dnnl_success on success and a status describing the error
///     otherwise.
dnnl_status_t DNNL_API dnnl_lstm_backward_desc_init_v2(
        dnnl_rnn_desc_t *rnn_desc, dnnl_prop_kind_t prop_kind,
        dnnl_rnn_direction_t direction,
        const dnnl_memory_desc_t *src_layer_desc,
        const dnnl_memory_desc_t *src_iter_desc,
        const dnnl_memory_desc_t *src_iter_c_desc,
        const dnnl_memory_desc_t *weights_layer_desc,
        const dnnl_memory_desc_t *weights_iter_desc,
        const dnnl_memory_desc_t *weights_peephole_desc,
        const dnnl_memory_desc_t *bias_desc,
        const dnnl_memory_desc_t *dst_layer_desc,
        const dnnl_memory_desc_t *dst_iter_desc,
        const dnnl_memory_desc_t *dst_iter_c_desc,
        const dnnl_memory_desc_t *diff_src_layer_desc,
        const dnnl_memory_desc_t *diff_src_iter_desc,
        const dnnl_memory_desc_t *diff_src_iter_c_desc,
        const dnnl_memory_desc_t *diff_weights_layer_desc,
        const dnnl_memory_desc_t *diff_weights_iter_desc,
        const dnnl_memory_desc_t *diff_weights_peephole_desc,
        const dnnl_memory_desc_t *diff_bias_desc,
        const dnnl_memory_desc_t *diff_dst_layer_desc,
        const dnnl_memory_desc_t *diff_dst_iter_desc,
        const dnnl_memory_desc_t *diff_dst_iter_c_desc, unsigned flags);

/// Initializes a descriptor for an LSTM (with or without peephole and with or
/// with out recurrent projection layer) backward propagation primitive.
///
/// The following arguments may either be @c NULL or point to a zero memory
/// descriptor:
/// - @p src_iter_desc together with @p src_iter_c_desc, diff_src_iter_desc,
///   and @p diff_src_iter_c_desc,
/// - @p weights_peephole_desc together with @p diff_weights_peephole_desc,
/// - @p bias_desc together with @p diff_bias_desc,
/// - @p dst_iter_desc together with @p dst_iter_c_desc, diff_dst_iter_desc,
///   and @p diff_dst_iter_c_desc.
///
/// This would then indicate that the LSTM backward propagation primitive
/// should not use them and should default to zero values instead.
///
/// The @p weights_projection_desc together with @p
/// diff_weights_projection_desc could either be @c NULL or point to a zero
/// memory descriptor. This would then indicate that the LSTM doesn't have
/// recurrent projection layer.
///
/// @note
///     All memory descriptors can be initialized with #dnnl_format_tag_any or
///     with format_kind set to #dnnl_format_kind_any.
///
/// @param rnn_desc Output descriptor for LSTM primitive.
/// @param prop_kind Propagation kind. Must be #dnnl_backward.
/// @param direction RNN direction. See @ref dnnl_rnn_direction_t for more
///     info.
/// @param src_layer_desc Memory descriptor for the input vector.
/// @param src_iter_desc Memory descriptor for the input recurrent hidden
///     state vector.
/// @param src_iter_c_desc Memory descriptor for the input recurrent cell
///     state vector.
/// @param weights_layer_desc Memory descriptor for the weights applied to the
///     layer input.
/// @param weights_iter_desc Memory descriptor for the weights applied to the
///     recurrent input.
/// @param weights_peephole_desc Memory descriptor for the weights applied to
///     the cell states (according to the Peephole LSTM formula).
/// @param weights_projection_desc Memory descriptor for the weights applied to
///     the hidden states to get the recurrent projection (according to the
///     Projection LSTM formula).
/// @param bias_desc Bias memory descriptor.
/// @param dst_layer_desc Memory descriptor for the output vector.
/// @param dst_iter_desc Memory descriptor for the output recurrent hidden
///     state vector.
/// @param dst_iter_c_desc Memory descriptor for the output recurrent cell
///     state vector.
/// @param diff_src_layer_desc Memory descriptor for the diff of input vector.
/// @param diff_src_iter_desc Memory descriptor for the diff of input recurrent
///     hidden state vector.
/// @param diff_src_iter_c_desc Memory descriptor for the diff of input
/// recurrent cell state vector.
/// @param diff_weights_layer_desc Memory descriptor for the diff of weights
///     applied to the layer input.
/// @param diff_weights_iter_desc Memory descriptor for the diff of weights
///     applied to the recurrent input.
/// @param diff_weights_peephole_desc Memory descriptor for the diff of weights
///     applied to the cell states (according to the Peephole LSTM formula).
/// @param diff_weights_projection_desc Memory descriptor for the diff of
///     weights applied to the hidden states to get the recurrent projection
///     (according to the Projection LSTM formula).
/// @param diff_bias_desc Diff bias memory descriptor.
/// @param diff_dst_layer_desc Memory descriptor for the diff of output
///     vector.
/// @param diff_dst_iter_desc Memory descriptor for the diff of output
///     recurrent hidden state vector.
/// @param diff_dst_iter_c_desc Memory descriptor for the diff of output
///     recurrent cell state vector.
/// @param flags Unused.
/// @returns #dnnl_success on success and a status describing the error
///     otherwise.
dnnl_status_t DNNL_API dnnl_lstm_backward_desc_init_v3(
        dnnl_rnn_desc_t *rnn_desc, dnnl_prop_kind_t prop_kind,
        dnnl_rnn_direction_t direction,
        const dnnl_memory_desc_t *src_layer_desc,
        const dnnl_memory_desc_t *src_iter_desc,
        const dnnl_memory_desc_t *src_iter_c_desc,
        const dnnl_memory_desc_t *weights_layer_desc,
        const dnnl_memory_desc_t *weights_iter_desc,
        const dnnl_memory_desc_t *weights_peephole_desc,
        const dnnl_memory_desc_t *weights_projection_desc,
        const dnnl_memory_desc_t *bias_desc,
        const dnnl_memory_desc_t *dst_layer_desc,
        const dnnl_memory_desc_t *dst_iter_desc,
        const dnnl_memory_desc_t *dst_iter_c_desc,
        const dnnl_memory_desc_t *diff_src_layer_desc,
        const dnnl_memory_desc_t *diff_src_iter_desc,
        const dnnl_memory_desc_t *diff_src_iter_c_desc,
        const dnnl_memory_desc_t *diff_weights_layer_desc,
        const dnnl_memory_desc_t *diff_weights_iter_desc,
        const dnnl_memory_desc_t *diff_weights_peephole_desc,
        const dnnl_memory_desc_t *diff_weights_projection_desc,
        const dnnl_memory_desc_t *diff_bias_desc,
        const dnnl_memory_desc_t *diff_dst_layer_desc,
        const dnnl_memory_desc_t *diff_dst_iter_desc,
        const dnnl_memory_desc_t *diff_dst_iter_c_desc, unsigned flags);

/// Initializes a descriptor for GRU forward propagation primitive.
///
/// The following arguments may either be @c NULL or point to a zero memory
/// descriptor:
/// - @p src_iter_desc,
/// - @p bias_desc,
/// - @p dst_iter_desc.
///
/// This would then indicate that the GRU forward propagation primitive should
/// not use them and should default to zero values instead.
///
/// @note
///     All memory descriptors can be initialized with
///     #dnnl_format_tag_any or with format_kind set to #dnnl_format_kind_any.
///
/// @param rnn_desc Output descriptor for GRU primitive.
/// @param prop_kind Propagation kind. Possible values are
///     #dnnl_forward_training and #dnnl_forward_inference.
/// @param direction RNN direction. See @ref dnnl_rnn_direction_t for more
///     info.
/// @param src_layer_desc Memory descriptor for the input vector.
/// @param src_iter_desc Memory descriptor for the input recurrent hidden
///     state vector.
/// @param weights_layer_desc Memory descriptor for the weights applied to the
///     layer input.
/// @param weights_iter_desc Memory descriptor for the weights applied to the
///     recurrent input.
/// @param bias_desc Bias memory descriptor.
/// @param dst_layer_desc Memory descriptor for the output vector.
/// @param dst_iter_desc Memory descriptor for the output recurrent hidden
///     state vector.
/// @param flags Unused.
/// @returns #dnnl_success on success and a status describing the error
///     otherwise.
dnnl_status_t DNNL_API dnnl_gru_forward_desc_init(dnnl_rnn_desc_t *rnn_desc,
        dnnl_prop_kind_t prop_kind, dnnl_rnn_direction_t direction,
        const dnnl_memory_desc_t *src_layer_desc,
        const dnnl_memory_desc_t *src_iter_desc,
        const dnnl_memory_desc_t *weights_layer_desc,
        const dnnl_memory_desc_t *weights_iter_desc,
        const dnnl_memory_desc_t *bias_desc,
        const dnnl_memory_desc_t *dst_layer_desc,
        const dnnl_memory_desc_t *dst_iter_desc, unsigned flags);

/// Initializes a descriptor for GRU backward propagation primitive.
///
/// The following arguments may either be @c NULL or point to a zero memory
/// descriptor:
/// - @p src_iter_desc together with @p diff_src_iter_desc,
/// - @p bias_desc together with @p diff_bias_desc,
/// - @p dst_iter_desc together with @p diff_dst_iter_desc.
///
/// This would then indicate that the GRU backward propagation primitive
/// should not use them and should default to zero values instead.
///
/// @note
///     All memory descriptors can be initialized with
///     #dnnl_format_tag_any or with format_kind set to #dnnl_format_kind_any.
///
/// @param rnn_desc Output descriptor for GRU primitive.
/// @param prop_kind Propagation kind. Must be #dnnl_backward.
/// @param direction RNN direction. See @ref dnnl_rnn_direction_t for more
///     info.
/// @param src_layer_desc Memory descriptor for the input vector.
/// @param src_iter_desc Memory descriptor for the input recurrent hidden
///     state vector.
/// @param weights_layer_desc Memory descriptor for the weights applied to the
///     layer input.
/// @param weights_iter_desc Memory descriptor for the weights applied to the
///     recurrent input.
/// @param bias_desc Bias memory descriptor.
/// @param dst_layer_desc Memory descriptor for the output vector.
/// @param dst_iter_desc Memory descriptor for the output recurrent hidden
///     state vector.
/// @param diff_src_layer_desc Memory descriptor for the diff of input vector.
/// @param diff_src_iter_desc Memory descriptor for the diff of input recurrent
///     hidden state vector.
/// @param diff_weights_layer_desc Memory descriptor for the diff of weights
///     applied to the layer input.
/// @param diff_weights_iter_desc Memory descriptor for the diff of weights
///     applied to the recurrent input.
/// @param diff_bias_desc Diff bias memory descriptor.
/// @param diff_dst_layer_desc Memory descriptor for the diff of output
///     vector.
/// @param diff_dst_iter_desc Memory descriptor for the diff of output
///     recurrent hidden state vector.
/// @param flags Unused.
/// @returns #dnnl_success on success and a status describing the error
///     otherwise.
dnnl_status_t DNNL_API dnnl_gru_backward_desc_init(dnnl_rnn_desc_t *rnn_desc,
        dnnl_prop_kind_t prop_kind, dnnl_rnn_direction_t direction,
        const dnnl_memory_desc_t *src_layer_desc,
        const dnnl_memory_desc_t *src_iter_desc,
        const dnnl_memory_desc_t *weights_layer_desc,
        const dnnl_memory_desc_t *weights_iter_desc,
        const dnnl_memory_desc_t *bias_desc,
        const dnnl_memory_desc_t *dst_layer_desc,
        const dnnl_memory_desc_t *dst_iter_desc,
        const dnnl_memory_desc_t *diff_src_layer_desc,
        const dnnl_memory_desc_t *diff_src_iter_desc,
        const dnnl_memory_desc_t *diff_weights_layer_desc,
        const dnnl_memory_desc_t *diff_weights_iter_desc,
        const dnnl_memory_desc_t *diff_bias_desc,
        const dnnl_memory_desc_t *diff_dst_layer_desc,
        const dnnl_memory_desc_t *diff_dst_iter_desc, unsigned flags);

/// Initializes a descriptor for LBR GRU forward propagation primitive.
///
/// The following arguments may either be @c NULL or point to a zero memory
/// descriptor:
/// - @p src_iter_desc,
/// - @p bias_desc,
/// - @p dst_iter_desc.
///
/// This would then indicate that the LBR GRU forward propagation primitive
/// should not use them and should default to zero values instead.
///
/// @param rnn_desc Output descriptor for LBR GRU primitive.
/// @param prop_kind Propagation kind. Possible values are
///     #dnnl_forward_training and #dnnl_forward_inference.
/// @param direction RNN direction. See @ref dnnl_rnn_direction_t for more
///     info.
/// @param src_layer_desc Memory descriptor for the input vector.
/// @param src_iter_desc Memory descriptor for the input recurrent hidden
///     state vector.
/// @param weights_layer_desc Memory descriptor for the weights applied to the
///     layer input.
/// @param weights_iter_desc Memory descriptor for the weights applied to the
///     recurrent input.
/// @param bias_desc Bias memory descriptor.
/// @param dst_layer_desc Memory descriptor for the output vector.
/// @param dst_iter_desc Memory descriptor for the output recurrent hidden
///     state vector.
/// @param flags Unused.
/// @returns #dnnl_success on success and a status describing the error
///     otherwise.
dnnl_status_t DNNL_API dnnl_lbr_gru_forward_desc_init(dnnl_rnn_desc_t *rnn_desc,
        dnnl_prop_kind_t prop_kind, dnnl_rnn_direction_t direction,
        const dnnl_memory_desc_t *src_layer_desc,
        const dnnl_memory_desc_t *src_iter_desc,
        const dnnl_memory_desc_t *weights_layer_desc,
        const dnnl_memory_desc_t *weights_iter_desc,
        const dnnl_memory_desc_t *bias_desc,
        const dnnl_memory_desc_t *dst_layer_desc,
        const dnnl_memory_desc_t *dst_iter_desc, unsigned flags);

/// Initializes a descriptor for LBR GRU backward propagation primitive.
///
/// The following arguments may either be @c NULL or point to a zero memory
/// descriptor:
/// - @p src_iter_desc together with @p diff_src_iter_desc,
/// - @p bias_desc together with @p diff_bias_desc,
/// - @p dst_iter_desc together with @p diff_dst_iter_desc.
///
/// This would then indicate that the LBR GRU backward propagation primitive
/// should not use them and should default to zero values instead.
///
/// @note
///     All memory descriptors can be initialized with
///     #dnnl_format_tag_any or with format_kind set to #dnnl_format_kind_any.
///
/// @param rnn_desc Output descriptor for LBR GRU primitive.
/// @param prop_kind Propagation kind. Must be #dnnl_backward.
/// @param direction RNN direction. See @ref dnnl_rnn_direction_t for more
///     info.
/// @param src_layer_desc Memory descriptor for the input vector.
/// @param src_iter_desc Memory descriptor for the input recurrent hidden
///     state vector.
/// @param weights_layer_desc Memory descriptor for the weights applied to the
///     layer input.
/// @param weights_iter_desc Memory descriptor for the weights applied to the
///     recurrent input.
/// @param bias_desc Bias memory descriptor.
/// @param dst_layer_desc Memory descriptor for the output vector.
/// @param dst_iter_desc Memory descriptor for the output recurrent hidden
///     state vector.
/// @param diff_src_layer_desc Memory descriptor for the diff of input vector.
/// @param diff_src_iter_desc Memory descriptor for the diff of input recurrent
///     hidden state vector.
/// @param diff_weights_layer_desc Memory descriptor for the diff of weights
///     applied to the layer input.
/// @param diff_weights_iter_desc Memory descriptor for the diff of weights
///     applied to the recurrent input.
/// @param diff_bias_desc Diff bias memory descriptor.
/// @param diff_dst_layer_desc Memory descriptor for the diff of output
///     vector.
/// @param diff_dst_iter_desc Memory descriptor for the diff of output
///     recurrent hidden state vector.
/// @param flags Unused.
/// @returns #dnnl_success on success and a status describing the error
///     otherwise.
dnnl_status_t DNNL_API dnnl_lbr_gru_backward_desc_init(
        dnnl_rnn_desc_t *rnn_desc, dnnl_prop_kind_t prop_kind,
        dnnl_rnn_direction_t direction,
        const dnnl_memory_desc_t *src_layer_desc,
        const dnnl_memory_desc_t *src_iter_desc,
        const dnnl_memory_desc_t *weights_layer_desc,
        const dnnl_memory_desc_t *weights_iter_desc,
        const dnnl_memory_desc_t *bias_desc,
        const dnnl_memory_desc_t *dst_layer_desc,
        const dnnl_memory_desc_t *dst_iter_desc,
        const dnnl_memory_desc_t *diff_src_layer_desc,
        const dnnl_memory_desc_t *diff_src_iter_desc,
        const dnnl_memory_desc_t *diff_weights_layer_desc,
        const dnnl_memory_desc_t *diff_weights_iter_desc,
        const dnnl_memory_desc_t *diff_bias_desc,
        const dnnl_memory_desc_t *diff_dst_layer_desc,
        const dnnl_memory_desc_t *diff_dst_iter_desc, unsigned flags);

/// @} dnnl_api_rnn

/// @addtogroup dnnl_api_matmul
/// @{

/// Initializes a matrix multiplication descriptor.
///
/// @param matmul_desc Output descriptor for matmul primitive.
/// @param src_desc Source memory descriptor (matrix A)
/// @param weights_desc Weights memory descriptor (matrix B)
/// @param bias_desc Bias memory descriptor. Passing NULL, a zero memory
///     descriptor, or a memory descriptor with format_kind set to
///     #dnnl_format_kind_undef disables the bias term.
/// @param dst_desc Destination memory descriptor (matrix C).
/// @returns #dnnl_success on success and a status describing the error
///     otherwise.
dnnl_status_t DNNL_API dnnl_matmul_desc_init(dnnl_matmul_desc_t *matmul_desc,
        const dnnl_memory_desc_t *src_desc,
        const dnnl_memory_desc_t *weights_desc,
        const dnnl_memory_desc_t *bias_desc,
        const dnnl_memory_desc_t *dst_desc);

/// @} dnnl_api_matmul

/// @addtogroup dnnl_api_resampling Resampling
/// @{

/// Initializes a descriptor for a resampling forward propagation primitive.
///
/// @note
///     Destination memory descriptor is allowed to be initialized with
///     #dnnl_format_tag_any or with format_kind set to #dnnl_format_kind_any.
///
///
/// @param resampling_desc Output descriptor for a resampling primitive.
/// @param prop_kind Propagation kind. Possible values are
///     #dnnl_forward_training and #dnnl_forward_inference.
/// @param alg_kind resampling algorithm kind: either #dnnl_resampling_nearest,
///     or #dnnl_resampling_linear.
/// @param factors Array of scaling factors for spatial dimension.
/// @param src_desc Source memory descriptor.
/// @param dst_desc Destination memory descriptor.
/// @returns #dnnl_success on success and a status describing the error
///     otherwise.
dnnl_status_t DNNL_API dnnl_resampling_forward_desc_init(
        dnnl_resampling_desc_t *resampling_desc, dnnl_prop_kind_t prop_kind,
        dnnl_alg_kind_t alg_kind, const float *factors,
        const dnnl_memory_desc_t *src_desc, const dnnl_memory_desc_t *dst_desc);

/// Initializes a descriptor for resampling backward propagation primitive.
///
/// @param resampling_desc Output descriptor for a resampling primitive.
/// @param alg_kind resamplinging algorithm kind: either
///     #dnnl_resampling_nearest, or #dnnl_resampling_linear.
/// @param diff_src_desc Diff source memory descriptor.
/// @param diff_dst_desc Diff destination memory descriptor.
/// @param factors Array of scaling factors for spatial dimension.
/// @returns #dnnl_success on success and a status describing the error
///     otherwise.
///
dnnl_status_t DNNL_API dnnl_resampling_backward_desc_init(
        dnnl_resampling_desc_t *resampling_desc, dnnl_alg_kind_t alg_kind,
        const float *factors, const dnnl_memory_desc_t *diff_src_desc,
        const dnnl_memory_desc_t *diff_dst_desc);

/// @} dnnl_api_resampling

/// @} dnnl_api_primitives

/// @addtogroup dnnl_api_engine
/// @{

/// Returns the number of engines of a particular kind.
///
/// @param kind Kind of engines to count.
/// @returns Count of the engines.
size_t DNNL_API dnnl_engine_get_count(dnnl_engine_kind_t kind);

/// Creates an engine.
///
/// @param engine Output engine.
/// @param kind Engine kind.
/// @param index Engine index that should be between 0 and the count of
///     engines of the requested kind.
/// @returns #dnnl_success on success and a status describing the error
///     otherwise.
dnnl_status_t DNNL_API dnnl_engine_create(
        dnnl_engine_t *engine, dnnl_engine_kind_t kind, size_t index);

#if DNNL_GPU_RUNTIME == DNNL_RUNTIME_OCL
/// Creates an engine associated with an OpenCL device and an OpenCL context.
///
/// @param engine Output engine.
/// @param kind Engine kind.
/// @param device Underlying OpenCL device to use for the engine.
/// @param context Underlying OpenCL context to use for the engine.
/// @returns #dnnl_success on success and a status describing the error
///     otherwise.
dnnl_status_t DNNL_API dnnl_engine_create_ocl(dnnl_engine_t *engine,
        dnnl_engine_kind_t kind, cl_device_id device, cl_context context);
#endif

/// Returns the kind of an engine.
///
/// @param engine Engine to query.
/// @param kind Output engine kind.
/// @returns #dnnl_success on success and a status describing the error
///     otherwise.
dnnl_status_t DNNL_API dnnl_engine_get_kind(
        dnnl_engine_t engine, dnnl_engine_kind_t *kind);

#if DNNL_GPU_RUNTIME == DNNL_RUNTIME_OCL
/// Returns the OpenCL context associated with an engine.
///
/// @param engine Engine to query.
/// @param context Output underlying OpenCL context of the engine.
/// @returns #dnnl_success on success and a status describing the error
///     otherwise.
dnnl_status_t DNNL_API dnnl_engine_get_ocl_context(
        dnnl_engine_t engine, cl_context *context);

/// Returns the OpenCL device associated with an engine.
///
/// @param engine Engine to query.
/// @param device Output underlying OpenCL device of the engine.
/// @returns #dnnl_success on success and a status describing the error
///     otherwise.
dnnl_status_t DNNL_API dnnl_engine_get_ocl_device(
        dnnl_engine_t engine, cl_device_id *device);
#endif

/// Destroys an engine.
///
/// @param engine Engine to destroy.
/// @returns #dnnl_success on success and a status describing the error
///     otherwise.
dnnl_status_t DNNL_API dnnl_engine_destroy(dnnl_engine_t engine);

/// @} dnnl_api_engine

/// @addtogroup dnnl_api_stream
/// @{

/// Creates execution stream attributes for a stream that runs on an engine of
/// a particular kind.
///
/// @param attr Output execution stream attributes.
/// @param kind Target engine kind.
/// @returns #dnnl_success on success and a status describing the error
///     otherwise.
dnnl_status_t DNNL_API dnnl_stream_attr_create(
        dnnl_stream_attr_t *attr, dnnl_engine_kind_t kind);

/// Destroys execution stream attributes.
///
/// @param attr Execution stream attributes to destroy.
/// @returns #dnnl_success on success and a status describing the error
///     otherwise.
dnnl_status_t DNNL_API dnnl_stream_attr_destroy(dnnl_stream_attr_t attr);

#if DNNL_CPU_THREADING_RUNTIME == DNNL_RUNTIME_THREADPOOL
/// Sets a threadpool to be used by the execution stream. Always returns
/// dnnl_invalid_arguments unless oneDNN is built with threadpool runtime.
///
/// @sa @ref dev_guide_threadpool
///
/// @param attr Execution stream attributes.
/// @param threadpool Pointer to an instance of a C++ class that implements
///     dnnl::threapdool_iface interface.
/// @returns #dnnl_success on success and a status describing the error
///     otherwise.
dnnl_status_t DNNL_API dnnl_stream_attr_set_threadpool(
        dnnl_stream_attr_t attr, void *threadpool);

/// Returns a threadpool to be used by the execution stream. Always returns
/// dnnl_invalid_arguments unless oneDNN is built with threadpool runtime.
///
/// @sa @ref dev_guide_threadpool
///
/// @param attr Execution stream attributes.
/// @param threadpool Output pointer to an instance of a C++ class that
///     implements dnnl::threapdool_iface interface. Set to NULL if the
///     threadpool attribute was never set.
/// @returns #dnnl_success on success and a status describing the error
///     otherwise.
dnnl_status_t DNNL_API dnnl_stream_attr_get_threadpool(
        dnnl_stream_attr_t attr, void **threadpool);
#endif

/// Creates an execution stream.
///
/// @param stream Output execution stream.
/// @param engine Engine to create the execution stream on.
/// @param flags Stream behavior flags (@sa dnnl_stream_flags_t).
/// @returns #dnnl_success on success and a status describing the error
///     otherwise.
dnnl_status_t DNNL_API dnnl_stream_create(
        dnnl_stream_t *stream, dnnl_engine_t engine, unsigned flags);

/// Creates an execution stream.
///
/// @param stream Output execution stream.
/// @param engine Engine to create the execution stream on.
/// @param flags Stream behavior flags (@sa dnnl_stream_flags_t).
/// @param attr Stream attributes.
/// @returns #dnnl_success on success and a status describing the error
///     otherwise.
dnnl_status_t DNNL_API dnnl_stream_create_v2(dnnl_stream_t *stream,
        dnnl_engine_t engine, unsigned flags, const_dnnl_stream_attr_t attr);

#if DNNL_GPU_RUNTIME == DNNL_RUNTIME_OCL
/// Creates an execution stream for a given engine associated with
/// an OpenCL command queue.
///
/// @param stream Output execution stream.
/// @param engine Engine to create the execution stream on.
/// @param queue OpenCL command queue to use.
/// @returns #dnnl_success on success and a status describing the error
///     otherwise.
dnnl_status_t DNNL_API dnnl_stream_create_ocl(
        dnnl_stream_t *stream, dnnl_engine_t engine, cl_command_queue queue);

/// Returns the OpenCL command queue associated with an execution stream.
///
/// @param stream Execution stream to query.
/// @param queue Output OpenCL command queue.
/// @returns #dnnl_success on success and a status describing the error
///     otherwise.
dnnl_status_t DNNL_API dnnl_stream_get_ocl_command_queue(
        dnnl_stream_t stream, cl_command_queue *queue);
#endif

/// Waits for all primitives in the execution stream to finish computations.
///
/// @param stream Execution stream.
/// @returns #dnnl_success on success and a status describing the error
///     otherwise.
dnnl_status_t DNNL_API dnnl_stream_wait(dnnl_stream_t stream);

/// Destroys an execution stream.
///
/// @param stream Execution stream to destroy.
/// @returns #dnnl_success on success and a status describing the error
///     otherwise.
dnnl_status_t DNNL_API dnnl_stream_destroy(dnnl_stream_t stream);

/// @} dnnl_api_stream

/// @addtogroup dnnl_api_primitive_cache
/// @{

/// Returns the number of primitives that can be held in the primitive cache
/// at the same time.
///
/// @param capacity Primitive cache capacity to query. Concurrently
/// accessing @p capacity is safe.
/// @returns #dnnl_invalid_arguments/#dnnl::status::invalid_arguments if the
///     @p capacity value is invalid, and #dnnl_success/#dnnl::status::success on
///     success.
dnnl_status_t DNNL_API dnnl_get_primitive_cache_capacity(int *capacity);

/// Sets a number of primitives that can be held in the primitive cache
/// at a time.
///
/// @param capacity Primitive cache capacity to set. If a new @p capacity is
/// less than a number of primitives that the primitive cache already has
/// then the excess entries will be evicted. Setting the @p capacity to 0
/// clears the primitive cache and disables it. Concurrently modifying
/// @p capacity is safe.
/// @returns #dnnl_invalid_arguments/#dnnl::status::invalid_arguments if the
///     @p capacity value is invalid, and #dnnl_success/#dnnl::status::success on
///     success.
dnnl_status_t DNNL_API dnnl_set_primitive_cache_capacity(int capacity);

/// @} dnnl_api_primitive_cache

/// @addtogroup dnnl_api_service
/// @{

/// Configures verbose output to stdout.
///
/// @note
///     Enabling verbose output affects performance.
///     This setting overrides the DNNL_VERBOSE environment variable.
///
/// @param level Verbosity level:
///  - 0: no verbose output (default),
///  - 1: primitive information at execution,
///  - 2: primitive information at creation and execution.
/// @returns #dnnl_invalid_arguments/#dnnl::status::invalid_arguments if the
///     @p level value is invalid, and #dnnl_success/#dnnl::status::success on
///     success.
dnnl_status_t DNNL_API dnnl_set_verbose(int level);

/// Configures dumping of JIT-generated code.
///
/// @note
///     This setting overrides the DNNL_JIT_DUMP environment variable.
///
/// @param enable Flag value. Set to 0 to disable and set to 1 to enable.
/// @returns #dnnl_invalid_arguments/#dnnl::status::invalid_arguments if the
///     @p flag value is invalid, and #dnnl_success/#dnnl::status::success on
///     success.
dnnl_status_t DNNL_API dnnl_set_jit_dump(int enable);

/// Returns library version information.
/// @returns Pointer to a constant structure containing
///  - major: major version number,
///  - minor: minor version number,
///  - patch: patch release number,
///  - hash: git commit hash.
const dnnl_version_t DNNL_API *dnnl_version();

/// Sets library profiling flags. The flags define which profilers are
/// supported.
///
/// @note
///     This setting overrides DNNL_JIT_PROFILE environment variable.
///
/// @sa @ref dev_guide_profilers
///
/// @param flags Profiling flags that can contain the following bits:
///     - @ref DNNL_JIT_PROFILE_VTUNE -- integration with VTune Amplifier
///         (on by default)
///     - @ref DNNL_JIT_PROFILE_LINUX_JITDUMP -- produce Linux-specific
///         jit-pid.dump output (off by default). The location of the output
///         is controlled via JITDUMPDIR environment variable or via
///         dnnl_set_jit_profiling_jitdumpdir() function.
///     - @ref DNNL_JIT_PROFILE_LINUX_PERFMAP -- produce Linux-specific
///         perf-pid.map output (off by default). The output is always placed
///         into /tmp.
///
///     Passing @ref DNNL_JIT_PROFILE_NONE disables profiling completely.
///
/// @returns #dnnl_invalid_arguments/#dnnl::status::invalid_arguments if the
///     @p flags value is invalid, and #dnnl_success/#dnnl::status::success on
///     success.
dnnl_status_t DNNL_API dnnl_set_jit_profiling_flags(unsigned flags);

/// Sets JIT dump output path. Only applicable to Linux and is only
/// used when profiling flags have DNNL_JIT_PROFILE_LINUX_PERF bit set.
///
/// After the first JIT kernel is generated, the jitdump output will be placed
/// into temporary directory created using the mkdtemp template
/// 'dir/.debug/jit/dnnl.XXXXXX'.
///
/// @sa @ref dev_guide_profilers
///
/// @note
///     This setting overrides JITDUMPDIR environment variable.  If
///     JITDUMPDIR is not set, and this function is never called, the path
///     defaults to HOME. Passing NULL reverts the value to default.
///
/// @note
///     The directory is accessed only when the first JIT kernel is being
///     created. JIT profiling will be disabled in case of any errors
///     accessing or creating this directory.
///
/// @param dir JIT dump output path.
/// @returns #dnnl_success/#dnnl::status::success if the
///     output directory was set correctly and an error status otherwise.
/// @returns #dnnl_unimplemented/#dnnl::status::unimplemented on Windows.
dnnl_status_t DNNL_API dnnl_set_jit_profiling_jitdumpdir(const char *dir);

/// Sets the maximal ISA the library can dispatch to on the CPU. See
/// #dnnl_cpu_isa_t and #dnnl::cpu_isa for the list of the values accepted by
/// the C and C++ API functions respectively.
///
/// This function has effect only before the first JIT kernel is generated and
/// will return an error afterwards.
///
/// This function overrides the DNNL_MAX_CPU_ISA environment variable. The
/// environment variable can be set to the desired maximal ISA name in upper
/// case and with dnnl_cpu_isa prefix removed. For example:
/// `DNNL_MAX_CPU_ISA=AVX2`.
///
/// @note
///     The ISAs are only partially ordered:
///         - SSE41 < AVX < AVX2,
///         - AVX2 < AVX512_MIC < AVX512_MIC_4OPS,
///         - AVX2 < AVX512_CORE < AVX512_CORE_VNNI < AVX512_CORE_BF16
///           < AVX512_CORE_AMX.
///
/// @sa @ref dev_guide_cpu_dispatcher_control for more details
///
/// @param isa Maximal ISA the library should dispatch to. Pass
<<<<<<< HEAD
///     #dnnl_cpu_isa_all/#dnnl::cpu_isa::all to remove ISA restrictions.
=======
///     #dnnl_cpu_isa_all/#dnnl::cpu_isa::all to remove ISA restrictions
///     (except for ISAs with initial support in the library).
>>>>>>> 8186817f
/// @returns #dnnl_success/#dnnl::status::success on success and a
///     #dnnl_invalid_arguments/#dnnl::status::invalid_arguments if the @p isa
///     parameter is invalid or the ISA cannot be changed at this time.
/// @returns #dnnl_unimplemented/#dnnl::status::unimplemented if the feature
///     was disabled at build time (see @ref dev_guide_build_options for more
///     details).
dnnl_status_t DNNL_API dnnl_set_max_cpu_isa(dnnl_cpu_isa_t isa);

/// Gets the maximal ISA the library can dispatch to on the CPU. See
/// #dnnl_cpu_isa_t and #dnnl::cpu_isa for the list of the values returned by
/// the C and C++ API functions respectively.
///
/// @sa @ref dev_guide_cpu_dispatcher_control for more details
///
/// @returns #dnnl_cpu_isa_t value reflecting the maximal ISA the library may
///     dispatch to.
dnnl_cpu_isa_t DNNL_API dnnl_get_effective_cpu_isa(void);

/// @} dnnl_api_service

/// @addtogroup dnnl_api_blas
/// @{

/// Performs single-precision matrix-matrix multiply.
///
/// The operation is defined as:
///
/// `C := alpha * op( A ) * op( B ) + beta * C`
///
/// where
///  - `op( X ) = X` or `op( X ) = X**T`,
///  - `alpha` and `beta` are scalars, and
///  - `A`, `B`, and `C` are matrices:
///     - `op( A )` is an `MxK` matrix,
///     - `op( B )` is an `KxN` matrix,
///     - `C` is an `MxN` matrix.
///
/// The matrices are assumed to be stored in row-major order (the elements in
/// each of the matrix rows are contiguous in memory).
///
/// @note
///     This API does not support XERBLA. Instead, unlike the standard BLAS
///     functions, this one returns a dnnl_status_t value to allow error
///     handling.
///
/// @param transa Transposition flag for matrix A: 'N' or 'n' means A is not
///     transposed, and 'T' or 't' means that A is transposed.
/// @param transb Transposition flag for matrix B: 'N' or 'n' means B is not
///     transposed, and 'T' or 't' means that B is transposed.
/// @param M The M dimension.
/// @param N The N dimension.
/// @param K The K dimension.
/// @param alpha The alpha parameter that is used to scale the product of
///     matrices A and B.
/// @param A A pointer to the A matrix data.
/// @param lda The leading dimension for the matrix A.
/// @param B A pointer to the B matrix data.
/// @param ldb The leading dimension for the matrix B.
/// @param beta The beta parameter that is used to scale the matrix C.
/// @param C A pointer to the C matrix data.
/// @param ldc The leading dimension for the matrix C.
/// @returns #dnnl_success/#dnnl::status::success on success and a status
///     describing the error otherwise.
dnnl_status_t DNNL_API dnnl_sgemm(char transa, char transb, dnnl_dim_t M,
        dnnl_dim_t N, dnnl_dim_t K, float alpha, const float *A, dnnl_dim_t lda,
        const float *B, dnnl_dim_t ldb, float beta, float *C, dnnl_dim_t ldc);

/// Performs integer matrix-matrix multiply on 8-bit unsigned matrix A, 8-bit
/// signed matrix B, and 32-bit signed resulting matrix C.
///
/// The operation is defined as:
///
/// `C := alpha * (op(A) - A_offset) * (op(B) - B_offset) + beta * C + C_offset`
///
/// where
///  - `op( X ) = X` or `op( X ) = X**T`,
///  - `alpha` and `beta` are scalars, and
///  - `A`, `B`, and `C` are matrices:
///     - `op( A )` is an `MxK` matrix,
///     - `op( B )` is an `KxN` matrix,
///     - `C` is an `MxN` matrix.
///  - `A_offset` is an `MxK` matrix with every element equal the `ao` value,
///  - `B_offset` is an `KxN` matrix with every element equal the `bo` value,
///  - `C_offset` is an `MxN` matrix which is defined by the `co` array of size `len`:
///    - if `offsetc = F`: the `len` must be at least `1`,
///    - if `offsetc = C`: the `len` must be at least `max(1, m)`,
///    - if `offsetc = R`: the `len` must be at least `max(1, n)`,
///
/// The matrices are assumed to be stored in row-major order (the elements in
/// each of the matrix rows are contiguous in memory).
///
/// @note
///     This API does not support XERBLA. Instead, unlike the standard BLAS
///     functions, this one returns a dnnl_status_t value to allow error
///     handling.
///
/// @warning
///     On some architectures saturation may happen during intermediate
///     computations, which would lead to unexpected results. For more
///     details, refer to @ref dev_guide_int8_computations.
///
/// @param transa Transposition flag for matrix A: 'N' or 'n' means A is not
///     transposed, and 'T' or 't' means that A is transposed.
/// @param transb Transposition flag for matrix B: 'N' or 'n' means B is not
///     transposed, and 'T' or 't' means that B is transposed.
/// @param offsetc Flag specifying how offsets should be applied to matrix C:
///     - 'F' means that the same offset will be applied to each element of
///         the matrix C,
///     - 'C' means that individual offset will be applied to each element
///         within each column,
///     - 'R' means that individual offset will be applied to each element
///         within each row.
/// @param M The M dimension.
/// @param N The N dimension.
/// @param K The K dimension.
/// @param alpha The alpha parameter that is used to scale the product of
///     matrices A and B.
/// @param A A pointer to the A matrix data.
/// @param lda The leading dimension for the matrix A.
/// @param ao The offset value for the matrix A.
/// @param B A pointer to the B matrix data.
/// @param ldb The leading dimension for the matrix B.
/// @param bo The offset value for the matrix B.
/// @param beta The beta parameter that is used to scale the matrix C.
/// @param C A pointer to the C matrix data.
/// @param ldc The leading dimension for the matrix C.
/// @param co An array of offset values for the matrix C. The number of
///     elements in the array depends on the value of @p offsetc.
/// @returns #dnnl_success/#dnnl::status::success on success and a status
///     describing the error otherwise.
dnnl_status_t DNNL_API dnnl_gemm_u8s8s32(char transa, char transb, char offsetc,
        dnnl_dim_t M, dnnl_dim_t N, dnnl_dim_t K, float alpha, const uint8_t *A,
        dnnl_dim_t lda, uint8_t ao, const int8_t *B, dnnl_dim_t ldb, int8_t bo,
        float beta, int32_t *C, dnnl_dim_t ldc, const int32_t *co);

/// Performs integer matrix-matrix multiply on 8-bit signed matrix A, 8-bit
/// signed matrix B, and 32-bit signed resulting matrix C.
///
/// The operation is defined as:
///
/// `C := alpha * (op(A) - A_offset) * (op(B) - B_offset) + beta * C + C_offset`
///
/// where
///  - `op( X ) = X` or `op( X ) = X**T`,
///  - `alpha` and `beta` are scalars, and
///  - `A`, `B`, and `C` are matrices:
///     - `op( A )` is an `MxK` matrix,
///     - `op( B )` is an `KxN` matrix,
///     - `C` is an `MxN` matrix.
///  - `A_offset` is an `MxK` matrix with every element equal the `ao` value,
///  - `B_offset` is an `KxN` matrix with every element equal the `bo` value,
///  - `C_offset` is an `MxN` matrix which is defined by the `co` array of size `len`:
///    - if `offsetc = F`: the `len` must be at least `1`,
///    - if `offsetc = C`: the `len` must be at least `max(1, m)`,
///    - if `offsetc = R`: the `len` must be at least `max(1, n)`,
///
/// The matrices are assumed to be stored in row-major order (the elements in
/// each of the matrix rows are contiguous in memory).
///
/// @note
///     This API does not support XERBLA. Instead, unlike the standard BLAS
///     functions, this one returns a dnnl_status_t value to allow error
///     handling.
///
/// @warning
///     On some architectures saturation may happen during intermediate
///     computations, which would lead to unexpected results. For more
///     details, refer to @ref dev_guide_int8_computations.
///
/// @param transa Transposition flag for matrix A: 'N' or 'n' means A is not
///     transposed, and 'T' or 't' means that A is transposed.
/// @param transb Transposition flag for matrix B: 'N' or 'n' means B is not
///     transposed, and 'T' or 't' means that B is transposed.
/// @param offsetc Flag specifying how offsets should be applied to matrix C:
///     - 'F' means that the same offset will be applied to each element of
///         the matrix C,
///     - 'C' means that individual offset will be applied to each element
///         within each column,
///     - 'R' means that individual offset will be applied to each element
///         within each row.
/// @param M The M dimension.
/// @param N The N dimension.
/// @param K The K dimension.
/// @param alpha The alpha parameter that is used to scale the product of
///     matrices A and B.
/// @param A A pointer to the A matrix data.
/// @param lda The leading dimension for the matrix A.
/// @param ao The offset value for the matrix A.
/// @param B A pointer to the B matrix data.
/// @param ldb The leading dimension for the matrix B.
/// @param bo The offset value for the matrix B.
/// @param beta The beta parameter that is used to scale the matrix C.
/// @param C A pointer to the C matrix data.
/// @param ldc The leading dimension for the matrix C.
/// @param co An array of offset values for the matrix C. The number of
///     elements in the array depends on the value of @p offsetc.
/// @returns #dnnl_success/#dnnl::status::success on success and a status
///     describing the error otherwise.
dnnl_status_t DNNL_API dnnl_gemm_s8s8s32(char transa, char transb, char offsetc,
        dnnl_dim_t M, dnnl_dim_t N, dnnl_dim_t K, float alpha, const int8_t *A,
        dnnl_dim_t lda, int8_t ao, const int8_t *B, dnnl_dim_t ldb, int8_t bo,
        float beta, int32_t *C, dnnl_dim_t ldc, const int32_t *co);

#if DNNL_CPU_RUNTIME == DNNL_RUNTIME_THREADPOOL
/// @copydoc dnnl_sgemm()
/// @param tp A pointer to a threadpool interface (only when built with the
///     THREADPOOL CPU runtime).
dnnl_status_t DNNL_API dnnl_sgemm_tp(char transa, char transb, dnnl_dim_t M,
        dnnl_dim_t N, dnnl_dim_t K, float alpha, const float *A, dnnl_dim_t lda,
        const float *B, dnnl_dim_t ldb, float beta, float *C, dnnl_dim_t ldc,
        void *tp);

/// @copydoc dnnl_gemm_u8s8s32()
/// @param tp A pointer to a threadpool interface (only when built with the
///     THREADPOOL CPU runtime).
dnnl_status_t DNNL_API dnnl_gemm_u8s8s32_tp(char transa, char transb,
        char offsetc, dnnl_dim_t M, dnnl_dim_t N, dnnl_dim_t K, float alpha,
        const uint8_t *A, dnnl_dim_t lda, uint8_t ao, const int8_t *B,
        dnnl_dim_t ldb, int8_t bo, float beta, int32_t *C, dnnl_dim_t ldc,
        const int32_t *co, void *tp);

/// @copydoc dnnl_gemm_s8s8s32()
/// @param tp A pointer to a threadpool interface (only when built with the
///     THREADPOOL CPU runtime).
dnnl_status_t DNNL_API dnnl_gemm_s8s8s32_tp(char transa, char transb,
        char offsetc, dnnl_dim_t M, dnnl_dim_t N, dnnl_dim_t K, float alpha,
        const int8_t *A, dnnl_dim_t lda, int8_t ao, const int8_t *B,
        dnnl_dim_t ldb, int8_t bo, float beta, int32_t *C, dnnl_dim_t ldc,
        const int32_t *co, void *tp);
#endif

/// @} dnnl_api_blas

/// @} dnnl_api

#ifdef __cplusplus
}
#endif

#endif<|MERGE_RESOLUTION|>--- conflicted
+++ resolved
@@ -3385,12 +3385,8 @@
 /// @sa @ref dev_guide_cpu_dispatcher_control for more details
 ///
 /// @param isa Maximal ISA the library should dispatch to. Pass
-<<<<<<< HEAD
-///     #dnnl_cpu_isa_all/#dnnl::cpu_isa::all to remove ISA restrictions.
-=======
 ///     #dnnl_cpu_isa_all/#dnnl::cpu_isa::all to remove ISA restrictions
 ///     (except for ISAs with initial support in the library).
->>>>>>> 8186817f
 /// @returns #dnnl_success/#dnnl::status::success on success and a
 ///     #dnnl_invalid_arguments/#dnnl::status::invalid_arguments if the @p isa
 ///     parameter is invalid or the ISA cannot be changed at this time.
