--- conflicted
+++ resolved
@@ -19,1403 +19,7 @@
 #ifndef MKLDNN_TYPES_H
 #define MKLDNN_TYPES_H
 
-<<<<<<< HEAD
-#ifdef __cplusplus
-extern "C" {
-#endif
-
-#ifndef DOXYGEN_SHOULD_SKIP_THIS
-#include <stddef.h>
-#include <stdint.h>
-#endif
-
-/** @addtogroup c_api C API
- *  @{
- *
- *  @addtogroup c_api_types Types
- *  @{
- *
- *  @addtogroup c_api_types_generic Generic
- *  @{ */
-
-/** Intel(R) MKL-DNN Version type */
-typedef struct {
-    int    major;
-    int    minor;
-    int    patch;
-    const char *hash;
-} mkldnn_version_t;
-
-/** Status values returned by Intel(R) MKL-DNN functions. */
-typedef enum {
-    /** The operation was successful */
-    mkldnn_success = 0,
-    /** The operation failed due to an out-of-memory condition */
-    mkldnn_out_of_memory = 1,
-    /** The operation failed and should be retried */
-    mkldnn_try_again = 2,
-    /** The operation failed because of incorrect function arguments  */
-    mkldnn_invalid_arguments = 3,
-    /** The operation failed because a primitive was not ready for execution */
-    mkldnn_not_ready = 4,
-    /** The operation failed because requested functionality is not implemented
-     */
-    mkldnn_unimplemented = 5,
-    /** Primitive iterator passed over last primitive descriptor */
-    mkldnn_iterator_ends = 6,
-    /** Primitive or engine failed on execution */
-    mkldnn_runtime_error = 7,
-    /** Queried element is not required for given primitive */
-    mkldnn_not_required = 8,
-} mkldnn_status_t;
-
-/** Data type specification */
-typedef enum {
-    /** Undefined data type, used for empty memory descriptors. */
-    mkldnn_data_type_undef = 0,
-    /** 32-bit/single-precision floating point. */
-    mkldnn_f32 = 1,
-    /** 32-bit signed integer. */
-    mkldnn_s32 = 2,
-    /** 8-bit signed integer. */
-    mkldnn_s8 = 3,
-    /** 8-bit unsigned integer. */
-    mkldnn_u8 = 4,
-} mkldnn_data_type_t;
-
-/** Memory format kind */
-typedef enum {
-    /** Undefined memory format, used for empty memory descriptors. */
-    mkldnn_format_kind_undef = 0,
-    /** Unspecified format. The primitive selects a format automatically. */
-    mkldnn_format_kind_any,
-    /** A tensor in a generic format described by the stride and blocking
-     * values in each dimension. See #mkldnn_blocking_desc_t for more
-     * information. */
-    mkldnn_blocked,
-    /** Weights format used in 8bit Winograd convolution */
-    mkldnn_format_kind_wino,
-    /** Packed weights format used in RNN */
-    mkldnn_format_kind_rnn_packed,
-} mkldnn_format_kind_t;
-
-/** Memory format tag specification.
- *
- * Intel MKL-DNN formats describe physical data layout. The physical layout
- * is described as a sequence of the dimensions as they are laid out in the
- * memory (from the outer-most to the inner-most). Note that this order
- * doesn't affect the logical order of the dimensions that is kept in the
- * `dims` field of the mkldnn_memory_desc_t structure. The logical order of the
- * dimensions is specified by the type of tensor.
- *
- * For example, CNN 5D tensor always has its logical dimensions in the order
- * `(batch, channels, depth, height, width)`, while the physical layout might be
- * #mkldnn_ncdhw or #mkldnn_ndhwc:
- *
- * ~~~cpp
- * int batch = 2, channels = 16, depth = 13, height = 13, width = 13;
- *
- * int ndims = 5; // 5D tensor
- * mkldnn_dims_t dims = {batch, channels, depth, height, width};
- * mkldnn_memory_desc_t data_in_ncdhw;
- * mkldnn_memory_desc_init_by_tag(
- *      &data_in_ncdhw, 5, dims, mkldnn_f32, mkldnn_ncdhw);
- *
- * // note that in both cases dims passed are the same
- * mkldnn_memory_desc_t data_in_ndhwc;
- * mkldnn_memory_desc_init_by_tag(
- *      &data_in_ndhwc, 5, dims, mkldnn_f32, mkldnn_ndhwc);
- * ~~~
- *
- * The following notation applies to memory format names:
- *  - @c 'n' denotes the mini-batch dimension
- *  - @c 'c' denotes a channels dimension
- *  - When there are multiple channel dimensions (for example, in convolution
- *    weights tensor), @c 'i' and @c 'o' denote dimensions of input and output
- *    channels
- *  - @c 'd', @c 'h', and @c 'w' denote spatial depth, height, and width
- *    respectively
- *  - Upper-case letters indicate that the data is laid out in blocks
- *    for a particular dimension. In such cases, the format name contains both
- *    upper- and lower-case letters for that dimension with a lower-case letter
- *    preceded by the block size. For example: @c 'mkldnn_nChw8c' describes a
- *    format where the outermost dimension is mini-batch, followed by the
- *    channel block number, followed by the spatial height and width, and
- *    finally followed by 8-element channel blocks.
- *
- * @note
- *    Channel designations can be different. For example, both the @c
- *    'mkldnn_nc' and @c 'mkldnn_io' formats can be used to describe a 2D
- *    tensor.
- *
- * @sa @ref understanding_memory_formats
- */
-typedef enum {
-    /** Undefined memory format tag */
-    mkldnn_format_tag_undef = 0,
-    /** Undefined memory format tag.
-     * The primitive selects a format automatically. */
-    mkldnn_format_tag_any,
-
-    /* Semantic agnostic section */
-    /* The physical order of dimensions is defined by the permutation of the
-     * characters, assuming that ab..z defines the natural order.
-     */
-
-    /* Plain formats */
-
-    mkldnn_a,
-    mkldnn_ab,
-    mkldnn_abc,
-    mkldnn_abcd,
-    mkldnn_abcde,
-    mkldnn_abcdef,
-    mkldnn_abdec,
-    mkldnn_acb,
-    mkldnn_acbde,
-    mkldnn_acdb,
-    mkldnn_acdeb,
-    mkldnn_ba,
-    mkldnn_bac,
-    mkldnn_bacd,
-    mkldnn_bcda,
-    mkldnn_cba,
-    mkldnn_cdba,
-    mkldnn_cdeba,
-    mkldnn_decab,
-
-    /* Opaque blocked formats */
-
-    mkldnn_Abc16a,
-    mkldnn_ABc16a16b,
-    mkldnn_aBc16b,
-    mkldnn_ABc16b16a,
-    mkldnn_Abc4a,
-    mkldnn_aBc4b,
-    mkldnn_ABc4b16a4b,
-    mkldnn_ABc4b4a,
-    mkldnn_ABc8a16b2a,
-    mkldnn_ABc8a8b,
-    mkldnn_aBc8b,
-    mkldnn_ABc8b16a2b,
-    mkldnn_ABc8b8a,
-    mkldnn_Abcd16a,
-    mkldnn_ABcd16a16b,
-    mkldnn_aBcd16b,
-    mkldnn_ABcd16b16a,
-    mkldnn_aBCd16b16c,
-    mkldnn_aBCd16c16b,
-    mkldnn_Abcd4a,
-    mkldnn_aBcd4b,
-    mkldnn_ABcd4b16a4b,
-    mkldnn_ABcd4b4a,
-    mkldnn_aBCd4c16b4c,
-    mkldnn_aBCd4c4b,
-    mkldnn_ABcd8a16b2a,
-    mkldnn_ABcd8a8b,
-    mkldnn_aBcd8b,
-    mkldnn_ABcd8b16a2b,
-    mkldnn_aBCd8b16c2b,
-    mkldnn_ABcd8b8a,
-    mkldnn_aBCd8b8c,
-    mkldnn_aBCd8c16b2c,
-    mkldnn_aBCd8c8b,
-    mkldnn_Abcde16a,
-    mkldnn_ABcde16a16b,
-    mkldnn_aBcde16b,
-    mkldnn_ABcde16b16a,
-    mkldnn_aBCde16b16c,
-    mkldnn_aBCde16c16b,
-    mkldnn_aBCde2c8b4c,
-    mkldnn_Abcde4a,
-    mkldnn_aBcde4b,
-    mkldnn_ABcde4b4a,
-    mkldnn_aBCde4b4c,
-    mkldnn_aBCde4c16b4c,
-    mkldnn_aBCde4c4b,
-    mkldnn_Abcde8a,
-    mkldnn_ABcde8a8b,
-    mkldnn_aBcde8b,
-    mkldnn_ABcde8b16a2b,
-    mkldnn_aBCde8b16c2b,
-    mkldnn_ABcde8b8a,
-    mkldnn_aBCde8b8c,
-    mkldnn_aBCde8c16b2c,
-    mkldnn_aBCde8c8b,
-    mkldnn_aBcdef16b,
-    mkldnn_aBCdef16b16c,
-    mkldnn_aBCdef16c16b,
-    mkldnn_aBcdef4b,
-    mkldnn_aBCdef4c4b,
-    mkldnn_aBCdef8b8c,
-    mkldnn_aBCdef8c16b2c,
-    mkldnn_aBCdef8c8b,
-    mkldnn_aBdc16b,
-    mkldnn_aBdc4b,
-    mkldnn_aBdc8b,
-    mkldnn_aBdec16b,
-    mkldnn_aBdec4b,
-    mkldnn_aBdec8b,
-    mkldnn_aBdefc16b,
-    mkldnn_aBdefc4b,
-    mkldnn_aBdefc8b,
-    mkldnn_Acb16a,
-    mkldnn_Acb4a,
-    mkldnn_Acb8a,
-    mkldnn_aCBd16b16c,
-    mkldnn_aCBde16b16c,
-    mkldnn_Acdb16a,
-    mkldnn_Acdb4a,
-    mkldnn_Acdb8a,
-    mkldnn_Acdeb16a,
-    mkldnn_Acdeb4a,
-    mkldnn_Acdeb8a,
-    mkldnn_BAc16a16b,
-    mkldnn_BAcd16a16b,
-
-    /** Just a sentinel, not real memory format tag. Must be changed after new
-     * format tag is added. */
-    mkldnn_format_tag_last,
-
-    /* Aliases */
-
-    mkldnn_x = mkldnn_a,
-    mkldnn_nc = mkldnn_ab,
-    mkldnn_cn = mkldnn_ba,
-    mkldnn_ncw = mkldnn_abc,
-    mkldnn_nwc = mkldnn_acb,
-    mkldnn_nchw = mkldnn_abcd,
-    mkldnn_nhwc = mkldnn_acdb,
-    mkldnn_chwn = mkldnn_bcda,
-    mkldnn_ncdhw = mkldnn_abcde,
-    mkldnn_ndhwc = mkldnn_acdeb,
-
-    mkldnn_oi = mkldnn_ab,
-    mkldnn_io = mkldnn_ba,
-    mkldnn_oiw = mkldnn_abc,
-    mkldnn_wio = mkldnn_cba,
-    mkldnn_oihw = mkldnn_abcd,
-    mkldnn_hwio = mkldnn_cdba,
-    mkldnn_ihwo = mkldnn_bcda,
-    mkldnn_iohw = mkldnn_bacd,
-    mkldnn_oidhw = mkldnn_abcde,
-    mkldnn_dhwio = mkldnn_cdeba,
-    mkldnn_goiw = mkldnn_abcd,
-    mkldnn_goihw = mkldnn_abcde,
-    mkldnn_hwigo = mkldnn_decab,
-    mkldnn_giohw = mkldnn_acbde,
-    mkldnn_goidhw = mkldnn_abcdef,
-
-    /** 3D RNN data tensor in the format (seq_length, batch, input channels). */
-    mkldnn_tnc = mkldnn_abc,
-    /** 3D RNN data tensor in the format (batch, seq_length, input channels). */
-    mkldnn_ntc = mkldnn_bac,
-    /** 5D RNN states tensor in the format (num_layers, num_directions,
-     * num_states, batch, state channels). */
-    mkldnn_ldsnc = mkldnn_abcde,
-    /** 5D RNN weights tensor in the format (num_layers, num_directions,
-     *  input_channels, num_gates, output_channels).
-     *
-     *  - For LSTM cells, the gates order is input, forget, candidate
-     *    and output gate.
-     *  - For GRU cells, the gates order is update, reset and output gate. */
-    mkldnn_ldigo = mkldnn_abcde,
-    /** 5D RNN weights tensor in the format (num_layers, num_directions,
-     * num_gates, output_channels, input_channels).
-     *
-     *  - For LSTM cells, the gates order is input, forget, candidate
-     *    and output gate.
-     *  - For GRU cells, the gates order is update, reset and output gate. */
-    mkldnn_ldgoi = mkldnn_abdec,
-    /** 4D RNN bias tensor in the format (num_layers, num_directions,
-     * num_gates, output_channels).
-     *
-     *  - For LSTM cells, the gates order is input, forget, candidate
-     *    and output gate.
-     *  - For GRU cells, the gates order is update, reset and output gate. */
-    mkldnn_ldgo = mkldnn_abcd,
-
-    /* Opaque data types, are not to be used explicitly */
-
-    /* data */
-    mkldnn_nCdhw16c = mkldnn_aBcde16b,
-    mkldnn_nCdhw4c = mkldnn_aBcde4b,
-    mkldnn_nCdhw8c = mkldnn_aBcde8b,
-    mkldnn_nChw16c = mkldnn_aBcd16b,
-    mkldnn_nChw4c = mkldnn_aBcd4b,
-    mkldnn_nChw8c = mkldnn_aBcd8b,
-    mkldnn_nCw16c = mkldnn_aBc16b,
-    mkldnn_nCw4c = mkldnn_aBc4b,
-    mkldnn_nCw8c = mkldnn_aBc8b,
-
-    /* weights, 3D */
-    mkldnn_IOw16o16i = mkldnn_BAc16a16b,
-    mkldnn_OIw16i16o = mkldnn_ABc16b16a,
-    mkldnn_OIw16o16i = mkldnn_ABc16a16b,
-    mkldnn_Oiw16o = mkldnn_Abc16a,
-    mkldnn_OIw4i16o4i = mkldnn_ABc4b16a4b,
-    mkldnn_OIw4i4o = mkldnn_ABc4b4a,
-    mkldnn_Oiw4o = mkldnn_Abc4a,
-    mkldnn_OIw8i16o2i = mkldnn_ABc8b16a2b,
-    mkldnn_OIw8i8o = mkldnn_ABc8b8a,
-    mkldnn_OIw8o16i2o = mkldnn_ABc8a16b2a,
-    mkldnn_OIw8o8i = mkldnn_ABc8a8b,
-    mkldnn_Owi16o = mkldnn_Acb16a,
-    mkldnn_Owi4o = mkldnn_Acb4a,
-    mkldnn_Owi8o = mkldnn_Acb8a,
-
-    /* weights, 4D */
-    mkldnn_IOhw16o16i = mkldnn_BAcd16a16b,
-    mkldnn_Ohwi16o = mkldnn_Acdb16a,
-    mkldnn_Ohwi4o = mkldnn_Acdb4a,
-    mkldnn_Ohwi8o = mkldnn_Acdb8a,
-    mkldnn_OIhw16i16o = mkldnn_ABcd16b16a,
-    mkldnn_OIhw16o16i = mkldnn_ABcd16a16b,
-    mkldnn_Oihw16o = mkldnn_Abcd16a,
-    mkldnn_OIhw4i16o4i = mkldnn_ABcd4b16a4b,
-    mkldnn_OIhw4i4o = mkldnn_ABcd4b4a,
-    mkldnn_Oihw4o = mkldnn_Abcd4a,
-    mkldnn_OIhw8i16o2i = mkldnn_ABcd8b16a2b,
-    mkldnn_OIhw8i8o = mkldnn_ABcd8b8a,
-    mkldnn_OIhw8o16i2o = mkldnn_ABcd8a16b2a,
-    mkldnn_OIhw8o8i = mkldnn_ABcd8a8b,
-
-    /* weights, 5D */
-    mkldnn_Odhwi16o = mkldnn_Acdeb16a,
-    mkldnn_Odhwi4o = mkldnn_Acdeb4a,
-    mkldnn_Odhwi8o = mkldnn_Acdeb8a,
-    mkldnn_OIdhw16i16o = mkldnn_ABcde16b16a,
-    mkldnn_OIdhw16o16i = mkldnn_ABcde16a16b,
-    mkldnn_Oidhw16o = mkldnn_Abcde16a,
-    mkldnn_OIdhw4i4o = mkldnn_ABcde4b4a,
-    mkldnn_Oidhw4o = mkldnn_Abcde4a,
-    mkldnn_OIdhw8i16o2i = mkldnn_ABcde8b16a2b,
-    mkldnn_OIdhw8i8o = mkldnn_ABcde8b8a,
-    mkldnn_OIdhw8o8i = mkldnn_ABcde8a8b,
-
-    /* weights w/ groups, 3D */
-    mkldnn_Goiw16g = mkldnn_Abcd16a,
-    mkldnn_gIOw16o16i = mkldnn_aCBd16b16c,
-    mkldnn_gOIw16i16o = mkldnn_aBCd16c16b,
-    mkldnn_gOIw16o16i = mkldnn_aBCd16b16c,
-    mkldnn_gOiw16o = mkldnn_aBcd16b,
-    mkldnn_gOIw4i16o4i = mkldnn_aBCd4c16b4c,
-    mkldnn_gOIw4i4o = mkldnn_aBCd4c4b,
-    mkldnn_gOiw4o = mkldnn_aBcd4b,
-    mkldnn_gOIw8i16o2i = mkldnn_aBCd8c16b2c,
-    mkldnn_gOIw8i8o = mkldnn_aBCd8c8b,
-    mkldnn_gOIw8o16i2o = mkldnn_aBCd8b16c2b,
-    mkldnn_gOIw8o8i = mkldnn_aBCd8b8c,
-    mkldnn_gOwi16o = mkldnn_aBdc16b,
-    mkldnn_gOwi4o = mkldnn_aBdc4b,
-    mkldnn_gOwi8o = mkldnn_aBdc8b,
-
-    /* weights w/ groups, 4D */
-    mkldnn_gIOhw16o16i = mkldnn_aCBde16b16c,
-    mkldnn_gOhwi16o = mkldnn_aBdec16b,
-    mkldnn_gOhwi4o = mkldnn_aBdec4b,
-    mkldnn_gOhwi8o = mkldnn_aBdec8b,
-    mkldnn_Goihw16g = mkldnn_Abcde16a,
-    mkldnn_gOIhw16i16o = mkldnn_aBCde16c16b,
-    mkldnn_gOIhw16o16i = mkldnn_aBCde16b16c,
-    mkldnn_gOihw16o = mkldnn_aBcde16b,
-    mkldnn_gOIhw2i8o4i = mkldnn_aBCde2c8b4c,
-    mkldnn_gOIhw4i16o4i = mkldnn_aBCde4c16b4c,
-    mkldnn_gOIhw4i4o = mkldnn_aBCde4c4b,
-    mkldnn_gOIhw4o4i = mkldnn_aBCde4b4c,
-    mkldnn_gOihw4o = mkldnn_aBcde4b,
-    mkldnn_Goihw8g = mkldnn_Abcde8a,
-    mkldnn_gOIhw8i16o2i = mkldnn_aBCde8c16b2c,
-    mkldnn_gOIhw8i8o = mkldnn_aBCde8c8b,
-    mkldnn_gOIhw8o16i2o = mkldnn_aBCde8b16c2b,
-    mkldnn_gOIhw8o8i = mkldnn_aBCde8b8c,
-
-    /* weights w/ groups, 6D */
-    mkldnn_gOdhwi16o = mkldnn_aBdefc16b,
-    mkldnn_gOdhwi4o = mkldnn_aBdefc4b,
-    mkldnn_gOdhwi8o = mkldnn_aBdefc8b,
-    mkldnn_gOIdhw16i16o = mkldnn_aBCdef16c16b,
-    mkldnn_gOIdhw16o16i = mkldnn_aBCdef16b16c,
-    mkldnn_gOidhw16o = mkldnn_aBcdef16b,
-    mkldnn_gOIdhw4i4o = mkldnn_aBCdef4c4b,
-    mkldnn_gOidhw4o = mkldnn_aBcdef4b,
-    mkldnn_gOIdhw8i16o2i = mkldnn_aBCdef8c16b2c,
-    mkldnn_gOIdhw8i8o = mkldnn_aBCdef8c8b,
-    mkldnn_gOIdhw8o8i = mkldnn_aBCdef8b8c,
-} mkldnn_format_tag_t;
-
-/** Kinds of padding. Define how to interpret the data in padding regions. */
-typedef enum {
-    /** The data in padding regions is zero. */
-    mkldnn_padding_zero,
-} mkldnn_padding_kind_t;
-
-/** Kinds of propagation. */
-typedef enum {
-    /* TODO: suggest renames */
-    /** Undefined propagation type. */
-    mkldnn_prop_kind_undef = 0,
-    /** Forward data propagation (training mode). In this mode primitives
-     * perform computations necessary for subsequent backward propagation. */
-    mkldnn_forward_training = 64,
-    /** Forward data propagation (inference mode). In this mode primitives
-     * perform only computations that are necessary for inference and omit
-     * computations that are necessary only for backward propagation. */
-    mkldnn_forward_inference = 96,
-    /** Forward data propagation (alias for @c mkldnn_forward_inference) */
-    mkldnn_forward_scoring = mkldnn_forward_inference,
-   /** Forward data propagation (alias for @c mkldnn_forward_training) */
-    mkldnn_forward = mkldnn_forward_training,
-    /** Backward propagation (with respect to all parameters */
-    mkldnn_backward = 128,
-    /** Backward data propagation */
-    mkldnn_backward_data = 160,
-    /** Backward weights propagation */
-    mkldnn_backward_weights = 192,
-    /** Backward bias propagation */
-    mkldnn_backward_bias = 193,
-} mkldnn_prop_kind_t;
-
-/** Kinds of primitives. Used to implement a way to extend the library with new
- * primitives without changing the ABI. */
-typedef enum {
-    /** Undefined primitive (XXX: why do we have it?). */
-    mkldnn_undefined_primitive,
-    /** A reorder primitive.*/
-    mkldnn_reorder,
-    /** A shuffle primitive.*/
-    mkldnn_shuffle,
-    /** A (out-of-place) concat primitive. */
-    mkldnn_concat,
-    /** A sum primitive. */
-    mkldnn_sum,
-    /** A convolution primitive. */
-    mkldnn_convolution,
-    /** A deconvolution primitive. */
-    mkldnn_deconvolution,
-    /** An element-wise primitive. */
-    mkldnn_eltwise,
-    /** A Softmax primitive. */
-    mkldnn_softmax,
-    /** A pooling primitive. */
-    mkldnn_pooling,
-    /** An LRN primitive. */
-    mkldnn_lrn,
-    /** An batch normalization primitive. */
-    mkldnn_batch_normalization,
-    /** An inner product primitive. */
-    mkldnn_inner_product,
-    /** A rnn primitive. */
-    mkldnn_rnn,
-} mkldnn_primitive_kind_t;
-
-/** Kinds of algorithms. */
-typedef enum {
-    mkldnn_alg_kind_undef,
-    /** Direct convolution */
-    mkldnn_convolution_direct = 0x1,
-    /** Winograd convolution */
-    mkldnn_convolution_winograd = 0x2,
-    /** Convolution algorithm(either direct or Winograd) is chosen just in time **/
-    mkldnn_convolution_auto = 0x3,
-    /** Direct deconvolution */
-    mkldnn_deconvolution_direct = 0xa,
-    /** Winograd deconvolution */
-    mkldnn_deconvolution_winograd = 0xb,
-    /** Eltwise: ReLU */
-    mkldnn_eltwise_relu = 0x1f,
-    /** Eltwise: hyperbolic tangent non-linearity (tanh) */
-    mkldnn_eltwise_tanh = 0x2f,
-    /** Eltwise: parametric exponential linear unit (elu) */
-    mkldnn_eltwise_elu = 0x3f,
-    /** Eltwise: square */
-    mkldnn_eltwise_square = 0x4f,
-    /** Eltwise: abs */
-    mkldnn_eltwise_abs = 0x5f,
-    /** Eltwise: square root */
-    mkldnn_eltwise_sqrt = 0x6f,
-    /** Eltwise: linear */
-    mkldnn_eltwise_linear = 0x7f,
-    /** Eltwise: bounded_relu */
-    mkldnn_eltwise_bounded_relu = 0x8f,
-    /** Eltwise: soft_relu */
-    mkldnn_eltwise_soft_relu = 0x9f,
-    /** Eltwise: logistic */
-    mkldnn_eltwise_logistic = 0xaf,
-    /** Max pooling */
-    mkldnn_pooling_max = 0x1ff,
-    /** Average pooling include padding */
-    mkldnn_pooling_avg_include_padding = 0x2ff,
-    /** Average pooling exclude padding */
-    mkldnn_pooling_avg_exclude_padding = 0x3ff,
-    mkldnn_pooling_avg = mkldnn_pooling_avg_exclude_padding,
-    /** Local response normalization (LRN) across multiple channels */
-    mkldnn_lrn_across_channels = 0xaff,
-    /** LRN within a single channel */
-    mkldnn_lrn_within_channel = 0xbff,
-    /** RNN cell */
-    mkldnn_vanilla_rnn = 0x1fff,
-    /** LSTM cell */
-    mkldnn_vanilla_lstm = 0x2fff,
-    /** GRU cell */
-    mkldnn_vanilla_gru = 0x3fff,
-    /** GRU cell with linear before reset
-     *
-     * Modification of original GRU cell. Differs from #mkldnn_vanilla_gru
-     * in how the new memory gate is calculated:
-     * \f[ c_t = tanh(W_c*x_t + b_{c_x} + r_t*(U_c*h_{t-1}+b_{c_h})) \f]
-     * Primitive expects 4 biases on input:
-     * \f$[b_{u}, b_{r}, b_{c_x}, b_{c_h}]\f$
-     * */
-    mkldnn_gru_linear_before_reset = 0x4fff,
-} mkldnn_alg_kind_t;
-
-/** Flags for batch-normalization primititve. */
-typedef enum {
-    /** Use global statistics
-     *
-     * If specified
-     *  - on forward propagation use mean and variance provided by user (input)
-     *  - on backward propagation reduces the amount of computations, since
-     *    mean and variance are considered as constants
-     *
-     *  If not specified:
-     *   - on forward propagation mean and variance are computed and stored in
-     *     output
-     *   - on backward propagation compute full derivative wrt to data
-     */
-    mkldnn_use_global_stats = 0x1U,
-    /** Use scale and shift parameters
-     *
-     * If specified:
-     *  - on forward propagation use scale and shift (aka scale and bias) for
-     *    the batch normalization results
-     *  - on backward propagation (for prop_kind == #mkldnn_backward) compute
-     *    diff wrt to scale and shift (hence one extra output used)
-     *
-     * If no specified:
-     *  - on backward propagation prop_kind == #mkldnn_backward_data has the
-     *    same behavior as prop_kind == #mkldnn_backward
-     */
-    mkldnn_use_scaleshift = 0x2U,
-    /** Fuse with ReLU
-     *
-     * If specified:
-     *  - on inference this option behaves the same as if the primitive were
-     *    fused with ReLU via post ops API
-     *  - on training primitive requires workspace (required to be able to
-     *    perform backward pass)
-     */
-    mkldnn_fuse_bn_relu = 0x4U,
-} mkldnn_batch_normalization_flag_t;
-
-/** @} */
-
-/** @addtogroup c_api_types_memory Memory
- *  @{ */
-
-/** Maximum number of dimensions a tensor can have. Only restricts the amount
- * of space used for the tensor description. Individual computational
- * primitives may support only tensors of certain dimensions. */
-#define MKLDNN_MAX_NDIMS 12
-
-/** A type to describe tensor dimension. */
-typedef int64_t mkldnn_dim_t;
-
-/** A type to describe tensor dimensions. */
-typedef mkldnn_dim_t mkldnn_dims_t[MKLDNN_MAX_NDIMS];
-
-/** A type to describe strides within a tensor. */
-typedef mkldnn_dim_t mkldnn_strides_t[MKLDNN_MAX_NDIMS];
-
-/** Generic description of blocked data layout for most memory formats.
- *
- * @sa @ref understanding_memory_formats */
-typedef struct {
-    /** The strides between the outermost blocks.
-     * In case of plain (non-blocked) formats the strides between dimensions. */
-    mkldnn_dims_t strides;
-    /* Innermost section
-     * ASSUMPTION: the innermost blocks are always dense */
-    /** The number of innermost blocks, e.g. 3 in case of `OIhw_4i16o4i_` */
-    int inner_nblks;
-    /** The size of the blocks, e.g. `{4, 16, 4}` in case of `OIhw_4i16o4i` */
-    mkldnn_dims_t inner_blks;
-    /** The logical indices of the blocks, e.g. `{1, 0, 1}` in case of
-     * `4i16o4i`, because `i` is the 1st dim and `o` is the 0st dim */
-    mkldnn_dims_t inner_idxs;
-} mkldnn_blocking_desc_t;
-
-typedef enum {
-    /** Undefined memory format, used for empty memory descriptors. */
-    mkldnn_wino_undef = 0,
-    /** Tensors of weights for 2x3 winograd convolutions. */
-    mkldnn_wino_wei_aaOIoi,
-    mkldnn_wino_wei_aaOio,
-    mkldnn_wino_wei_aaOBiOo,
-    /** Tensor of weights for 4x3 convolution. */
-    mkldnn_wino_wei_OBaaIBOIio
-} mkldnn_wino_memory_format_t;
-
-/** Description of tensor of weights for winograd 2x3 convolution. */
-typedef struct {
-    mkldnn_wino_memory_format_t wino_format;
-    int r;
-    int alpha;
-    int ic;
-    int oc;
-    int ic_block;
-    int oc_block;
-    int ic2_block;
-    int oc2_block;
-    float adj_scale;
-    size_t size;
-} mkldnn_wino_desc_t;
-
-typedef enum {
-    mkldnn_packed_format_undef = 0,
-    mkldnn_ldigo_p,
-    mkldnn_ldgoi_p
-} mkldnn_rnn_packed_memory_format_t;
-
-/* Maximum number of parts of RNN weights tensor that require separate
- * computation. */
-#define MKLDNN_RNN_MAX_N_PARTS 4
-
-/** Description of tensor of packed weights for rnn. */
-typedef struct {
-    mkldnn_rnn_packed_memory_format_t format;
-    int n_parts;
-    int n;
-    int parts[MKLDNN_RNN_MAX_N_PARTS];
-    size_t part_pack_size[MKLDNN_RNN_MAX_N_PARTS];
-    size_t offset_compensation;
-    size_t size;
-} mkldnn_rnn_packed_desc_t;
-
-typedef enum {
-    mkldnn_memory_extra_flag_none = 0x0U,
-    /** Indicates the weights have an additional buffer, that depends on the
-     * @p compensation_mask.
-     *
-     * For instance, in 4D case with the compensation mask equals (1 << 0)
-     * the additional buffer would consist of OC values:
-     * O[oc : 0,OC] =
-     *  -128 * SUM(ic : 0,IC; kh : 0,KH; kw : 0,KW){ weights(oc, ic, kh, kw) }
-     */
-    mkldnn_memory_extra_flag_compensation_conv_s8s8 = 0x1U,
-    mkldnn_memory_extra_flag_scale_adjust = 0x2U,
-} mkldnn_memory_extra_flags_t;
-
-/** Description of extra information stored in memory */
-typedef struct {
-    /** The flags contain arbitrary extra information, such as compensation.
-     * @sa mkldnn_memory_extra_flags_t */
-    uint64_t flags;
-    /** Compensation mask */
-    int compensation_mask;
-    /** Scale applied to the data */
-    float scale_adjust;
-    /** For future backwards compatibility */
-    char reserved[64];
-} mkldnn_memory_extra_desc_t;
-
-/** Memory descriptor. The description is based on a number of dimensions,
- * dimensions themselves, plus information about elements type and memory
- * format. Additionally, contains format-specific descriptions of the data
- * layout. */
-typedef struct {
-    /** Number of dimensions */
-    int ndims;
-    /** Dimensions in the following order:
-     * - CNN data tensors: mini-batch, channel, spatial
-     *   (<code>{N, C, [[D,] H,] W}</code>)
-     * - CNN weight tensors: group (optional), output channel, input channel,
-     *   spatial (<code>{[G,] O, I, [[D,] H,] W}</code>)
-     * - RNN data tensors: time, mini-batch, channels (<code>{T, N, C}</code>)
-     *   or layers, directions, states, mini-batch, channels (<code>{L, D, S, N, C}</code>)
-     * - RNN weight tensor: layers, directions, input channel, gates, output channels
-     *   (<code>{L, D, I, G, O}</code>).
-     *
-     * @note
-     *    The order of dimensions does not depend on the memory format, so
-     *    whether the data is laid out in #mkldnn_nchw or #mkldnn_nhwc
-     *    the dims for 4D CN data tensor would be <code>{N, C, H, W}</code>.
-     */
-    mkldnn_dims_t dims;
-    /** Data type of the tensor elements. */
-    mkldnn_data_type_t data_type;
-
-    /** Size of the data including padding in each dimension. */
-    mkldnn_dims_t padded_dims;
-    /** Per-dimension offset from the padding to actual data, the top-level
-     * tensor with offsets applied must lie within the padding area. */
-    mkldnn_dims_t padded_offsets;
-
-    /** Offset from memory origin to the current block, non-zero only in
-     * a description of a memory sub-block. */
-    mkldnn_dim_t offset0;
-
-    /** Memory format kind. */
-    mkldnn_format_kind_t format_kind;
-    union {
-        /** Description of the data layout for memory formats that use
-         * blocking. */
-        mkldnn_blocking_desc_t blocking;
-        /** Tensor of weights for integer 8bit winograd convolution. */
-        mkldnn_wino_desc_t wino_desc;
-        /** Tensor of packed weights for RNN. */
-        mkldnn_rnn_packed_desc_t rnn_packed_desc;
-        /* ... other descriptions possible */
-    } format_desc;
-
-    mkldnn_memory_extra_desc_t extra;
-} mkldnn_memory_desc_t;
-
-/** @struct mkldnn_memory
- * An opaque structure to describe a memory. */
-struct mkldnn_memory;
-
-/** A memory handle. */
-typedef struct mkldnn_memory *mkldnn_memory_t;
-
-/** A constant memory handle. */
-typedef const struct mkldnn_memory *const_mkldnn_memory_t;
-
-#define MKLDNN_NATIVE_HANDLE_NONE (NULL)
-#define MKLDNN_NATIVE_HANDLE_ALLOCATE ((void *)(size_t)-1)
-
-/** @} */
-
-/** @addtogroup c_api_types_op_descs Operation descriptors
- *  @{*/
-
-/** A pointer to any of the operation descriptors. */
-typedef void *mkldnn_op_desc_t;
-/** A pointer to any of the operation descriptors (constant variant). */
-typedef const void *const_mkldnn_op_desc_t;
-
-/** A descriptor of a convolution operation. */
-typedef struct {
-    /** The kind of primitive. Used for self-identifying the primitive
-     * descriptor. Must be #mkldnn_convolution. */
-    mkldnn_primitive_kind_t primitive_kind;
-    /** The kind of propagation. Possible values: #mkldnn_forward_training,
-     * #mkldnn_forward_inference, #mkldnn_backward_data,
-     * #mkldnn_backward_weights, and #mkldnn_backward_bias. */
-    mkldnn_prop_kind_t prop_kind;
-    /** The kind of the convolution algorithm. Possible values:
-     * #mkldnn_convolution_direct. */
-    mkldnn_alg_kind_t alg_kind;
-    /** Source memory descriptor. */
-    mkldnn_memory_desc_t src_desc;
-    /** Source gradient memory descriptor. */
-    mkldnn_memory_desc_t diff_src_desc;
-    /** Weights memory descriptor. */
-    mkldnn_memory_desc_t weights_desc;
-    /** Weights gradient memory descriptor. */
-    mkldnn_memory_desc_t diff_weights_desc;
-    /** Bias memory descriptor. */
-    mkldnn_memory_desc_t bias_desc;
-    /** Bias gradient memory descriptor. */
-    mkldnn_memory_desc_t diff_bias_desc;
-    /** Destination memory descriptor. */
-    mkldnn_memory_desc_t dst_desc;
-    /** Destination gradient memory descriptor. */
-    mkldnn_memory_desc_t diff_dst_desc;
-    /** Convolution strides in each spatial dimension. */
-    mkldnn_dims_t strides;
-    /** Convolution dilates in each spatial dimension. */
-    mkldnn_dims_t dilates;
-    /** Padding in each spatial dimension. padding[0] is a padding in the
-     * beginning (@p padding_l), padding[1] is a padding in the end (@p
-     * padding_r). */
-    mkldnn_dims_t padding[2];
-    /** The kind of padding to use. */
-    mkldnn_padding_kind_t padding_kind;
-    /** The accumulator data type. Initialized automatically. */
-    mkldnn_data_type_t accum_data_type;
-} mkldnn_convolution_desc_t;
-
-/** A descriptor of a deconvolution operation. */
-typedef mkldnn_convolution_desc_t mkldnn_deconvolution_desc_t;
-
-/** A descriptor of a shuffle operation. */
-typedef struct {
-    /** The kind of primitive. Used for self-identifying the primitive
-     * descriptor. Must be #mkldnn_convolution. */
-    mkldnn_primitive_kind_t primitive_kind;
-    /** The kind of propagation. Possible values: #mkldnn_forward_training,
-     * #mkldnn_forward_inference, and #mkldnn_backward_data. */
-    mkldnn_prop_kind_t prop_kind;
-    /** Source and destination memory descriptor,
-     *  and source and destination gradient memory descriptor. */
-    mkldnn_memory_desc_t data_desc;
-    /** axis for shuffling. */
-    int axis;
-    /** number of groups in group convolution */
-    mkldnn_dim_t group_size;
-} mkldnn_shuffle_desc_t;
-
-/** A descriptor of a element-wise operation. */
-typedef struct {
-    /** The kind of primitive. Used for self-identifying the primitive
-     * descriptor. Must be #mkldnn_eltwise. */
-    mkldnn_primitive_kind_t primitive_kind;
-    /** The kind of propagation. Possible values: #mkldnn_forward_training,
-     * #mkldnn_forward_inference, #mkldnn_backward, and #mkldnn_backward_data.
-     */
-    mkldnn_prop_kind_t prop_kind;
-    /** The kind of eltwise algorithm. Possible values: #mkldnn_eltwise_relu,
-     * #mkldnn_eltwise_tanh, #mkldnn_eltwise_elu, #mkldnn_eltwise_square,
-     * #mkldnn_eltwise_abs, #mkldnn_eltwise_sqrt, #mkldnn_eltwise_linear,
-     * #mkldnn_eltwise_bounded_relu, #mkldnn_eltwise_soft_relu, and
-     * #mkldnn_eltwise_logistic. */
-    mkldnn_alg_kind_t alg_kind;
-    /** Source and destination memory descriptor. */
-    mkldnn_memory_desc_t data_desc;
-    /** Source and destination gradient memory descriptor. */
-    mkldnn_memory_desc_t diff_data_desc;
-    /** Algorithm specific parameter.
-     * Accordance table:
-     *  - #mkldnn_eltwise_relu: @p alpha -- negative slope, @p beta ignored
-     *  - #mkldnn_eltwise_tanh: @p alpha and @p beta ignored
-     *  - #mkldnn_eltwise_elu: @p alpha -- negative slope, @p beta ignored
-     *  - #mkldnn_eltwise_square: @p alpha and @p beta ignored
-     *  - #mkldnn_eltwise_abs: @p alpha and @p beta ignored
-     *  - #mkldnn_eltwise_sqrt: @p alpha and @p beta ignored
-     *  - #mkldnn_eltwise_linear: @p alpha -- scale, @p beta -- shift
-     *  - #mkldnn_eltwise_bounded_relu: @p alpha -- upper bound, @p beta ignored
-     *  - #mkldnn_eltwise_soft_relu: @p alpha and @p beta ignored
-     *  - #mkldnn_eltwise_logistic: @p alpha and @p beta ignored
-     */
-    float alpha, beta;
-} mkldnn_eltwise_desc_t;
-
-/** A descriptor of a Softmax operation. */
-typedef struct {
-    /** The kind of primitive. Used for self-identifying the primitive
-    * descriptor. Must be #mkldnn_softmax. */
-    mkldnn_primitive_kind_t primitive_kind;
-    /** The kind of propagation. Possible values: #mkldnn_forward_training and
-     * #mkldnn_forward_inference. */
-    mkldnn_prop_kind_t prop_kind;
-    /** Source and destination memory descriptor. */
-    mkldnn_memory_desc_t data_desc;
-    /** Source and Destination of gradient memory descriptor. */
-    mkldnn_memory_desc_t diff_desc;
-    /** The axis along which to perform the softmax. */
-    int softmax_axis;
-} mkldnn_softmax_desc_t;
-
-/** A descriptor of a pooling operation. */
-typedef struct {
-    /** The kind of primitive. Used for self-identifying the primitive
-     * descriptor. Must be #mkldnn_pooling. */
-    mkldnn_primitive_kind_t primitive_kind;
-    /** The kind of propagation. Possible values: #mkldnn_forward_training,
-     * #mkldnn_forward_inference, #mkldnn_backward, and #mkldnn_backward_data.
-     */
-    mkldnn_prop_kind_t prop_kind;
-    /** The kind of pooling algorithm. Possible values: #mkldnn_pooling_max and
-     * #mkldnn_pooling_avg. */
-    mkldnn_alg_kind_t alg_kind;
-    /** Source memory descriptor. */
-    mkldnn_memory_desc_t src_desc;
-    /** Source gradient memory descriptor. */
-    mkldnn_memory_desc_t diff_src_desc;
-    /** Destination memory descriptor. */
-    mkldnn_memory_desc_t dst_desc;
-    /** Destination gradient memory descriptor. */
-    mkldnn_memory_desc_t diff_dst_desc;
-    /** Pooling kernel strides for spatial dimensions. */
-    mkldnn_dims_t strides;
-    /** Pooling kernel spatial dimensions. */
-    mkldnn_dims_t kernel;
-    /** Padding in each spatial dimension. padding[0] is a padding in the
-     * beginning (@p padding_l), padding[1] is a padding in the end (@p
-     * padding_r). */
-    mkldnn_dims_t padding[2];
-    /** The kind of padding to use. */
-    mkldnn_padding_kind_t padding_kind;
-    /** The accumulator data type. Initialized automatically. */
-    mkldnn_data_type_t accum_data_type;
-} mkldnn_pooling_desc_t;
-
-/** A descriptor of a Local Response Normalization (LRN) operation. */
-typedef struct {
-    /** The kind of primitive. Used for self-identifying the primitive
-     * descriptor. Must be #mkldnn_lrn. */
-    mkldnn_primitive_kind_t primitive_kind;
-    /** The kind of propagation. Possible values: #mkldnn_forward_training,
-     * #mkldnn_forward_inference, #mkldnn_backward, and #mkldnn_backward_data.
-     */
-    mkldnn_prop_kind_t prop_kind;
-    /** LRN algorithm. Possible values: #mkldnn_lrn_within_channel and
-     * #mkldnn_lrn_across_channels. */
-    mkldnn_alg_kind_t alg_kind;
-    /** Source and destination memory descriptor. */
-    mkldnn_memory_desc_t data_desc;
-    /** Source and destination gradient memory descriptor. */
-    mkldnn_memory_desc_t diff_data_desc;
-    /** The number of channels to sum over (for cross-channel LRN) or the side
-     * length of the square region to sum over (for within-channel LRN). */
-    mkldnn_dim_t local_size;
-    /** LRN alpha parameter. */
-    float lrn_alpha;
-    /** LRN beta parameter. */
-    float lrn_beta;
-    /** LRN k parameter. */
-    float lrn_k;
-} mkldnn_lrn_desc_t;
-
-/** A descriptor of a Batch Normalization operation. */
-typedef struct {
-    /** The kind of primitive. Used for self-identifying the primitive
-     * descriptor. Must be #mkldnn_batch_normalization. */
-    mkldnn_primitive_kind_t primitive_kind;
-    /** The kind of propagation. Possible values: #mkldnn_forward_training,
-     * #mkldnn_forward_inference, #mkldnn_backward, and #mkldnn_backward_data.
-     */
-    mkldnn_prop_kind_t prop_kind;
-    /** Source and destination memory descriptor. */
-    mkldnn_memory_desc_t data_desc;
-    /** Source and destination gradient memory descriptor. */
-    mkldnn_memory_desc_t diff_data_desc;
-    /** Scale and shift data and gradient memory descriptors.
-     *
-     * Scaleshift memory descriptor uses 2D #mkldnn_nc format[2,Channels]. 1-st
-     * dimension contains gamma parameter, 2-nd dimension contains beta
-     * parameter. */
-    mkldnn_memory_desc_t data_scaleshift_desc;
-    mkldnn_memory_desc_t diff_data_scaleshift_desc;
-    /** Mean and variance data memory descriptors.
-     *
-     * Mean and variance memory descriptors use 1D #mkldnn_x format[Channels].
-     */
-    mkldnn_memory_desc_t mean_desc;
-    mkldnn_memory_desc_t variance_desc;
-    /** Batch normalization epsilon parameter. */
-    float batch_norm_epsilon;
-    unsigned flags;
-} mkldnn_batch_normalization_desc_t;
-
-/** A descriptor of an inner product operation. */
-typedef struct {
-    /** The kind of primitive. Used for self-identifying the primitive
-     * descriptor. Must be #mkldnn_inner_product. */
-    mkldnn_primitive_kind_t primitive_kind;
-    /** The kind of propagation. Possible values: #mkldnn_forward_training,
-     * #mkldnn_forward_inference, #mkldnn_backward_data,
-     * #mkldnn_backward_weights, and #mkldnn_backward_bias. */
-    mkldnn_prop_kind_t prop_kind;
-    /** Source memory descriptor. */
-    mkldnn_memory_desc_t src_desc;
-    /** Source gradient memory descriptor. */
-    mkldnn_memory_desc_t diff_src_desc;
-    /** Weights memory descriptor. */
-    mkldnn_memory_desc_t weights_desc;
-    /** Weights gradient memory descriptor. */
-    mkldnn_memory_desc_t diff_weights_desc;
-    /** Bias memory descriptor. */
-    mkldnn_memory_desc_t bias_desc;
-    /** Bias gradient memory descriptor. */
-    mkldnn_memory_desc_t diff_bias_desc;
-    /** Destination memory descriptor. */
-    mkldnn_memory_desc_t dst_desc;
-    /** Destination gradient memory descriptor. */
-    mkldnn_memory_desc_t diff_dst_desc;
-    /** The accumulator data type. Initialized automatically. */
-    mkldnn_data_type_t accum_data_type;
-} mkldnn_inner_product_desc_t;
-
-/** Flags for RNN cell. */
-typedef enum {
-    mkldnn_rnn_cell_with_relu = 0x1U,
-    mkldnn_rnn_cell_with_clipping = 0x2U,
-} mkldnn_rnn_cell_flags_t;
-
-typedef struct {
-    /** RNN cell kind. Must be one of #mkldnn_vanilla_rnn,
-     * #mkldnn_vanilla_lstm, #mkldnn_vanilla_gru,
-     * or #mkldnn_gru_linear_before_reset. */
-    mkldnn_alg_kind_t cell_kind;
-    /** Activation function used. Must be either #mkldnn_eltwise_relu or
-     * #mkldnn_eltwise_tanh. */
-    mkldnn_alg_kind_t activation_kind;
-    /** RNN cell flags */
-    unsigned int flags;
-    /** @c alpha is a negative slope parameter (used only if
-     * `(flags & #mkldnn_rnn_cell_with_relu) != 0`) */
-    float alpha;
-    /** clipping parameter (used only if
-     * `(flags & #mkldnn_rnn_cell_with_clipping) != 0`) */
-    float clipping;
-} mkldnn_rnn_cell_desc_t;
-
-/** A direction of RNN primitive execution. */
-typedef enum {
-    /* Unidirectional execution of RNN primitive from left to right. */
-    mkldnn_unidirectional_left2right,
-    /* Unidirectional execution of RNN primitive from right to left. */
-    mkldnn_unidirectional_right2left,
-    /* Bidirectional execution of RNN primitive with concatenation of the
-     * results. */
-    mkldnn_bidirectional_concat,
-    /* Bidirectional execution of RNN primitive with summation of the
-     * results. */
-    mkldnn_bidirectional_sum,
-    mkldnn_unidirectional = mkldnn_unidirectional_left2right,
-} mkldnn_rnn_direction_t;
-
-/** A descriptor for an RNN operation. */
-typedef struct {
-    /** The kind of primitive. Used for self-identifying the primitive
-     * descriptor. Must be #mkldnn_rnn. */
-    mkldnn_primitive_kind_t primitive_kind;
-    /** The kind of propagation. Possible values: #mkldnn_forward_training,
-     * #mkldnn_forward_inference, and #mkldnn_backward. */
-    mkldnn_prop_kind_t prop_kind;
-    /** The RNN cell desc. */
-    mkldnn_rnn_cell_desc_t cell_desc;
-    /** The direction of RNN primitive execution. */
-    mkldnn_rnn_direction_t direction;
-    /** Source layer memory descriptor. */
-    mkldnn_memory_desc_t src_layer_desc;
-    /** Source iteration memory descriptor. */
-    mkldnn_memory_desc_t src_iter_desc;
-    /** Weights layer memory descriptor. */
-    mkldnn_memory_desc_t weights_layer_desc;
-    /** Weights iteration memory descriptor. */
-    mkldnn_memory_desc_t weights_iter_desc;
-    /** Bias memory descriptor. */
-    mkldnn_memory_desc_t bias_desc;
-    /** Destination layer memory descriptor. */
-    mkldnn_memory_desc_t dst_layer_desc;
-    /** Destination iter memory descriptor. */
-    mkldnn_memory_desc_t dst_iter_desc;
-    /** Source gradient layer memory descriptor. */
-    mkldnn_memory_desc_t diff_src_layer_desc;
-    /** Source gradient iter memory descriptor. */
-    mkldnn_memory_desc_t diff_src_iter_desc;
-    /** Weights gradient layer memory descriptor. */
-    mkldnn_memory_desc_t diff_weights_layer_desc;
-    /** Weights gradient iter memory descriptor. */
-    mkldnn_memory_desc_t diff_weights_iter_desc;
-    /** Bias gradient memory descriptor. */
-    mkldnn_memory_desc_t diff_bias_desc;
-    /** Destination gradient layer memory descriptor. */
-    mkldnn_memory_desc_t diff_dst_layer_desc;
-    /** Destination gradient iteration memory descriptor. */
-    mkldnn_memory_desc_t diff_dst_iter_desc;
-} mkldnn_rnn_desc_t;
-
-/** @} */
-
-/** @addtogroup c_api_engine_types Engine
- * @{ */
-
-/** @brief Kinds of engines. */
-typedef enum {
-    /** An unspecified engine. */
-    mkldnn_any_engine,
-    /** CPU engine. */
-    mkldnn_cpu,
-} mkldnn_engine_kind_t;
-
-/** @struct mkldnn_engine
- * @brief An opaque structure to describe an engine. */
-struct mkldnn_engine;
-/** @brief An engine handle. */
-typedef struct mkldnn_engine *mkldnn_engine_t;
-#if 0
-/* FIXME: looks like this never happens */
-/** @brief A constant engine handle. */
-typedef const struct mkldnn_engine *const_mkldnn_engine_t;
-#endif
-
-/** @} */
-
-/** @addtogroup c_api_primitive_desc_iterators Primitive descriptor iterators
- * @{ */
-
-/** @struct mkldnn_primitive_desc_iterator
- * @brief An opaque structure to describe a primitive descriptor iterator. */
-struct mkldnn_primitive_desc_iterator;
-
-/** @brief A primitive descriptor iterator handle. */
-typedef struct mkldnn_primitive_desc_iterator
-    *mkldnn_primitive_desc_iterator_t;
-
-/** @brief A constant primitive descriptor iterator handle. */
-typedef const struct mkldnn_primitive_desc_iterator
-    *const_mkldnn_primitive_desc_iterator_t;
-
-/** @} */
-
-/** @addtogroup c_api_primitive_descs Primitive descriptors
- * @{ */
-
-/** @struct mkldnn_primitive_desc
- * @brief An opaque structure to describe a primitive descriptor. */
-struct mkldnn_primitive_desc;
-
-/** @brief A primitive descriptor handle. */
-typedef struct mkldnn_primitive_desc *mkldnn_primitive_desc_t;
-
-/** @brief A constant primitive descriptor handle. */
-typedef const struct mkldnn_primitive_desc *const_mkldnn_primitive_desc_t;
-
-/** @} */
-
-/** @addtogroup c_api_primitive_attr Primitive descriptor attributes
- * @{ */
-
-/** Scratchpad mode */
-typedef enum {
-    /** The library manages scratchpad (default) */
-    mkldnn_scratchpad_mode_library,
-    /** A user shall query and provide the scratchpad memory to primitives */
-    mkldnn_scratchpad_mode_user,
-} mkldnn_scratchpad_mode_t;
-
-/** @struct mkldnn_primitive_attr
- * @brief An opaque structure for primitive descriptor attributes.
- *
- * Attributes may contain:
- *  - output scales (to scale the result prior to storing it to the memory)
- */
-struct mkldnn_primitive_attr;
-
-/** @brief A primitive descriptor attributes handle that controls primitive
- * behavior. */
-typedef struct mkldnn_primitive_attr *mkldnn_primitive_attr_t;
-
-/** @brief A constant primitive descriptor attributes handle. */
-typedef const struct mkldnn_primitive_attr *const_mkldnn_primitive_attr_t;
-
-/** @struct mkldnn_post_ops
- * @brief An opaque structure for a chain of post operations.
- *
- * mkldnn_post_ops can be used to perform some (trivial) operations like
- * accumulation or eltwise after certain primitives like convolution.
- *
- * Post operations might be combined together, making a chain of post
- * operations. For instance one can configure convolution followed by
- * accumulation followed by eltwise. This might be especially beneficial
- * for residual learning blocks.
- *
- * @warning
- *      Of course not all combinations are supported, so the user should handle
- *      errors accordingly.
- *
- * Supported post operations:
- *  - accumulation (base primitive: convolution)
- *  - eltwise (base primitive: convolution)
- */
-struct mkldnn_post_ops;
-
-/** @brief A post operation chain handle. */
-typedef struct mkldnn_post_ops *mkldnn_post_ops_t;
-
-/** @brief A constant post operation chain handle. */
-typedef const struct mkldnn_post_ops *const_mkldnn_post_ops_t;
-
-/** @} */
-
-/** @addtogroup c_api_types_primitive Primitive
- * @{ */
-
-/** @struct mkldnn_primitive
- * An opaque structure to describe a primitive. */
-struct mkldnn_primitive;
-/** A primitive handle. */
-typedef struct mkldnn_primitive *mkldnn_primitive_t;
-/** A constant primitive handle. */
-typedef const struct mkldnn_primitive *const_mkldnn_primitive_t;
-
-/** @addtogroup c_api_types_arguments Argument indices
- * @{ */
-
-#define MKLDNN_ARG_SRC_0                1
-#define MKLDNN_ARG_SRC                  MKLDNN_ARG_SRC_0
-#define MKLDNN_ARG_SRC_LAYER            MKLDNN_ARG_SRC_0
-#define MKLDNN_ARG_FROM                 MKLDNN_ARG_SRC_0
-
-#define MKLDNN_ARG_SRC_1                2
-#define MKLDNN_ARG_SRC_ITER             MKLDNN_ARG_SRC_1
-
-#define MKLDNN_ARG_DST_0                17
-#define MKLDNN_ARG_DST                  MKLDNN_ARG_DST_0
-#define MKLDNN_ARG_TO                   MKLDNN_ARG_DST_0
-#define MKLDNN_ARG_DST_LAYER            MKLDNN_ARG_DST_0
-
-#define MKLDNN_ARG_DST_1                18
-#define MKLDNN_ARG_DST_ITER             MKLDNN_ARG_DST_1
-
-#define MKLDNN_ARG_WEIGHTS_0            33
-#define MKLDNN_ARG_WEIGHTS              MKLDNN_ARG_WEIGHTS_0
-#define MKLDNN_ARG_SCALE_SHIFT          MKLDNN_ARG_WEIGHTS_0
-#define MKLDNN_ARG_WEIGHTS_LAYER        MKLDNN_ARG_WEIGHTS_0
-
-#define MKLDNN_ARG_WEIGHTS_1            34
-#define MKLDNN_ARG_WEIGHTS_ITER         MKLDNN_ARG_WEIGHTS_1
-
-#define MKLDNN_ARG_BIAS                 41
-
-#define MKLDNN_ARG_MEAN                 49
-#define MKLDNN_ARG_VARIANCE             50
-
-#define MKLDNN_ARG_WORKSPACE            64
-#define MKLDNN_ARG_SCRATCHPAD           80
-
-#define MKLDNN_ARG_DIFF_SRC_0           129
-#define MKLDNN_ARG_DIFF_SRC             MKLDNN_ARG_DIFF_SRC_0
-#define MKLDNN_ARG_DIFF_SRC_LAYER       MKLDNN_ARG_DIFF_SRC_0
-
-#define MKLDNN_ARG_DIFF_SRC_1           130
-#define MKLDNN_ARG_DIFF_SRC_ITER        MKLDNN_ARG_DIFF_SRC_1
-
-#define MKLDNN_ARG_DIFF_DST_0           145
-#define MKLDNN_ARG_DIFF_DST             MKLDNN_ARG_DIFF_DST_0
-#define MKLDNN_ARG_DIFF_DST_LAYER       MKLDNN_ARG_DIFF_DST_0
-
-#define MKLDNN_ARG_DIFF_DST_1           146
-#define MKLDNN_ARG_DIFF_DST_ITER        MKLDNN_ARG_DIFF_DST_1
-
-#define MKLDNN_ARG_DIFF_WEIGHTS_0       161
-#define MKLDNN_ARG_DIFF_WEIGHTS         MKLDNN_ARG_DIFF_WEIGHTS_0
-#define MKLDNN_ARG_DIFF_SCALE_SHIFT     MKLDNN_ARG_DIFF_WEIGHTS_0
-#define MKLDNN_ARG_DIFF_WEIGHTS_LAYER   MKLDNN_ARG_DIFF_WEIGHTS_0
-
-#define MKLDNN_ARG_DIFF_WEIGHTS_1       162
-#define MKLDNN_ARG_DIFF_WEIGHTS_ITER    MKLDNN_ARG_DIFF_WEIGHTS_1
-
-#define MKLDNN_ARG_DIFF_BIAS            169
-
-#define MKLDNN_ARG_MULTIPLE_SRC         1024
-#define MKLDNN_ARG_MULTIPLE_DST         2048
-
-/** @} */
-
-/** An auxiliary structure to specify primitive's inputs/outputs at execution
- *
- * @warning
- *      With this API it's impossible to preserve constness of memory, so all
- *      memories are passed w/o const qualifier. However only memories with
- *      output semantics might be changed during the execution */
-typedef struct {
-    int arg; /**< An argument index, e.g. MKLDNN_ARG_SRC */
-    mkldnn_memory_t memory; /**< Input/output memory */
-} mkldnn_exec_arg_t;
-
-/** @} */
-
-/** @addtogroup c_api_types_query Queries
- * @{ */
-
-/** Primitive descriptor query specification
- *
- * For generic function mkldnn_primitive_desc_query(), the type of result must
- * agree with the queried argument. The correspondence table:
- *      Query                           | type of result
- *      --------------------------------------------------------------
- *      #mkldnn_query_engine            | mkldnn_engine_t *
- *      #mkldnn_query_scratchpad_engine | mkldnn_engine_t *
- *      #mkldnn_query_primitive_kind    | mkldnn_primitive_kind_t *
- *      *_s32                           | int *
- *      *_s64                           | mkldnn_dim_t * (same as int64_t *)
- *      *_f64                           | double *
- *      *_str                           | const char **
- *      #mkldnn_query_op_d              | const_mkldnn_op_desc_t *
- *      *_md                            | const mkldnn_memory_desc_t **
- *      *_${op}_d                       | const mkldnn_${op}_desc_t **
- *      *_pd                            | const_mkldnn_primitive_desc_t *
- *
- * @note
- *     Rule of thumb: all opaque types and structures are returned by
- *     reference. All numbers are returned by value.
- *
- * @warning
- *     All returned references point to constant objects and are valid only
- *     during the lifetime of the queried primitive descriptor. Returned objects
- *     must not be destroyed by the user. If you need to keep the object longer
- *     than the lifetime of the queried primitive descriptor, use
- *     mkldnn_primitive_desc_clone() to make a copy. */
-typedef enum {
-    mkldnn_query_undef = 0,  /**< no query */
-
-    mkldnn_query_engine, /**< execution engine */
-    mkldnn_query_primitive_kind, /**< primitive kind */
-
-    mkldnn_query_num_of_inputs_s32, /**< number of inputs expected */
-    mkldnn_query_num_of_outputs_s32, /**< number of outputs expected */
-
-    mkldnn_query_time_estimate_f64, /**< runtime estimation (seconds) */
-    mkldnn_query_memory_consumption_s64, /**< memory consumption -- extra
-                                           (scratch) memory, additional to all
-                                           inputs and outputs memory (bytes) */
-
-    mkldnn_query_scratchpad_engine, /**< scratchpad engine -- engine to be used
-                                       for creating scratchpad memory */
-
-    mkldnn_query_impl_info_str, /**< implementation name */
-
-    /* memory and op descriptor section */
-    mkldnn_query_some_d = 64, /**< stub */
-    mkldnn_query_op_d, /**< op descriptor */
-    mkldnn_query_convolution_d, /**< convolution descriptor */
-    mkldnn_query_deconvolution_d, /**< deconvolution descriptor */
-    mkldnn_query_shuffle_d, /**< shuffle descriptor */
-    mkldnn_query_eltwise_d, /**< eltwise descriptor */
-    mkldnn_query_softmax_d, /**< softmax descriptor */
-    mkldnn_query_pooling_d, /**< pooling descriptor */
-    mkldnn_query_lrn_d, /**< lrn descriptor */
-    mkldnn_query_batch_normalization_d, /**< batch normalization descriptor */
-    mkldnn_query_inner_product_d, /**< inner product descriptor */
-    mkldnn_query_rnn_d, /**< rnn descriptor */
-
-    /* memory descriptor section */
-    mkldnn_query_some_md = 128, /**< stub */
-    mkldnn_query_src_md, /**< source memory desc */
-    mkldnn_query_diff_src_md, /**< source gradient memory desc */
-    mkldnn_query_weights_md, /**< weights memory descriptor desc */
-    mkldnn_query_diff_weights_md, /**< weights grad. memory desc */
-    mkldnn_query_dst_md, /**< destination memory desc */
-    mkldnn_query_diff_dst_md, /**< destination grad. memory desc */
-    mkldnn_query_workspace_md, /**< workspace memory desc */
-    mkldnn_query_scratchpad_md, /**< scratchpad memory desc */
-} mkldnn_query_t;
-
-/** @} */
-
-/** @addtogroup c_api_types_stream Execution stream
- * @{ */
-
-/** @brief Stream flags. */
-typedef enum {
-    /** A default stream configuration. */
-    mkldnn_stream_default_flags = 0x0U,
-} mkldnn_stream_flags_t;
-
-/** @struct mkldnn_stream
- * An opaque structure to describe an execution stream. */
-struct mkldnn_stream;
-/** An execution stream handle. */
-typedef struct mkldnn_stream *mkldnn_stream_t;
-/** A constant execution stream handle. */
-typedef const struct mkldnn_stream *const_mkldnn_stream_t;
-
-/** @} */
-/** @} */
-/** @} */
-
-#ifdef __cplusplus
-}
-#endif
-=======
 #include "mkldnn_dnnl_mangling.h"
->>>>>>> 8d5fc054
 
 #include "dnnl_types.h"
 
