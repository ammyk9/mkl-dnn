/*******************************************************************************
* Copyright 2018-2020 Intel Corporation
*
* Licensed under the Apache License, Version 2.0 (the "License");
* you may not use this file except in compliance with the License.
* You may obtain a copy of the License at
*
*     http://www.apache.org/licenses/LICENSE-2.0
*
* Unless required by applicable law or agreed to in writing, software
* distributed under the License is distributed on an "AS IS" BASIS,
* WITHOUT WARRANTIES OR CONDITIONS OF ANY KIND, either express or implied.
* See the License for the specific language governing permissions and
* limitations under the License.
*******************************************************************************/

#ifndef TEST_GEMM_COMMON_H
#define TEST_GEMM_COMMON_H

#include "dnnl_test_common.hpp"
#include "dnnl_thread.hpp"
#include "gtest/gtest.h"

#include "dnnl.h"
#include "dnnl_types.h"

#include <utility>
#include <vector>
#include <type_traits>

#define CONCAT_WITH_UNDERSCORE_(a, b) a##_##b
#define CONCAT_WITH_UNDERSCORE(a, b) CONCAT_WITH_UNDERSCORE_(a, b)

#define INST_TEST_CASE_(str, ...) \
    INSTANTIATE_TEST_SUITE_P(str, gemm_test, ::testing::Values(__VA_ARGS__))
#define INST_TEST_CASE(str, ...) \
    INST_TEST_CASE_( \
            CONCAT_WITH_UNDERSCORE(str, TEST_CASE_NAME_PREFIX), __VA_ARGS__)

#define CPU_INST_TEST_CASE_(str, ...) \
    CPU_INSTANTIATE_TEST_SUITE_P(str, gemm_test, ::testing::Values(__VA_ARGS__))
#define CPU_INST_TEST_CASE(str, ...) \
    CPU_INST_TEST_CASE_( \
            CONCAT_WITH_UNDERSCORE(str, TEST_CASE_NAME_PREFIX), __VA_ARGS__)

#if DNNL_GPU_RUNTIME == DNNL_RUNTIME_OCL

// Declare OpenCL GEMM interfaces for testing
extern "C" {
dnnl_status_t dnnl_ocl_sgemm(cl_command_queue queue, char transa, char transb,
        dnnl_dim_t m, dnnl_dim_t n, dnnl_dim_t k, cl_float alpha, cl_mem a,
        dnnl_dim_t offset_a, dnnl_dim_t lda, cl_mem b, dnnl_dim_t offset_b,
        dnnl_dim_t ldb, cl_float beta, cl_mem c, dnnl_dim_t offset_c,
        dnnl_dim_t ldc);

dnnl_status_t dnnl_ocl_hgemm(cl_command_queue queue, char transa, char transb,
        dnnl_dim_t m, dnnl_dim_t n, dnnl_dim_t k, cl_float alpha, cl_mem a,
        dnnl_dim_t offset_a, dnnl_dim_t lda, cl_mem b, dnnl_dim_t offset_b,
        dnnl_dim_t ldb, cl_float beta, cl_mem c, dnnl_dim_t offset_c,
        dnnl_dim_t ldc);

dnnl_status_t dnnl_ocl_gemm_f16f16f32(cl_command_queue queue, char transa,
        char transb, dnnl_dim_t m, dnnl_dim_t n, dnnl_dim_t k, cl_float alpha,
        cl_mem a, dnnl_dim_t offset_a, dnnl_dim_t lda, cl_mem b,
        dnnl_dim_t offset_b, dnnl_dim_t ldb, cl_float beta, cl_mem c,
        dnnl_dim_t offset_c, dnnl_dim_t ldc);

dnnl_status_t dnnl_ocl_gemm_bf16bf16f32(cl_command_queue queue, char transa,
        char transb, dnnl_dim_t m, dnnl_dim_t n, dnnl_dim_t k, cl_float alpha,
        cl_mem a, dnnl_dim_t offset_a, dnnl_dim_t lda, cl_mem b,
        dnnl_dim_t offset_b, dnnl_dim_t ldb, cl_float beta, cl_mem c,
        dnnl_dim_t offset_c, dnnl_dim_t ldc);

dnnl_status_t dnnl_ocl_gemm_bf16bf16bf16(cl_command_queue queue, char transa,
        char transb, dnnl_dim_t m, dnnl_dim_t n, dnnl_dim_t k, cl_float alpha,
        cl_mem a, dnnl_dim_t offset_a, dnnl_dim_t lda, cl_mem b,
        dnnl_dim_t offset_b, dnnl_dim_t ldb, cl_float beta, cl_mem c,
        dnnl_dim_t offset_c, dnnl_dim_t ldc);

dnnl_status_t dnnl_ocl_gemm_s8s8s32(cl_command_queue queue, char transa,
        char transb, char offsetc, dnnl_dim_t m, dnnl_dim_t n, dnnl_dim_t k,
        cl_float alpha, cl_mem a, dnnl_dim_t offset_a, dnnl_dim_t lda,
        int8_t ao, cl_mem b, dnnl_dim_t offset_b, dnnl_dim_t ldb, int8_t bo,
        cl_float beta, cl_mem c, dnnl_dim_t offset_c, dnnl_dim_t ldc, cl_mem co,
        dnnl_dim_t offset_co);
dnnl_status_t dnnl_ocl_gemm_u8s8s32(cl_command_queue queue, char transa,
        char transb, char offsetc, dnnl_dim_t m, dnnl_dim_t n, dnnl_dim_t k,
        cl_float alpha, cl_mem a, dnnl_dim_t offset_a, dnnl_dim_t lda,
        uint8_t ao, cl_mem b, dnnl_dim_t offset_b, dnnl_dim_t ldb, int8_t bo,
        cl_float beta, cl_mem c, dnnl_dim_t offset_c, dnnl_dim_t ldc, cl_mem co,
        dnnl_dim_t offset_co);
dnnl_status_t dnnl_ocl_gemm_s8u8s32(cl_command_queue queue, char transa,
        char transb, char offsetc, dnnl_dim_t m, dnnl_dim_t n, dnnl_dim_t k,
        cl_float alpha, cl_mem a, dnnl_dim_t offset_a, dnnl_dim_t lda,
        int8_t ao, cl_mem b, dnnl_dim_t offset_b, dnnl_dim_t ldb, uint8_t bo,
        cl_float beta, cl_mem c, dnnl_dim_t offset_c, dnnl_dim_t ldc, cl_mem co,
        dnnl_dim_t offset_co);
dnnl_status_t dnnl_ocl_gemm_u8u8s32(cl_command_queue queue, char transa,
        char transb, char offsetc, dnnl_dim_t m, dnnl_dim_t n, dnnl_dim_t k,
        cl_float alpha, cl_mem a, dnnl_dim_t offset_a, dnnl_dim_t lda,
        uint8_t ao, cl_mem b, dnnl_dim_t offset_b, dnnl_dim_t ldb, uint8_t bo,
        cl_float beta, cl_mem c, dnnl_dim_t offset_c, dnnl_dim_t ldc, cl_mem co,
        dnnl_dim_t offset_co);
}
#endif

// Declare bfloat16 GEMM interfaces for testing
extern "C" {
dnnl_status_t dnnl_gemm_bf16bf16f32(char transa, char transb, dnnl_dim_t M,
        dnnl_dim_t N, dnnl_dim_t K, float alpha, const bfloat16_t *A,
        dnnl_dim_t lda, const bfloat16_t *B, dnnl_dim_t ldb, float beta,
        float *C, dnnl_dim_t ldc);
}

// Declare packed GEMM interfaces for testing
<<<<<<< HEAD
namespace dnnl {
namespace impl {
namespace cpu {

// Get pack-size functions.
extern dnnl_status_t sgemm_pack_get_size(const char *identifier,
        const char *transa, const char *transb, const dim_t *M, const dim_t *N,
        const dim_t *K, const dim_t *lda, const dim_t *ldb, size_t *size,
        bool *pack = nullptr);

extern dnnl_status_t gemm_bf16bf16f32_pack_get_size(const char *identifier,
        const char *transa, const char *transb, const dim_t *M, const dim_t *N,
        const dim_t *K, const dim_t *lda, const dim_t *ldb, size_t *size,
        bool *pack = nullptr);

extern dnnl_status_t gemm_s8u8s32_pack_get_size(const char *identifier,
        const char *transa, const char *transb, const dim_t *M, const dim_t *N,
        const dim_t *K, const dim_t *lda, const dim_t *ldb, size_t *size,
        bool *pack = nullptr);

extern dnnl_status_t gemm_s8s8s32_pack_get_size(const char *identifier,
        const char *transa, const char *transb, const dim_t *M, const dim_t *N,
        const dim_t *K, const dim_t *lda, const dim_t *ldb, size_t *size,
        bool *pack = nullptr);

// Pack functions.
extern dnnl_status_t sgemm_pack(const char *identifier, const char *transa,
        const char *transb, const dim_t *M, const dim_t *N, const dim_t *K,
        const dim_t *lda, const dim_t *ldb, const float *src, float *dst);

extern dnnl_status_t gemm_bf16bf16f32_pack(const char *identifier,
        const char *transa, const char *transb, const dim_t *M, const dim_t *N,
        const dim_t *K, const dim_t *lda, const dim_t *ldb,
        const bfloat16_t *src, bfloat16_t *dst);

extern dnnl_status_t gemm_s8u8s32_pack(const char *identifier,
        const char *transa, const char *transb, const dim_t *M, const dim_t *N,
        const dim_t *K, const dim_t *lda, const dim_t *ldb, const void *src,
        void *dst);

extern dnnl_status_t gemm_s8s8s32_pack(const char *identifier,
        const char *transa, const char *transb, const dim_t *M, const dim_t *N,
        const dim_t *K, const dim_t *lda, const dim_t *ldb, const void *src,
        void *dst);

// Compute functions.
extern dnnl_status_t sgemm_compute(const char *transa, const char *transb,
        const dim_t *M, const dim_t *N, const dim_t *K, const float *A,
        const dim_t *lda, const float *B, const dim_t *ldb, const float *beta,
        float *C, const dim_t *ldc);

extern dnnl_status_t gemm_bf16bf16f32_compute(const char *transa,
        const char *transb, const dim_t *M, const dim_t *N, const dim_t *K,
        const bfloat16_t *A, const dim_t *lda, const bfloat16_t *B,
        const dim_t *ldb, const float *beta, float *C, const dim_t *ldc);

extern dnnl_status_t gemm_s8u8s32_compute(const char *transa,
        const char *transb, const char *offsetc, const dim_t *M, const dim_t *N,
        const dim_t *K, const int8_t *A, const dim_t *lda, const uint8_t *B,
        const dim_t *ldb, const float *beta, int32_t *C, const dim_t *ldc,
        const int32_t *co);

extern dnnl_status_t gemm_s8s8s32_compute(const char *transa,
        const char *transb, const char *offsetc, const dim_t *M, const dim_t *N,
        const dim_t *K, const int8_t *A, const dim_t *lda, const int8_t *B,
        const dim_t *ldb, const float *beta, int32_t *C, const dim_t *ldc,
        const int32_t *co);

} // namespace cpu
} // namespace impl
} // namespace dnnl
=======
#include "src/cpu/gemm/gemm_pack.hpp"
>>>>>>> 8186817f

namespace dnnl {

struct test_igemm_params {
    char offsetc;
    bool nonzero_oa;
    bool nonzero_ob;
    bool nonzero_oc;

    int8_t oa() const { return (int8_t)(nonzero_oa ? 4 : 0); }
    int8_t ob() const { return (int8_t)(nonzero_ob ? 3 : 0); }
};

struct test_pack_params {
    bool pack_a;
    bool pack_b;
};

struct gemm_offset {
    int64_t a;
    int64_t b;
    int64_t c;
    int64_t co;
};

struct test_params {
    char transA;
    char transB;
    int64_t M;
    int64_t N;
    int64_t K;
    float alpha;
    float beta;
    int64_t lda;
    int64_t ldb;
    int64_t ldc;

    test_igemm_params igemm_params;
    test_pack_params pack_params;
    bool expect_to_fail;
    dnnl_status_t expected_status;

    gemm_offset off;

    bool tr_a() const { return transA == 'T' || transA == 't'; }
    bool tr_b() const { return transB == 'T' || transB == 't'; }
    int64_t sizeC() const { return M * ldc; }

    bool oc_is_R() const {
        auto c = igemm_params.offsetc;
        return c == 'R' || c == 'r';
    }
    bool oc_is_C() const {
        auto c = igemm_params.offsetc;
        return c == 'C' || c == 'c';
    }
    int64_t size_oc() const { return oc_is_R() ? N : oc_is_C() ? M : 1; }
};

template <typename... TArgs>
inline test_params make_test_params_with_offset(
        const gemm_offset &off, TArgs &&... args) {
    test_params params {std::forward<TArgs>(args)...};
    params.off = off;
    return params;
}

template <typename... TArgs>
inline test_params make_test_params_pack(
        const test_pack_params &pack_params, TArgs &&... args) {
    test_params params {std::forward<TArgs>(args)...};
    params.pack_params = pack_params;
    return params;
}
/* Test implementation description.
 *
 * To reduce the time spent in GEMM validation the test matrices A, B, and C
 * are generated from sub-matrices (A', B', and C') of smaller size:
 * - A(M, K) <-> A'(M_test, K)
 * - B(K, N) <-> B'(K, N_test)
 * - C(M, N) <-> C'(M_test, N_test)
 *
 * The matrices A', B', and C' are generated randomly. Then:
 * - A(m, k) := A'(mapper_m[m], k),
 * - B(k, n) := B'(k, mapper_n[n]),
 * - C(m, n) := C'(mapper_m[m], mapper_n[n]);
 *
 * Here `mapper_x[]` is surjection of {0, ..., X-1} onto {0, ..., X_test-1}.
 * For simplicity mapper_x[x] = x, for x in {0, ..., X_test-1}.
 *
 * This technique allows reducing the complexity of the validation code from
 * O(M*N*K) to O(M_test * N_test * K).
 *
 * X_test := min(X, X_test_max), where X_test_max is prime number around 50.
 *
 * To make the test robust the surjective functions mapper_m and mapper_n
 * should randomly map the elements {X_test, ..., X-1} onto {0, ..., X_test-1}.
 *
 * The validation itself looks as follows:
 * 0.  Prepare mapper_m and mapper_n
 * 1.a Generate random matrices A', B', C'
 * 1.b Prepare matrices A, B, C based on A', B', and C' respectively
 * 2.  Compute C_calc := Op(M, N, K, A, B, C)
 * 3.  Compute C'_ref := Op_REF(M_test, N_test, K, A', B', C')
 * 4.  Expand C'_ref to C_ref, by applying mapper_m and mapper_n
 * 5.  Compare C_calc and C_ref
 */

const int M_test_max = 47;
const int N_test_max = 53;

/** Mapper:
 * a surjective function from {0, ..., dim-1} onto {0, ..., dim_test-1}.
 */
struct mapper_t {
    mapper_t(int64_t dim, int64_t dim_test_max, int64_t gen = 7,
            int64_t gen_start = 13)
        : dim_(dim)
        , dim_test_((std::min)(dim, dim_test_max))
        , gen_(gen)
        , gen_start_(gen_start)
        , mapper_(dim) {
        for (int64_t d = 0; d < dim_test_; ++d)
            mapper_[d] = d;
        for (int64_t g = gen_start_ % dim_test_, d = dim_test_; d < dim_; ++d) {
            mapper_[d] = mapper_[g];
            g = g * gen_ % dim_test_;
        }
    }

    int64_t dim() const { return dim_; }
    int64_t dim_test() const { return dim_test_; }
    int64_t operator[](int64_t d) const { return mapper_[d]; }

private:
    const int64_t dim_;
    const int64_t dim_test_;
    const int64_t gen_, gen_start_;
    std::vector<int64_t> mapper_;
};

enum class layout_t { ROW_MAJOR, COL_MAJOR };

/** Prepares matrix A or B according to the dimension mapper.
 * The K dimension is always assumed to be columns, hence:
 * - A layout = A_is_transposed ? ROW_MAJOR : COL_MAJOR
 * - B layout = B_is_transposed ? COL_MAJOR : ROW_MAJOR
 */
template <typename data_t>
void prepare_matrix(const test_memory &M_mem, int64_t off_beg, layout_t layout,
        int64_t R, int64_t C, int64_t LD, const mapper_t &mapper) {
    auto M = map_memory<data_t>(M_mem);
    auto dt = data_traits<data_t>::data_type;
    bool is_fp = (false || dt == memory::data_type::f16
            || dt == memory::data_type::bf16 || dt == memory::data_type::f32);
    const data_t mean = (data_t)(is_fp ? 1.f : 4);
    const data_t var = (data_t)(is_fp ? 2e-1f : 3);

    ASSERT_EQ(R, mapper.dim());
    const int R_test = mapper.dim_test();

    if (layout == layout_t::COL_MAJOR) {
        dnnl::impl::parallel_nd(C, R_test, [&](int64_t c, int64_t r) {
            const int64_t off = c * LD + r;
            M[off_beg + off] = set_value<data_t>(off, mean, var, 1.);
        });
        if (R > R_test) {
            const int64_t R_rest = R - R_test;
            dnnl::impl::parallel_nd(C, R_rest, [&](int64_t c, int64_t r_) {
                const int64_t r = R_test + r_;
                const int64_t off = c * LD + r;
                const int64_t off0 = c * LD + mapper[r];
                M[off_beg + off] = M[off_beg + off0];
            });
        }
    } else {
        dnnl::impl::parallel_nd(R_test, C, [&](int64_t r, int64_t c) {
            const int64_t off = r * LD + c;
            M[off_beg + off] = set_value<data_t>(off, mean, var, 1.);
        });
        if (R > R_test) {
            const int64_t R_rest = R - R_test;
            dnnl::impl::parallel_nd(R_rest, C, [&](int64_t r_, int64_t c) {
                const int64_t r = R_test + r_;
                const int64_t off = r * LD + c;
                const int64_t off0 = mapper[r] * LD + c;
                M[off_beg + off] = M[off_beg + off0];
            });
        }
    }
}

/** Extends columns of the matrix M according to the mapper_c */
template <typename data_t>
void extend_matrix_cols(const test_memory &M_mem, int64_t off, int64_t R,
        int64_t C, int64_t LD, const mapper_t &mapper_c) {
    auto M = map_memory<data_t>(M_mem);
    ASSERT_EQ(C, mapper_c.dim());
    const int64_t C_test = mapper_c.dim_test();
    if (C_test == C) return;

    dnnl::impl::parallel_nd(R, C - C_test, [&](int64_t r, int64_t c_) {
        const int64_t c = C_test + c_;
        const int64_t c0 = mapper_c[c];
        M[off + r * LD + c] = M[off + r * LD + c0];
    });
}

/** Extends rows of the matrix M according to the mapper_r */
template <typename data_t>
void extend_matrix_rows(const test_memory &M_mem, int64_t off, int64_t R,
        int64_t C, int64_t LD, const mapper_t &mapper_r) {
    auto M = map_memory<data_t>(M_mem);
    ASSERT_EQ(R, mapper_r.dim());
    const int64_t R_test = mapper_r.dim_test();
    if (R_test == R) return;

    dnnl::impl::parallel_nd(R - R_test, [&](int64_t r_) {
        const int64_t r = R_test + r_;
        const int64_t r0 = mapper_r[r];
        for (int64_t c = 0; c < C; ++c)
            M[off + r * LD + c] = M[off + r0 * LD + c];
    });
}

/** Extends matrix M according to the mapper_r and mapper_c */
template <typename data_t>
void extend_matrix(const test_memory &M_mem, int64_t off, int64_t R, int64_t C,
        int64_t LD, const mapper_t &mapper_r, const mapper_t &mapper_c) {
    ASSERT_EQ(R, mapper_r.dim());
    ASSERT_EQ(C, mapper_c.dim());
    extend_matrix_rows<data_t>(M_mem, off, R, C, LD, mapper_r);
    extend_matrix_cols<data_t>(M_mem, off, R, C, LD, mapper_c);
}

template <typename a_dt, typename b_dt, typename c_dt>
struct ref_gemm {
    static void call(const test_params &p, int64_t M, int64_t N,
            const test_memory &a_mem, const test_memory &b_mem,
            const test_memory &c_mem, const test_memory &) {
        auto a = map_memory<a_dt>(a_mem);
        auto b = map_memory<b_dt>(b_mem);
        auto c = map_memory<c_dt>(c_mem);

        const bool tr_a = p.transA && (p.transA == 'T' || p.transA == 't');
        const bool tr_b = p.transB && (p.transB == 'T' || p.transB == 't');

        auto pa = [&](int64_t i, int64_t j) {
            return a[p.off.a + i * p.lda + j];
        };
        auto pb = [&](int64_t i, int64_t j) {
            return b[p.off.b + i * p.ldb + j];
        };
        auto pc = [&](int64_t i, int64_t j) -> c_dt & {
            return c[p.off.c + i * p.ldc + j];
        };

        dnnl::impl::parallel_nd(M, N, [&](int64_t im, int64_t in) {
            c_dt c_elem = (p.beta == 0.) ? 0. : pc(im, in) * p.beta;

            for (int64_t ik = 0; ik < p.K; ik++) {
                const a_dt a_elem = tr_a ? pa(ik, im) : pa(im, ik);
                const b_dt b_elem = tr_b ? pb(in, ik) : pb(ik, in);
                c_elem += p.alpha * a_elem * b_elem;
            }
            pc(im, in) = c_elem;
        });
    }
};

template <typename a_dt, typename b_dt>
struct ref_gemm<a_dt, b_dt, int32_t> {
    static void call(const test_params &p, int64_t M, int64_t N,
            const test_memory &a_mem, const test_memory &b_mem,
            const test_memory &c_mem, const test_memory &oc_mem) {
        auto A = map_memory<a_dt>(a_mem);
        auto B = map_memory<b_dt>(b_mem);
        auto C = map_memory<int32_t>(c_mem);
        auto oc = map_memory<int32_t>(oc_mem);

        const bool tr_a = p.transA && (p.transA == 'T' || p.transA == 't');
        const bool tr_b = p.transB && (p.transB == 'T' || p.transB == 't');
        bool OCisR = (p.igemm_params.offsetc == 'R'
                || p.igemm_params.offsetc == 'r');
        bool OCisC = (p.igemm_params.offsetc == 'C'
                || p.igemm_params.offsetc == 'c');

        auto pa = [&](int64_t i, int64_t j) {
            return (double)A[p.off.a + i * p.lda + j];
        };
        auto pb = [&](int64_t i, int64_t j) {
            return (double)B[p.off.b + i * p.ldb + j];
        };
        auto pc = [&](int64_t i, int64_t j) -> int32_t & {
            return C[p.off.c + i * p.ldc + j];
        };

        int8_t oa = p.igemm_params.oa();
        int8_t ob = p.igemm_params.ob();

        dnnl::impl::parallel_nd(M, N, [&](int64_t m, int64_t n) {
            double c_elem = 0;
            for (int64_t k = 0; k < p.K; k++) {
                const double a_elem = (tr_a ? pa(k, m) : pa(m, k)) - oa;
                const double b_elem = (tr_b ? pb(n, k) : pb(k, n)) - ob;
                c_elem += a_elem * b_elem;
            }

            double coffset = OCisR ? oc[n] : OCisC ? oc[m] : oc[0];
            double val = (p.beta == 0.f ? 0. : p.beta * (double)pc(m, n))
                    + p.alpha * c_elem + coffset;
            pc(m, n) = static_cast<int32_t>(
                    nearbyint(saturate<int32_t, double>(val)));
        });
    }
};

template <typename a_dt, typename c_dt>
void compare(const test_params &p, const test_memory &c_mem,
        const test_memory &c_ref_mem) {
    using data_type = memory::data_type;
    auto c = map_memory<c_dt>(c_mem);
    auto c_ref = map_memory<c_dt>(c_ref_mem);
    dnnl::impl::parallel_nd(p.M, p.ldc, [&](int64_t i, int64_t j) {
        if (is_current_test_failed()) return;

        c_dt ref = c_ref[p.off.c + i * p.ldc + j];
        c_dt got = c[p.off.c + i * p.ldc + j];
        c_dt diff = got - ref;

        if (data_traits<a_dt>::data_type == data_type::f16) {
            const float eps = 1e-3 * p.K;
            float e = (std::abs(ref) > eps) ? diff / ref : float(diff);
            ASSERT_NEAR(e, 0.0, eps) << "Row: " << i << " Col: " << j;
        } else if (data_traits<a_dt>::data_type == data_type::bf16) {
            const float eps = 1e-2 * p.K;
            float e = (std::abs(ref) > eps) ? diff / ref : float(diff);
            ASSERT_NEAR(e, 0.0, eps) << "Row: " << i << " Col: " << j;
        } else if (data_traits<a_dt>::data_type == data_type::f32) {
            c_dt e = (std::abs(ref) > 1e-4) ? c_dt(diff / ref) : diff;
            ASSERT_NEAR(e, 0.0, 1e-4) << "Row: " << i << " Col: " << j;
        } else {
            // igemm
            c_dt eps = 0;
            if (p.alpha == 1.0f) {
                eps = 1;
            } else if (data_traits<a_dt>::data_type == data_type::u8) {
                eps = p.K / 700 + 1;
            } else if (data_traits<a_dt>::data_type == data_type::s8) {
                eps = p.K / 350 + 1;
            }
            ASSERT_NEAR(diff, 0, eps) << "Row: " << i << " Col: " << j;
        }
    });
}

inline void get_matrix_size(
        const test_params &p, size_t &sizeA, size_t &sizeB, size_t &sizeC) {
    const bool tr_a = (p.transA == 'T' || p.transA == 't');
    const bool tr_b = (p.transB == 'T' || p.transB == 't');
    sizeA = tr_a ? p.lda * p.K : p.lda * p.M,
    sizeB = tr_b ? p.ldb * p.N : p.ldb * p.K, sizeC = p.ldc * p.M;
}

template <typename T>
inline test_memory get_matrix_memory(
        memory::dim n, memory::dim off, engine &eng) {
    auto d = create_md(
            {n + off}, data_traits<T>::data_type, memory::format_tag::x);
    return test_memory(d, eng);
}

template <typename a_dt, typename b_dt, typename c_dt>
void fill_matrices(const test_params &p, const mapper_t &mapper_m,
        const mapper_t &mapper_n, const test_memory &a_mem,
        const test_memory &b_mem, const test_memory &c_mem,
        const test_memory &c_ref_mem, const test_memory &oc_mem) {
    prepare_matrix<a_dt>(a_mem, p.off.a,
            p.tr_a() ? layout_t::COL_MAJOR : layout_t::ROW_MAJOR, p.M, p.K,
            p.lda, mapper_m);
    prepare_matrix<b_dt>(b_mem, p.off.b,
            p.tr_b() ? layout_t::ROW_MAJOR : layout_t::COL_MAJOR, p.N, p.K,
            p.ldb, mapper_n);

    fill_data<c_dt>(p.off.c + p.sizeC(), c_mem.get());
    extend_matrix<c_dt>(c_mem, p.off.c, p.M, p.N, p.ldc, mapper_m, mapper_n);
    {
        auto C = map_memory<c_dt>(c_mem);
        auto C_ref = map_memory<c_dt>(c_ref_mem);
        dnnl::impl::parallel_nd(p.sizeC(),
                [&](int64_t i) { C_ref[p.off.c + i] = C[p.off.c + i]; });
    }

    if (oc_mem.get_size() == 0) return;

    if (p.igemm_params.nonzero_oc) {
        fill_data<c_dt>(p.size_oc(), oc_mem.get(), (c_dt)1, (c_dt)0);
        if (p.oc_is_R()) {
            extend_matrix_cols<c_dt>(oc_mem, 0, 1, p.N, p.N, mapper_n);
        } else if (p.oc_is_C()) {
            extend_matrix_rows<c_dt>(oc_mem, 0, p.M, 1, 1, mapper_m);
        }
    } else {
        auto oc = map_memory<c_dt>(oc_mem);
        for (int64_t i = 0; i < p.size_oc(); i++)
            oc[i] = 0;
    }
}

template <typename a_dt, typename b_dt, typename c_dt>
struct dnnl_gemm {
    static dnnl_status_t call(test_params &p, const test_memory &a_mem,
            const test_memory &b_mem, const test_memory &c_mem) {
        throw error(dnnl_runtime_error, "unknown gemm");
    }
};

template <>
struct dnnl_gemm<float16_t, float16_t, float16_t> {
    static dnnl_status_t call(const test_params &p, const test_memory &a_mem,
            const test_memory &b_mem, const test_memory &c_mem,
            const test_memory &) {
#if DNNL_GPU_RUNTIME == DNNL_RUNTIME_OCL
        if (get_test_engine_kind() == engine::kind::gpu) {
            engine eng = get_test_engine();
            stream s(eng);
            cl_command_queue q = s.get_ocl_command_queue();
            auto status = dnnl_ocl_hgemm(q, p.transA, p.transB, p.M, p.N, p.K,
                    p.alpha, a_mem.get().get_ocl_mem_object(), p.off.a, p.lda,
                    b_mem.get().get_ocl_mem_object(), p.off.b, p.ldb, p.beta,
                    c_mem.get().get_ocl_mem_object(), p.off.c, p.ldc);
            s.wait();
            return status;
        }
#endif
        throw error(dnnl_runtime_error, "unknown gemm");
    }
};

template <>
struct dnnl_gemm<float, float, float> {
    static dnnl_status_t call_packed(const test_params &p,
            const test_memory &a_mem, const test_memory &b_mem,
            const test_memory &c_mem) {
        /* Alas, the internal API still uses Fortran notation.
         * So in addition to the changes for pack API, we also need to take
         * care of conversions and layouts */

        using namespace dnnl::impl::cpu;

        assert(p.alpha == 1.f);

        /* Prepare for Fortran style, hence A <-> B */
        char trans_a = p.transB, trans_b = p.transA;

        int64_t m = p.N, n = p.M, k = p.K;
        int64_t lda = p.ldb, ldb = p.lda, ldc = p.ldc;

        std::vector<float> a_pack_buf, b_pack_buf;
        float *A = map_memory<float>(b_mem), *a_eff = A;
        float *B = map_memory<float>(a_mem), *b_eff = B;
        float *C = map_memory<float>(c_mem);

        bool pack_a = p.pack_params.pack_b;
        bool pack_b = p.pack_params.pack_a;

        dnnl_status_t status = dnnl_success;

        if (pack_a) {
            size_t a_sz;
            status = sgemm_pack_get_size("A", &trans_a, &trans_b, &m, &n, &k,
                    &lda, &ldb, &a_sz, &pack_a);
            if (status != dnnl_success) return status;

            if (pack_a) {
                a_pack_buf.resize(a_sz / sizeof(float));
                a_eff = a_pack_buf.data();

                status = sgemm_pack("A", &trans_a, &trans_b, &m, &n, &k, &lda,
                        &ldb, A, a_eff);
                if (status != dnnl_success) return status;
            }
        }

        if (pack_b) {
            size_t b_sz;
            status = sgemm_pack_get_size("B", &trans_a, &trans_b, &m, &n, &k,
                    &lda, &ldb, &b_sz, &pack_b);
            if (status != dnnl_success) return status;

            if (pack_b) {
                b_pack_buf.resize(b_sz / sizeof(float));
                b_eff = b_pack_buf.data();

                status = sgemm_pack("B", &trans_a, &trans_b, &m, &n, &k, &lda,
                        &ldb, B, b_eff);
                if (status != dnnl_success) return status;
            }
        }

        if (pack_a) trans_a = 'P';
        if (pack_b) trans_b = 'P';

        status = sgemm_compute(&trans_a, &trans_b, &m, &n, &k, a_eff, &lda,
                b_eff, &ldb, &p.beta, C, &ldc);

        return status;
    }

    static dnnl_status_t call(const test_params &p, const test_memory &a_mem,
            const test_memory &b_mem, const test_memory &c_mem,
            const test_memory &) {
        if (p.pack_params.pack_a || p.pack_params.pack_b)
            return call_packed(p, a_mem, b_mem, c_mem);

#if DNNL_GPU_RUNTIME == DNNL_RUNTIME_OCL
        if (get_test_engine_kind() == engine::kind::gpu) {
            engine eng = a_mem.get().get_engine();
            stream s(eng);
            cl_command_queue q = s.get_ocl_command_queue();
            auto status = dnnl_ocl_sgemm(q, p.transA, p.transB, p.M, p.N, p.K,
                    p.alpha, a_mem.get().get_ocl_mem_object(), p.off.a, p.lda,
                    b_mem.get().get_ocl_mem_object(), p.off.b, p.ldb, p.beta,
                    c_mem.get().get_ocl_mem_object(), p.off.c, p.ldc);
            s.wait();
            return status;
        }
#endif
        auto A = map_memory<float>(a_mem);
        auto B = map_memory<float>(b_mem);
        auto C = map_memory<float>(c_mem);

        return dnnl_sgemm(p.transA, p.transB, p.M, p.N, p.K, p.alpha, A, p.lda,
                B, p.ldb, p.beta, C, p.ldc);
    }
};

template <>
struct dnnl_gemm<int8_t, int8_t, int32_t> {
    static dnnl_status_t call_packed(const test_params &p,
            const test_memory &a_mem, const test_memory &b_mem,
            const test_memory &c_mem, const test_memory &oc_mem) {
        /* Alas, the internal API still uses Fortran notation.
         * So in addition to the changes for pack API, we also need to take
         * care of conversions and layouts */

        using namespace dnnl::impl::cpu;

        assert(p.alpha == 1.f);
        assert(p.igemm_params.oa() == 0);
        assert(p.igemm_params.ob() == 0);

        /* Prepare for Fortran style, hence A <-> B */
        char trans_a = p.transB, trans_b = p.transA;

        int64_t m = p.N, n = p.M, k = p.K;
        int64_t lda = p.ldb, ldb = p.lda, ldc = p.ldc;

        int8_t *A = map_memory<int8_t>(b_mem), *a_eff = A;
        int8_t *B = map_memory<int8_t>(a_mem), *b_eff = B;

        auto C = map_memory<int32_t>(c_mem);
        auto oc = map_memory<int32_t>(oc_mem);

        char offset_c = '\0';
        switch (p.igemm_params.offsetc) {
            case 'R': offset_c = 'C'; break;
            case 'r': offset_c = 'c'; break;
            case 'C': offset_c = 'R'; break;
            case 'c': offset_c = 'r'; break;
            default: offset_c = p.igemm_params.offsetc;
        }

        std::vector<int8_t> a_pack_buf;
        std::vector<int8_t> b_pack_buf;
        bool pack_a = p.pack_params.pack_b;
        bool pack_b = p.pack_params.pack_a;

        dnnl_status_t status = dnnl_success;

        if (pack_a) {
            size_t a_sz;
            status = gemm_s8s8s32_pack_get_size(
                    "A", &trans_a, &trans_b, &m, &n, &k, &lda, &ldb, &a_sz);
            if (status != dnnl_success) return status;

            if (pack_a) {
                a_pack_buf.resize(a_sz);
                a_eff = a_pack_buf.data();

                status = gemm_s8s8s32_pack("A", &trans_a, &trans_b, &m, &n, &k,
                        &lda, &ldb, A, a_eff);
                if (status != dnnl_success) return status;
            }
        }

        if (pack_b) {
            size_t b_sz;

            status = gemm_s8s8s32_pack_get_size(
                    "B", &trans_a, &trans_b, &m, &n, &k, &lda, &ldb, &b_sz);
            if (status != dnnl_success) return status;

            if (pack_b) {
                b_pack_buf.resize(b_sz);
                b_eff = b_pack_buf.data();

                status = gemm_s8s8s32_pack("B", &trans_a, &trans_b, &m, &n, &k,
                        &lda, &ldb, B, b_eff);
                if (status != dnnl_success) return status;
            }
        }

        if (pack_a) trans_a = 'P';
        if (pack_b) trans_b = 'P';

        status = gemm_s8s8s32_compute(&trans_a, &trans_b, &offset_c, &m, &n, &k,
                a_eff, &lda, b_eff, &ldb, &p.beta, C, &ldc, oc);

        return status;
    }

    static dnnl_status_t call(const test_params &p, const test_memory &a_mem,
            const test_memory &b_mem, const test_memory &c_mem,
            const test_memory &oc_mem) {

#if DNNL_GPU_RUNTIME == DNNL_RUNTIME_OCL
        if (get_test_engine_kind() == engine::kind::gpu) {
            engine eng = get_test_engine();
            stream s(eng);
            cl_command_queue q = s.get_ocl_command_queue();
            auto status = dnnl_ocl_gemm_s8s8s32(q, p.transA, p.transB,
                    p.igemm_params.offsetc, p.M, p.N, p.K, p.alpha,
                    a_mem.get().get_ocl_mem_object(), p.off.a, p.lda,
                    p.igemm_params.oa(), b_mem.get().get_ocl_mem_object(),
                    p.off.b, p.ldb, p.igemm_params.ob(), p.beta,
                    c_mem.get().get_ocl_mem_object(), p.off.c, p.ldc,
                    oc_mem.get().get_ocl_mem_object(), p.off.co);
            s.wait();
            return status;
        }
#endif
        if (p.pack_params.pack_a || p.pack_params.pack_b)
            return call_packed(p, a_mem, b_mem, c_mem, oc_mem);

        auto A = map_memory<int8_t>(a_mem);
        auto B = map_memory<int8_t>(b_mem);
        auto C = map_memory<int32_t>(c_mem);
        auto oc = map_memory<int32_t>(oc_mem);
        int8_t oa = p.igemm_params.oa();
        int8_t ob = p.igemm_params.ob();
        return dnnl_gemm_s8s8s32(p.transA, p.transB, p.igemm_params.offsetc,
                p.M, p.N, p.K, p.alpha, A, p.lda, oa, B, p.ldb, ob, p.beta, C,
                p.ldc, oc);
    }
};

template <>
struct dnnl_gemm<int8_t, uint8_t, int32_t> {
    static dnnl_status_t call(const test_params &p, const test_memory &a_mem,
            const test_memory &b_mem, const test_memory &c_mem,
            const test_memory &oc_mem) {
#if DNNL_GPU_RUNTIME == DNNL_RUNTIME_OCL
        if (get_test_engine_kind() == engine::kind::gpu) {
            engine eng = get_test_engine();
            stream s(eng);
            cl_command_queue q2 = s.get_ocl_command_queue();
            auto status = dnnl_ocl_gemm_s8u8s32(q2, p.transA, p.transB,
                    p.igemm_params.offsetc, p.M, p.N, p.K, p.alpha,
                    a_mem.get().get_ocl_mem_object(), p.off.a, p.lda,
                    p.igemm_params.oa(), b_mem.get().get_ocl_mem_object(),
                    p.off.b, p.ldb, (uint8_t)p.igemm_params.ob(), p.beta,
                    c_mem.get().get_ocl_mem_object(), p.off.c, p.ldc,
                    oc_mem.get().get_ocl_mem_object(), p.off.co);
            s.wait();
            return status;
        }
#endif
        throw error(dnnl_runtime_error, "unknown gemm");
    }
};

template <>
struct dnnl_gemm<uint8_t, uint8_t, int32_t> {
    static dnnl_status_t call(const test_params &p, const test_memory &a_mem,
            const test_memory &b_mem, const test_memory &c_mem,
            const test_memory &oc_mem) {

#if DNNL_GPU_RUNTIME == DNNL_RUNTIME_OCL
        if (get_test_engine_kind() == engine::kind::gpu) {
            engine eng = get_test_engine();
            stream s(eng);
            cl_command_queue q = s.get_ocl_command_queue();
            auto status = dnnl_ocl_gemm_u8u8s32(q, p.transA, p.transB,
                    p.igemm_params.offsetc, p.M, p.N, p.K, p.alpha,
                    a_mem.get().get_ocl_mem_object(), p.off.a, p.lda,
                    (uint8_t)p.igemm_params.oa(),
                    b_mem.get().get_ocl_mem_object(), p.off.b, p.ldb,
                    (uint8_t)p.igemm_params.ob(), p.beta,
                    c_mem.get().get_ocl_mem_object(), p.off.c, p.ldc,
                    oc_mem.get().get_ocl_mem_object(), p.off.co);
            s.wait();
            return status;
        }
#endif
        throw error(dnnl_runtime_error, "unknown gemm");
    }
};

template <>
struct dnnl_gemm<uint8_t, int8_t, int32_t> {
    static dnnl_status_t call_packed(const test_params &p,
            const test_memory &a_mem, const test_memory &b_mem,
            const test_memory &c_mem, const test_memory &oc_mem) {
        /* Alas, the internal API still uses Fortran notation.
         * So in addition to the changes for pack API, we also need to take
         * care of conversions and layouts */

        using namespace dnnl::impl::cpu;

        assert(p.alpha == 1.f);
        assert(p.igemm_params.oa() == 0);
        assert(p.igemm_params.ob() == 0);

        /* Prepare for Fortran style, hence A <-> B */
        char trans_a = p.transB, trans_b = p.transA;

        int64_t m = p.N, n = p.M, k = p.K;
        int64_t lda = p.ldb, ldb = p.lda, ldc = p.ldc;

        int8_t *A = map_memory<int8_t>(b_mem), *a_eff = A;
        uint8_t *B = map_memory<uint8_t>(a_mem), *b_eff = B;

        auto C = map_memory<int32_t>(c_mem);
        auto oc = map_memory<int32_t>(oc_mem);

        char offset_c = '\0';
        switch (p.igemm_params.offsetc) {
            case 'R': offset_c = 'C'; break;
            case 'r': offset_c = 'c'; break;
            case 'C': offset_c = 'R'; break;
            case 'c': offset_c = 'r'; break;
            default: offset_c = p.igemm_params.offsetc;
        }

        std::vector<int8_t> a_pack_buf;
        std::vector<uint8_t> b_pack_buf;
        bool pack_a = p.pack_params.pack_b;
        bool pack_b = p.pack_params.pack_a;

        dnnl_status_t status = dnnl_success;

        if (pack_a) {
            size_t a_sz;
            status = gemm_s8u8s32_pack_get_size(
                    "A", &trans_a, &trans_b, &m, &n, &k, &lda, &ldb, &a_sz);
            if (status != dnnl_success) return status;

            if (pack_a) {
                a_pack_buf.resize(a_sz);
                a_eff = a_pack_buf.data();

                status = gemm_s8u8s32_pack("A", &trans_a, &trans_b, &m, &n, &k,
                        &lda, &ldb, A, a_eff);
                if (status != dnnl_success) return status;
            }
        }

        if (pack_b) {
            size_t b_sz;

            status = gemm_s8u8s32_pack_get_size(
                    "B", &trans_a, &trans_b, &m, &n, &k, &lda, &ldb, &b_sz);
            if (status != dnnl_success) return status;

            if (pack_b) {
                b_pack_buf.resize(b_sz);
                b_eff = b_pack_buf.data();

                status = gemm_s8u8s32_pack("B", &trans_a, &trans_b, &m, &n, &k,
                        &lda, &ldb, B, b_eff);
                if (status != dnnl_success) return status;
            }
        }

        if (pack_a) trans_a = 'P';
        if (pack_b) trans_b = 'P';

        status = gemm_s8u8s32_compute(&trans_a, &trans_b, &offset_c, &m, &n, &k,
                a_eff, &lda, b_eff, &ldb, &p.beta, C, &ldc, oc);

        return status;
    }

    static dnnl_status_t call(const test_params &p, const test_memory &a_mem,
            const test_memory &b_mem, const test_memory &c_mem,
            const test_memory &oc_mem) {
        assert(p.igemm_params.oa() >= 0);

#if DNNL_GPU_RUNTIME == DNNL_RUNTIME_OCL
        if (get_test_engine_kind() == engine::kind::gpu) {
            engine eng = get_test_engine();
            stream s(eng);
            cl_command_queue q = s.get_ocl_command_queue();
            auto status = dnnl_ocl_gemm_u8s8s32(q, p.transA, p.transB,
                    p.igemm_params.offsetc, p.M, p.N, p.K, p.alpha,
                    a_mem.get().get_ocl_mem_object(), p.off.a, p.lda,
                    p.igemm_params.oa(), b_mem.get().get_ocl_mem_object(),
                    p.off.b, p.ldb, p.igemm_params.ob(), p.beta,
                    c_mem.get().get_ocl_mem_object(), p.off.c, p.ldc,
                    oc_mem.get().get_ocl_mem_object(), p.off.co);
            s.wait();
            return status;
        }
#endif

        if (p.pack_params.pack_a || p.pack_params.pack_b)
            return call_packed(p, a_mem, b_mem, c_mem, oc_mem);

        auto A = map_memory<uint8_t>(a_mem);
        auto B = map_memory<int8_t>(b_mem);
        auto C = map_memory<int32_t>(c_mem);
        auto oc = map_memory<int32_t>(oc_mem);
        uint8_t oa = (uint8_t)p.igemm_params.oa();
        int8_t ob = p.igemm_params.ob();

        return dnnl_gemm_u8s8s32(p.transA, p.transB, p.igemm_params.offsetc,
                p.M, p.N, p.K, p.alpha, A, p.lda, oa, B, p.ldb, ob, p.beta, C,
                p.ldc, oc);
    }
};

template <>
struct dnnl_gemm<float16_t, float16_t, float> {
    static dnnl_status_t call(const test_params &p, const test_memory &a_mem,
            const test_memory &b_mem, const test_memory &c_mem,
            const test_memory &) {
#if DNNL_GPU_RUNTIME == DNNL_RUNTIME_OCL
        if (get_test_engine_kind() == engine::kind::gpu) {
            engine eng = a_mem.get().get_engine();
            stream s(eng);
            cl_command_queue q = s.get_ocl_command_queue();
            auto status = dnnl_ocl_gemm_f16f16f32(q, p.transA, p.transB, p.M,
                    p.N, p.K, p.alpha, a_mem.get().get_ocl_mem_object(),
                    p.off.a, p.lda, b_mem.get().get_ocl_mem_object(), p.off.b,
                    p.ldb, p.beta, c_mem.get().get_ocl_mem_object(), p.off.c,
                    p.ldc);
            s.wait();
            return status;
        }
#endif
        return dnnl_unimplemented;
    }
};

template <>
struct dnnl_gemm<bfloat16_t, bfloat16_t, float> {
    static dnnl_status_t call_packed(const test_params &p,
            const test_memory &a_mem, const test_memory &b_mem,
            const test_memory &c_mem) {
        /* Alas, the internal API still uses Fortran notation.
         * So in addition to the changes for pack API, we also need to take
         * care of conversions and layouts */

        using namespace dnnl::impl::cpu;

        assert(p.alpha == 1.f);

        /* Prepare for Fortran style, hence A <-> B */
        char trans_a = p.transB, trans_b = p.transA;

        int64_t m = p.N, n = p.M, k = p.K;
        int64_t lda = p.ldb, ldb = p.lda, ldc = p.ldc;

        std::vector<bfloat16_t> a_pack_buf, b_pack_buf;
        bfloat16_t *A = map_memory<bfloat16_t>(b_mem), *a_eff = A;
        bfloat16_t *B = map_memory<bfloat16_t>(a_mem), *b_eff = B;
        float *C = map_memory<float>(c_mem);

        bool pack_a = p.pack_params.pack_b;
        bool pack_b = p.pack_params.pack_a;

        dnnl_status_t status = dnnl_success;

        if (pack_a) {
            size_t a_sz;
            status = gemm_bf16bf16f32_pack_get_size("A", &trans_a, &trans_b, &m,
                    &n, &k, &lda, &ldb, &a_sz, &pack_a);
            if (status != dnnl_success) return status;

            if (pack_a) {
                a_pack_buf.resize(a_sz / sizeof(*a_eff));
                a_eff = a_pack_buf.data();

                status = gemm_bf16bf16f32_pack("A", &trans_a, &trans_b, &m, &n,
                        &k, &lda, &ldb, A, a_eff);
                if (status != dnnl_success) return status;
            }
        }

        if (pack_b) {
            size_t b_sz;
            status = gemm_bf16bf16f32_pack_get_size("B", &trans_a, &trans_b, &m,
                    &n, &k, &lda, &ldb, &b_sz, &pack_b);
            if (status != dnnl_success) return status;

            if (pack_b) {
                b_pack_buf.resize(b_sz / sizeof(*b_eff));
                b_eff = b_pack_buf.data();

                status = gemm_bf16bf16f32_pack("B", &trans_a, &trans_b, &m, &n,
                        &k, &lda, &ldb, B, b_eff);
                if (status != dnnl_success) return status;
            }
        }

        if (pack_a) trans_a = 'P';
        if (pack_b) trans_b = 'P';

        status = gemm_bf16bf16f32_compute(&trans_a, &trans_b, &m, &n, &k, a_eff,
                &lda, b_eff, &ldb, &p.beta, C, &ldc);

        return status;
    }

    static dnnl_status_t call(const test_params &p, const test_memory &a_mem,
            const test_memory &b_mem, const test_memory &c_mem,
            const test_memory &) {
#if DNNL_GPU_RUNTIME == DNNL_RUNTIME_OCL
        if (get_test_engine_kind() == engine::kind::gpu) {
            engine eng = a_mem.get().get_engine();
            stream s(eng);
            cl_command_queue q = s.get_ocl_command_queue();
            auto status = dnnl_ocl_gemm_bf16bf16f32(q, p.transA, p.transB, p.M,
                    p.N, p.K, p.alpha, a_mem.get().get_ocl_mem_object(),
                    p.off.a, p.lda, b_mem.get().get_ocl_mem_object(), p.off.b,
                    p.ldb, p.beta, c_mem.get().get_ocl_mem_object(), p.off.c,
                    p.ldc);
            s.wait();
            return status;
        }
#endif
        if (p.pack_params.pack_a || p.pack_params.pack_b)
            return call_packed(p, a_mem, b_mem, c_mem);

        auto A = map_memory<bfloat16_t>(a_mem);
        auto B = map_memory<bfloat16_t>(b_mem);
        auto C = map_memory<float>(c_mem);
        return dnnl_gemm_bf16bf16f32(p.transA, p.transB, p.M, p.N, p.K, p.alpha,
                A, p.lda, B, p.ldb, p.beta, C, p.ldc);
    }
};

template <>
struct dnnl_gemm<bfloat16_t, bfloat16_t, bfloat16_t> {
    static dnnl_status_t call(const test_params &p, const test_memory &a_mem,
            const test_memory &b_mem, const test_memory &c_mem,
            const test_memory &) {
#if DNNL_GPU_RUNTIME == DNNL_RUNTIME_OCL
        if (get_test_engine_kind() == engine::kind::gpu) {
            engine eng = a_mem.get().get_engine();
            stream s(eng);
            cl_command_queue q = s.get_ocl_command_queue();
            auto status = dnnl_ocl_gemm_bf16bf16bf16(q, p.transA, p.transB, p.M,
                    p.N, p.K, p.alpha, a_mem.get().get_ocl_mem_object(),
                    p.off.a, p.lda, b_mem.get().get_ocl_mem_object(), p.off.b,
                    p.ldb, p.beta, c_mem.get().get_ocl_mem_object(), p.off.c,
                    p.ldc);
            s.wait();
            return status;
        }
#endif
        return dnnl_unimplemented;
    }
};

template <typename a_dt, typename b_dt, typename c_dt>
struct run_test_gemm {
    static void call(const test_params &p) {
        if (p.expect_to_fail) {
            engine eng = get_test_engine();
            test_memory zero_mem({}, eng);
            auto status = dnnl_gemm<a_dt, b_dt, c_dt>::call(
                    p, zero_mem, zero_mem, zero_mem, zero_mem);
            if (status != dnnl_success)
                throw error(status, "oneDNN gemm returned error");
            return;
        }

        size_t sizeA, sizeB, sizeC;
        get_matrix_size(p, sizeA, sizeB, sizeC);

        engine eng = get_test_engine();
        test_memory a_mem = get_matrix_memory<a_dt>(sizeA, p.off.a, eng);
        test_memory b_mem = get_matrix_memory<b_dt>(sizeB, p.off.b, eng);
        test_memory c_mem = get_matrix_memory<c_dt>(sizeC, p.off.c, eng);
        test_memory c_ref_mem = get_matrix_memory<c_dt>(sizeC, p.off.c, eng);
        test_memory oc_mem
                = get_matrix_memory<c_dt>(p.size_oc(), p.off.co, eng);

        mapper_t mapper_m(p.M, M_test_max), mapper_n(p.N, N_test_max);
        const int64_t M_test = mapper_m.dim_test();
        const int64_t N_test = mapper_n.dim_test();

        fill_matrices<a_dt, b_dt, c_dt>(
                p, mapper_m, mapper_n, a_mem, b_mem, c_mem, c_ref_mem, oc_mem);

        auto status = dnnl_gemm<a_dt, b_dt, c_dt>::call(
                p, a_mem, b_mem, c_mem, oc_mem);

        if (status == dnnl_success) {
            ref_gemm<a_dt, b_dt, c_dt>::call(
                    p, M_test, N_test, a_mem, b_mem, c_ref_mem, oc_mem);
            extend_matrix<c_dt>(
                    c_ref_mem, p.off.c, p.M, p.N, p.ldc, mapper_m, mapper_n);
            compare<a_dt, c_dt>(p, c_mem, c_ref_mem);
        }

        if (status != dnnl_success)
            throw error(status, "oneDNN gemm returned error");
    }
};

template <typename a_dt, typename b_dt, typename c_dt>
class gemm_test_common : public ::testing::TestWithParam<test_params> {
protected:
    virtual void SetUp() {
        const auto &p = ::testing::TestWithParam<test_params>::GetParam();

        bool zero_off = (p.off.a == 0 && p.off.b == 0 && p.off.c == 0);
        SKIP_IF(!zero_off && get_test_engine_kind() == engine::kind::cpu,
                "CPU does not support non-zero offsets.");

        SKIP_IF(unsupported_data_type(data_traits<a_dt>::data_type),
                "Engine does not support this data type.");

        bool pack = (p.pack_params.pack_a || p.pack_params.pack_b);
        SKIP_IF(get_test_engine_kind() == engine::kind::gpu && pack,
                "GPU does not support packed GEMM.");
        SKIP_IF(!DNNL_X64 && pack,
                "Packed GEMM does not support non-x64 CPUs.");
        SKIP_IF((p.alpha != 1.f || p.igemm_params.oa() != 0
                        || p.igemm_params.ob() != 0)
                        && pack,
                "Packed GEMM doesn't support alpha or non-zero offset{A,B}.");
        SKIP_IF(data_traits<b_dt>::data_type == memory::data_type::u8
                        && get_test_engine_kind() == engine::kind::cpu,
                "CPU does not support s8u8s32 and u8u8s32 GEMM.");
        SKIP_IF(data_traits<c_dt>::data_type == memory::data_type::bf16
                        && get_test_engine_kind() == engine::kind::cpu,
                "CPU does not support bf16bf16bf16 GEMM.");

        catch_expected_failures(
                [=]() { Test(); }, p.expect_to_fail, p.expected_status);
    }
    void Test() {
#if DNNL_CPU_THREADING_RUNTIME == DNNL_RUNTIME_THREADPOOL
        testing::scoped_tp_activation_t sta;
#endif
        const auto &p = ::testing::TestWithParam<test_params>::GetParam();
        run_test_gemm<a_dt, b_dt, c_dt>::call(p);
    }
};
} // namespace dnnl
#endif<|MERGE_RESOLUTION|>--- conflicted
+++ resolved
@@ -113,81 +113,7 @@
 }
 
 // Declare packed GEMM interfaces for testing
-<<<<<<< HEAD
-namespace dnnl {
-namespace impl {
-namespace cpu {
-
-// Get pack-size functions.
-extern dnnl_status_t sgemm_pack_get_size(const char *identifier,
-        const char *transa, const char *transb, const dim_t *M, const dim_t *N,
-        const dim_t *K, const dim_t *lda, const dim_t *ldb, size_t *size,
-        bool *pack = nullptr);
-
-extern dnnl_status_t gemm_bf16bf16f32_pack_get_size(const char *identifier,
-        const char *transa, const char *transb, const dim_t *M, const dim_t *N,
-        const dim_t *K, const dim_t *lda, const dim_t *ldb, size_t *size,
-        bool *pack = nullptr);
-
-extern dnnl_status_t gemm_s8u8s32_pack_get_size(const char *identifier,
-        const char *transa, const char *transb, const dim_t *M, const dim_t *N,
-        const dim_t *K, const dim_t *lda, const dim_t *ldb, size_t *size,
-        bool *pack = nullptr);
-
-extern dnnl_status_t gemm_s8s8s32_pack_get_size(const char *identifier,
-        const char *transa, const char *transb, const dim_t *M, const dim_t *N,
-        const dim_t *K, const dim_t *lda, const dim_t *ldb, size_t *size,
-        bool *pack = nullptr);
-
-// Pack functions.
-extern dnnl_status_t sgemm_pack(const char *identifier, const char *transa,
-        const char *transb, const dim_t *M, const dim_t *N, const dim_t *K,
-        const dim_t *lda, const dim_t *ldb, const float *src, float *dst);
-
-extern dnnl_status_t gemm_bf16bf16f32_pack(const char *identifier,
-        const char *transa, const char *transb, const dim_t *M, const dim_t *N,
-        const dim_t *K, const dim_t *lda, const dim_t *ldb,
-        const bfloat16_t *src, bfloat16_t *dst);
-
-extern dnnl_status_t gemm_s8u8s32_pack(const char *identifier,
-        const char *transa, const char *transb, const dim_t *M, const dim_t *N,
-        const dim_t *K, const dim_t *lda, const dim_t *ldb, const void *src,
-        void *dst);
-
-extern dnnl_status_t gemm_s8s8s32_pack(const char *identifier,
-        const char *transa, const char *transb, const dim_t *M, const dim_t *N,
-        const dim_t *K, const dim_t *lda, const dim_t *ldb, const void *src,
-        void *dst);
-
-// Compute functions.
-extern dnnl_status_t sgemm_compute(const char *transa, const char *transb,
-        const dim_t *M, const dim_t *N, const dim_t *K, const float *A,
-        const dim_t *lda, const float *B, const dim_t *ldb, const float *beta,
-        float *C, const dim_t *ldc);
-
-extern dnnl_status_t gemm_bf16bf16f32_compute(const char *transa,
-        const char *transb, const dim_t *M, const dim_t *N, const dim_t *K,
-        const bfloat16_t *A, const dim_t *lda, const bfloat16_t *B,
-        const dim_t *ldb, const float *beta, float *C, const dim_t *ldc);
-
-extern dnnl_status_t gemm_s8u8s32_compute(const char *transa,
-        const char *transb, const char *offsetc, const dim_t *M, const dim_t *N,
-        const dim_t *K, const int8_t *A, const dim_t *lda, const uint8_t *B,
-        const dim_t *ldb, const float *beta, int32_t *C, const dim_t *ldc,
-        const int32_t *co);
-
-extern dnnl_status_t gemm_s8s8s32_compute(const char *transa,
-        const char *transb, const char *offsetc, const dim_t *M, const dim_t *N,
-        const dim_t *K, const int8_t *A, const dim_t *lda, const int8_t *B,
-        const dim_t *ldb, const float *beta, int32_t *C, const dim_t *ldc,
-        const int32_t *co);
-
-} // namespace cpu
-} // namespace impl
-} // namespace dnnl
-=======
 #include "src/cpu/gemm/gemm_pack.hpp"
->>>>>>> 8186817f
 
 namespace dnnl {
 
