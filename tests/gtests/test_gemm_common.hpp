--- conflicted
+++ resolved
@@ -312,11 +312,7 @@
     if (status == mkldnn_success) {
         ref_gemm(&p.transA, &p.transB, p.M, p.N, p.K, p.alpha, A, p.lda, B, p.ldb,
             p.beta, C_ref, p.ldc);
-<<<<<<< HEAD
-        compare(p.M, p.N, p.ldc, C, C_ref);
-=======
         compare<float, float>(p.M, p.N, C, C_ref, p.ldc);
->>>>>>> 863ff6e7
     }
 
     test_free((char *)A);
