--- conflicted
+++ resolved
@@ -298,18 +298,11 @@
             auto n_elems = std::accumulate(b_dims, b_dims + b_ndims, size_t(1),
                     std::multiplies<dnnl_dim_t>());
             const dnnl::impl::memory_desc_wrapper mdw(desc.data);
-<<<<<<< HEAD
-
-            auto b_ptr = map_memory<float>(b);
-            for (size_t i = 0; i < n_elems; i++)
-                b_ptr[i] = scale * i;
-=======
             {
                 auto b_ptr = map_memory<float>(b);
                 for (size_t i = 0; i < n_elems; i++)
                     b_ptr[i] = scale * i;
             }
->>>>>>> f7c41dc7
             reorder(b, a).execute(strm, b, a);
             strm.wait();
         };
@@ -320,8 +313,6 @@
             // Zero fill the tmp tensor
             init_tensor(a, tmp, 0);
         };
-<<<<<<< HEAD
-=======
         auto init_id_wights_projection = [&](memory w) {
             {
                 auto w_ptr = map_memory<float>(w);
@@ -335,7 +326,6 @@
                 }
             }
         };
->>>>>>> f7c41dc7
 
         init_tensor(weights_layer_ref, weights_layer_tgt);
         init_tensor(weights_iter_ref, weights_iter_tgt);
@@ -579,33 +569,16 @@
                 cfg_f32 {PLAIN_RNN(alg::eltwise_tanh),
                         prop_kind::forward_inference,
                         dir::unidirectional_left2right,
-<<<<<<< HEAD
-                        {fmt::tnc, fmt::ldnc, fmt::ldigo, fmt::ldigo, fmt::ldgo,
-                                fmt::tnc, fmt::ldnc},
-                        test_rnn_sizes_t(2, 1, 10, 16, 100, 100, 50, 100), true,
-                        dnnl_invalid_arguments},
-=======
                         {fmt::tnc, fmt::ldnc, fmt::ldigo, fmt::ldigo,
                                 fmt::undef, fmt::undef, fmt::ldgo, fmt::tnc,
                                 fmt::ldnc},
                         test_rnn_sizes_t {2, 1, 10, 16, 100, 100, 50, 100},
                         true, dnnl_invalid_arguments},
->>>>>>> f7c41dc7
                 /* Check if passing {src,dst}_iter impacts results */
                 cfg_f32 {PLAIN_RNN(alg::eltwise_tanh),
                         prop_kind::forward_inference,
                         dir::unidirectional_left2right,
                         {fmt::tnc, fmt::undef, fmt::ldigo, fmt::ldigo,
-<<<<<<< HEAD
-                                fmt::ldgo, fmt::tnc, fmt::ldnc},
-                        test_rnn_sizes_t(3, 1, 5, 1, 4, 4, 4, 4)},
-                cfg_f32 {PLAIN_RNN(alg::eltwise_tanh),
-                        prop_kind::forward_inference,
-                        dir::unidirectional_left2right,
-                        {fmt::tnc, fmt::ldnc, fmt::ldigo, fmt::ldigo, fmt::ldgo,
-                                fmt::tnc, fmt::undef},
-                        test_rnn_sizes_t(3, 1, 5, 1, 4, 4, 4, 4)},
-=======
                                 fmt::undef, fmt::undef, fmt::ldgo, fmt::tnc,
                                 fmt::ldnc},
                         test_rnn_sizes_t {3, 1, 5, 1, 4, 4, 4, 4}},
@@ -616,42 +589,19 @@
                                 fmt::undef, fmt::undef, fmt::ldgo, fmt::tnc,
                                 fmt::undef},
                         test_rnn_sizes_t {3, 1, 5, 1, 4, 4, 4, 4}},
->>>>>>> f7c41dc7
                 cfg_f32 {PLAIN_RNN(alg::eltwise_tanh),
                         prop_kind::forward_inference,
                         dir::unidirectional_left2right,
                         {fmt::tnc, fmt::undef, fmt::ldigo, fmt::ldigo,
-<<<<<<< HEAD
-                                fmt::ldgo, fmt::tnc, fmt::undef},
-                        test_rnn_sizes_t(3, 1, 5, 1, 4, 4, 4, 4)}));
-=======
                                 fmt::undef, fmt::undef, fmt::ldgo, fmt::tnc,
                                 fmt::undef},
                         test_rnn_sizes_t {3, 1, 5, 1, 4, 4, 4, 4}}));
->>>>>>> f7c41dc7
 
 TEST_P(lstm_forward_test_f32, TestsLSTM) {}
 CPU_INSTANTIATE_TEST_SUITE_P(TestLSTM, lstm_forward_test_f32,
         ::testing::Values(
                 cfg_f32 {NOT_RNN, prop_kind::forward_inference,
                         dir::unidirectional_left2right,
-<<<<<<< HEAD
-                        {fmt::tnc, fmt::ldnc, fmt::ldigo, fmt::ldigo, fmt::ldgo,
-                                fmt::tnc, fmt::ldnc},
-                        test_rnn_sizes_t(1, 1, 10, 16, 100, 100, 100, 100)},
-                /* Non uniform sizes tests */
-                cfg_f32 {NOT_RNN, prop_kind::forward_inference,
-                        dir::unidirectional_left2right,
-                        {fmt::tnc, fmt::ldnc, fmt::ldigo, fmt::ldigo, fmt::ldgo,
-                                fmt::tnc, fmt::ldnc},
-                        test_rnn_sizes_t(1, 1, 1, 1, 10, 5, 5, 5)},
-                /* Check if not passing dst_iter impacts results */
-                cfg_f32 {NOT_RNN, prop_kind::forward_inference,
-                        dir::unidirectional_left2right,
-                        {fmt::tnc, fmt::ldnc, fmt::ldigo, fmt::ldigo, fmt::ldgo,
-                                fmt::tnc, fmt::undef},
-                        test_rnn_sizes_t(3, 1, 5, 1, 4, 4, 4, 4)}));
-=======
                         {fmt::tnc, fmt::ldnc, fmt::ldigo, fmt::ldigo,
                                 fmt::undef, fmt::undef, fmt::ldgo, fmt::tnc,
                                 fmt::ldnc},
@@ -690,23 +640,12 @@
                                 fmt::undef, fmt::undef, fmt::ldgo, fmt::tnc,
                                 fmt::undef},
                         test_rnn_sizes_t {3, 1, 5, 1, 4, 4, 4, 4}}));
->>>>>>> f7c41dc7
 
 TEST_P(gru_forward_test_f32, TestsGRU) {}
 CPU_INSTANTIATE_TEST_SUITE_P(TestGRU, gru_forward_test_f32,
         ::testing::Values(cfg_f32 {NOT_RNN, prop_kind::forward_inference,
                                   dir::unidirectional_left2right,
                                   {fmt::tnc, fmt::ldnc, fmt::ldigo, fmt::ldigo,
-<<<<<<< HEAD
-                                          fmt::ldgo, fmt::tnc, fmt::ldnc},
-                                  test_rnn_sizes_t(1, 1, 1, 1, 10, 5, 5, 5)},
-                /* Check if not passing dst_iter impacts results */
-                cfg_f32 {NOT_RNN, prop_kind::forward_inference,
-                        dir::unidirectional_left2right,
-                        {fmt::tnc, fmt::ldnc, fmt::ldigo, fmt::ldigo, fmt::ldgo,
-                                fmt::tnc, fmt::undef},
-                        test_rnn_sizes_t(3, 1, 5, 1, 4, 4, 4, 4)}));
-=======
                                           fmt::undef, fmt::undef, fmt::ldgo,
                                           fmt::tnc, fmt::ldnc},
                                   test_rnn_sizes_t {1, 1, 1, 1, 10, 5, 5, 5}},
@@ -717,23 +656,12 @@
                                 fmt::undef, fmt::undef, fmt::ldgo, fmt::tnc,
                                 fmt::undef},
                         test_rnn_sizes_t {3, 1, 5, 1, 4, 4, 4, 4}}));
->>>>>>> f7c41dc7
 
 TEST_P(lbr_gru_forward_test_f32, TestsGRUlbr) {}
 CPU_INSTANTIATE_TEST_SUITE_P(TestGRUlbr, lbr_gru_forward_test_f32,
         ::testing::Values(cfg_f32 {NOT_RNN, prop_kind::forward_inference,
                                   dir::unidirectional_left2right,
                                   {fmt::tnc, fmt::ldnc, fmt::ldigo, fmt::ldigo,
-<<<<<<< HEAD
-                                          fmt::ldgo, fmt::tnc, fmt::ldnc},
-                                  test_rnn_sizes_t(1, 1, 1, 1, 10, 5, 5, 5)},
-                /* Check if not passing dst_iter impacts results */
-                cfg_f32 {NOT_RNN, prop_kind::forward_inference,
-                        dir::unidirectional_left2right,
-                        {fmt::tnc, fmt::ldnc, fmt::ldigo, fmt::ldigo, fmt::ldgo,
-                                fmt::tnc, fmt::undef},
-                        test_rnn_sizes_t(3, 1, 5, 1, 4, 4, 4, 4)}));
-=======
                                           fmt::undef, fmt::undef, fmt::ldgo,
                                           fmt::tnc, fmt::ldnc},
                                   test_rnn_sizes_t {1, 1, 1, 1, 10, 5, 5, 5}},
@@ -744,6 +672,5 @@
                                 fmt::undef, fmt::undef, fmt::ldgo, fmt::tnc,
                                 fmt::undef},
                         test_rnn_sizes_t {3, 1, 5, 1, 4, 4, 4, 4}}));
->>>>>>> f7c41dc7
 
 } // namespace dnnl