--- conflicted
+++ resolved
@@ -91,11 +91,6 @@
 
     void SetUp() override {
         for (auto dt : {data_type::f32, data_type::bf16, data_type::f16}) {
-<<<<<<< HEAD
-            SKIP_IF(unsupported_prop_kind(prop_kind::forward_training, dt),
-                    "Engine does not support this prop kind with these data "
-                    "types");
-=======
 #if DNNL_CPU_RUNTIME != DNNL_RUNTIME_NONE && DNNL_X64
             // training for xf16 is currently only supported on avx512_core[+]
             static const auto isa = get_effective_cpu_isa();
@@ -103,7 +98,6 @@
                     = dnnl::is_superset(isa, cpu_isa::avx512_core);
             if (dt != data_type::f32 && !has_avx512_core) continue;
 #endif
->>>>>>> 9bea36e6
             if (!unsupported_data_type(dt))
                 inner_product_data_types.push_back(dt);
         }
