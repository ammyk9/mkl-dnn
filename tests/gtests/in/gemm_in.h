--- conflicted
+++ resolved
@@ -120,33 +120,6 @@
         test_params {'n', 't', 8, 512, 1536, 1.0f, 1.0f, 1536, 1536, 512},
         test_params {'n', 't', 8, 512, 2048, 1.0f, 1.0f, 2048, 2048, 512},
         test_params {'n', 't', 8, 2048, 512, 1.0f, 1.0f, 512, 512, 2048});
-<<<<<<< HEAD
-
-/**
- * These cases are used to test the small-N avx-512 sgemm TN kernels.
- * Note: The kernels assume a column major layout while the external 
- * APIs assume row major layout, so the M/N and transA/transB values 
- * are swapped.
- */
-CPU_INST_TEST_CASE(TestGEMM_smalln,
-        test_params {'n', 't', 5, 512, 512, 1.0f, 1.0f, 512, 512, 512},
-        test_params {'n', 't', 5, 512, 1536, 1.0f, 1.0f, 1536, 1536, 512},
-        test_params {'n', 't', 5, 512, 2048, 1.0f, 1.0f, 2048, 2048, 512},
-        test_params {'n', 't', 5, 2048, 512, 1.0f, 1.0f, 512, 512, 2048},
-        test_params {'n', 't', 7, 512, 512, 0.0f, 1.0f, 512, 512, 512},
-        test_params {'n', 't', 7, 512, 1536, 1.0f, 0.0f, 1536, 1536, 512},
-        test_params {'n', 't', 7, 512, 2048, 0.5f, 0.5f, 2048, 2048, 512},
-        test_params {'n', 't', 7, 2048, 512, 1.0f, 1.0f, 512, 512, 2048},
-        test_params {'n', 't', 4, 512, 512, 1.0f, 1.0f, 512, 512, 512},
-        test_params {'n', 't', 4, 512, 1536, 1.0f, 1.0f, 1536, 1536, 512},
-        test_params {'n', 't', 4, 512, 2048, 1.0f, 1.0f, 2048, 2048, 512},
-        test_params {'n', 't', 4, 2048, 512, 1.0f, 1.0f, 512, 512, 2048},
-        test_params {'n', 't', 8, 512, 512, 1.0f, 1.0f, 512, 512, 512},
-        test_params {'n', 't', 8, 512, 1536, 1.0f, 1.0f, 1536, 1536, 512},
-        test_params {'n', 't', 8, 512, 2048, 1.0f, 1.0f, 2048, 2048, 512},
-        test_params {'n', 't', 8, 2048, 512, 1.0f, 1.0f, 512, 512, 2048});
-=======
->>>>>>> c8493289
 
 #if defined(FP32) || defined(BF16BF16F32)
 INST_TEST_CASE(TestGEMM_packed,
