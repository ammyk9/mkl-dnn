--- conflicted
+++ resolved
@@ -20,12 +20,16 @@
 #include <functional>
 #include <stddef.h>
 #include <stdint.h>
+
 #include <vector>
 
 #include "oneapi/dnnl/dnnl.h"
 #include "src/common/bfloat16.hpp"
 #include "src/common/float16.hpp"
 #include "src/common/nstl.hpp"
+
+int check_pd_cache(const_dnnl_primitive_desc_t pd);
+int check_primitive_cache(dnnl_primitive_t p);
 
 #include "common.hpp"
 #include "dnn_types.hpp"
@@ -72,19 +76,6 @@
         if (status__ != dnnl_success) { return status__; } \
     } while (0)
 
-#ifndef DNNL_EXPERIMENTAL_PROFILING
-#if DNNL_GPU_RUNTIME == DNNL_RUNTIME_OCL \
-        || DNNL_GPU_RUNTIME == DNNL_RUNTIME_SYCL
-using dnnl_profiling_data_kind_t = int;
-extern "C" dnnl_status_t dnnl_reset_profiling(dnnl_stream_t stream);
-extern "C" dnnl_status_t dnnl_query_profiling_data(dnnl_stream_t stream,
-        dnnl_profiling_data_kind_t data_kind, int *num_entries, uint64_t *data);
-#endif
-#endif
-
-int check_pd_cache(const_dnnl_primitive_desc_t pd, res_t *res);
-int check_primitive_cache(dnnl_primitive_t p, res_t *res);
-
 /* aux */
 using bfloat16_t = dnnl::impl::bfloat16_t;
 using float16_t = dnnl::impl::float16_t;
@@ -242,9 +233,7 @@
 };
 
 struct stream_t {
-    stream_t(dnnl_engine_t engine,
-            dnnl_stream_flags_t flags = dnnl_stream_default_flags,
-            void *interop_obj = nullptr);
+    stream_t(dnnl_engine_t engine, void *interop_obj = nullptr);
     ~stream_t();
     operator dnnl_stream_t() const { return stream_; }
 
@@ -255,6 +244,20 @@
 
 // Engine used to run oneDNN primitives for testing.
 inline const engine_t &get_test_engine() {
+    if (is_bench_mode(PROF)) {
+        bool is_profiling_supported = false;
+#if DNNL_GPU_RUNTIME == DNNL_RUNTIME_OCL \
+        || DNNL_GPU_RUNTIME == DNNL_RUNTIME_SYCL
+        is_profiling_supported = (engine_tgt_kind == dnnl_gpu);
+#endif
+
+        if (!is_profiling_supported) {
+            fprintf(stderr,
+                    "Profiling-based performance mode is supported for OpenCL "
+                    "and DPC++ only.\n");
+            exit(2);
+        }
+    }
     static const engine_t instance(engine_tgt_kind);
     return instance;
 }
@@ -294,18 +297,14 @@
 void init_isa_settings();
 
 struct args_t {
-    args_t() = default;
-    args_t(const dnn_mem_map_t &mem_map);
-
     args_t &set(int arg, const dnn_mem_t &mem);
+    args_t &set(
+            const std::vector<int> &args, const std::vector<dnn_mem_t> &mems);
     void clear() { args_.clear(); }
 
     int size() const { return (int)args_.size(); }
 
     const dnn_mem_t &find(int arg) const;
-    // Used in graph to link arguments together by updating current source with
-    // previous destination.
-    void replace(int arg, const dnn_mem_t *mem);
 
     int arg(int index) const { return args_[index].first; }
     const dnn_mem_t &dnn_mem(int index) const { return *args_[index].second; }
@@ -317,16 +316,14 @@
 template <typename prb_t>
 struct init_pd_args_t {
     init_pd_args_t(res_t *res, dnnl_engine_t engine, const prb_t *prb,
-            dir_t dir, const_dnnl_primitive_desc_t hint,
-            const_dnnl_memory_desc_t src_md)
+            dir_t dir, const_dnnl_primitive_desc_t hint)
         : pd(nullptr)
         , is_iterator_supported(true)
         , res(res)
         , engine(engine)
         , prb(prb)
         , dir(dir)
-        , hint(hint)
-        , src_md(src_md) {}
+        , hint(hint) {}
 
     // Output members
     dnnl_primitive_desc_t pd;
@@ -339,35 +336,24 @@
     const prb_t *prb;
     dir_t dir;
     const_dnnl_primitive_desc_t hint;
-    // Use for memory propagation between pd. Nullptr will ignore the setting.
-    const_dnnl_memory_desc_t src_md;
 };
 
 bool is_fwd_prop_kind(dnnl_prop_kind_t prop_kind);
 int get_memory_footprint(const_dnnl_primitive_desc_t pd, res_t *res);
 int check_same_pd(const dnnl_primitive_desc_t &pd_no_attr, res_t *res);
-int test_persistent_cache_api(
-        benchdnn_dnnl_wrapper_t<dnnl_primitive_t> &prim, res_t *res);
+int test_persistent_cache_api(benchdnn_dnnl_wrapper_t<dnnl_primitive_t> &prim,
+        const_dnnl_primitive_desc_t pd, res_t *res);
 int check_mem_size(const_dnnl_memory_desc_t md, res_t *res);
 int check_mem_size(const_dnnl_primitive_desc_t const_pd, res_t *res);
 
-inline bool should_stop(const timer::timer_t &t) {
-    const bool stop = false
-            || (fix_times_per_prb && t.times() >= fix_times_per_prb)
-            || (!fix_times_per_prb && t.total_ms() >= max_ms_per_prb
-                    && t.times() >= min_times_per_prb);
-    return stop;
-}
-
+void skip_start(res_t *res);
 void skip_unimplemented_data_type(
         const std::vector<dnnl_data_type_t> &v_dt, dir_t dir, res_t *res);
 void skip_unimplemented_sum_po(const attr_t &attr, res_t *res,
-        dnnl_primitive_kind_t pkind, dnnl_data_type_t src_dt,
         dnnl_data_type_t dst_dt = dnnl_data_type_undef);
 void skip_invalid_inplace(res_t *res, dnnl_data_type_t sdt,
         dnnl_data_type_t ddt, const std::string &stag, const std::string &dtag);
 void skip_unimplemented_arg_scale(const attr_t &attr, res_t *res);
-int check_caches(benchdnn_dnnl_wrapper_t<dnnl_primitive_t> &primw, res_t *res);
 
 // `check_dnnl_status` function is called to validate the result of primitive
 // descriptor creation. Based on the status, it produces additional checks:
@@ -463,13 +449,13 @@
 int create_primitive(benchdnn_dnnl_wrapper_t<dnnl_primitive_t> &primw,
         dnnl_engine_t engine, const func_t &init_pd_func, const prb_t *prb,
         res_t *res, dir_t dir, const_dnnl_primitive_desc_t hint,
-        bool is_service_prim, const_dnnl_memory_desc_t src_md) {
+        bool is_service_prim) {
     dnnl_status_t status = dnnl_success;
     dnnl_primitive_t prim {};
 
     benchdnn_dnnl_wrapper_t<dnnl_primitive_desc_t> pdw;
 
-    init_pd_args_t<prb_t> init_pd_args(res, engine, prb, dir, hint, src_md);
+    init_pd_args_t<prb_t> init_pd_args(res, engine, prb, dir, hint);
     status = init_pd_func(init_pd_args);
 
     SAFE(check_dnnl_status(status, prb, res), WARN);
@@ -477,11 +463,6 @@
 
     // Fetch also checks if user requested to skip certain implementations.
     SAFE(fetch_impl(pdw, init_pd_args, res, is_service_prim), WARN);
-    if (res->state == SKIPPED) return OK;
-
-    // Check memory requirements if only execution happens.
-    if (bench_mode != bench_mode_t::init && !res->mem_check_done)
-        SAFE(check_mem_size(pdw, res), WARN);
     if (res->state == SKIPPED) return OK;
 
     DNN_SAFE(dnnl_primitive_create(&prim, pdw), WARN);
@@ -504,7 +485,7 @@
     auto old_attr = prb_mutable->attr;
     prb_mutable->attr = attr_t();
     init_pd_args_t<prb_t> init_pd_args_without_attr(
-            res, engine, prb_mutable, dir, hint, /* src_md = */ nullptr);
+            res, engine, prb_mutable, dir, hint);
     DNN_SAFE(init_pd_func(init_pd_args_without_attr), WARN);
     benchdnn_dnnl_wrapper_t<dnnl_primitive_desc_t> pdw(
             init_pd_args_without_attr.pd);
@@ -520,33 +501,35 @@
         bool is_service_prim = false) {
     benchdnn_dnnl_wrapper_t<dnnl_primitive_t> primw;
 
+    skip_start(res);
+    if (res->state == SKIPPED) return OK;
     skip_invalid_prb(prb, res);
     if (res->state == SKIPPED) return OK;
 #ifndef DNNL_DISABLE_PRIMITIVE_CACHE
 
-    int capacity = 0;
-    DNN_SAFE(dnnl_get_primitive_cache_capacity(&capacity), FAIL);
-    if (capacity > 0) {
-        // The idea is to create the requested primitive twice using different
-        // engines but the same device and context in the case of OpenCL and DPCPP.
-        // Rationale: make sure that the primitive cache is robust in the case
-        // where CPU and GPU engines are re-created because this is a commonly
-        // used scenario in the frameworks.
-        engine_t engine(get_test_engine());
-
-        // The first primitive creation using a temporary engine.
-        SAFE(create_primitive(primw, engine, init_pd_func, prb, res, dir, hint,
-                     is_service_prim, /* src_md = */ nullptr),
-                WARN);
-        if (res->state == SKIPPED) return OK;
-    }
+    // The idea is to create the requested primitive twice using different
+    // engines but the same device and context in the case of OpenCL and DPCPP.
+    // Rationale: make sure that the primitive cache is robust in the case
+    // where CPU and GPU engines are re-created because this is a commonly
+    // used scenario in the frameworks.
+    engine_t engine(get_test_engine());
+
+    // The first primitive creation using a temporary engine.
+    SAFE(create_primitive(primw, engine, init_pd_func, prb, res, dir, hint,
+                 is_service_prim),
+            WARN);
+    if (res->state == SKIPPED) return OK;
 
 #endif
     // The second (if the cache is enabled) primitive creation using the global
     // test engine. This primitive is expected to come from the cache.
     SAFE(create_primitive(primw, get_test_engine(), init_pd_func, prb, res, dir,
-                 hint, is_service_prim, /* src_md = */ nullptr),
+                 hint, is_service_prim),
             WARN);
+    if (res->state == SKIPPED) return OK;
+
+    auto pd = query_pd(primw);
+    SAFE(check_mem_size(pd, res), WARN);
     if (res->state == SKIPPED) return OK;
 
     // Further checks are only for tested primitives.
@@ -555,21 +538,23 @@
         return OK;
     }
 
-    auto pd = query_pd(primw);
     res->impl_name = query_impl_info(pd);
     BENCHDNN_PRINT(5, "oneDNN implementation: %s\n", res->impl_name.c_str());
-    // Collect memory footprint (perf report) for a given primitive descriptor.
+    // Check that adding attributes doesn't cause a fall back to another impl.
+    SAFE(check_pd_w_and_wo_attr(
+                 get_test_engine(), init_pd_func, prb, res, dir, hint),
+            WARN);
+    // Check primitive descriptor is picked up from the cache, if applicable.
+    SAFE(check_pd_cache(pd), WARN);
+    // Check primitive is picked up from the cache, if applicable.
+    SAFE(check_primitive_cache(primw), WARN);
+    // Collect memory footprint for a given primitive descriptor.
     SAFE(get_memory_footprint(pd, res), WARN);
 
-    if (has_bench_mode_bit(mode_bit_t::corr)) {
-        // Check if adding attributes doesn't cause a fall back to another impl.
-        SAFE(check_pd_w_and_wo_attr(
-                     get_test_engine(), init_pd_func, prb, res, dir, hint),
-                WARN);
-    }
+    SAFE(test_persistent_cache_api(primw, pd, res), WARN);
 
     user_prim.reset(primw.release());
-    return res->state = INITIALIZED, OK;
+    return OK;
 }
 
 template <typename func_t, typename prb_t>
@@ -684,23 +669,27 @@
 int execute_and_wait(
         dnnl_primitive_t prim, const args_t &args, res_t *res = nullptr);
 
-<<<<<<< HEAD
-void reset_gpu_profiling(dnnl_stream_t stream);
-
-void finalize();
-
-void get_gpu_profiling_info(dnnl_stream_t stream, std::vector<uint64_t> &nsecs,
-        std::vector<uint64_t> &cycles);
-=======
 void reset_gpu_profiling();
 void finalize();
 
->>>>>>> 9bea36e6
 int measure_perf(const thr_ctx_t &ctx, res_t *res, perf_function_t &perf_func,
         args_t &args);
 int measure_perf(
         const thr_ctx_t &ctx, res_t *res, dnnl_primitive_t prim, args_t &args);
 
+void maybe_prepare_runtime_scales(dnn_mem_t &scales_m,
+        const attr_t::scale_t &scale, int64_t scale_cnt, const float *scales);
+
+void maybe_prepare_runtime_scales_v2(dnn_mem_t &scales_dt, dnn_mem_t &scales_fp,
+        const attr_t::scale_t &scale, int64_t scale_cnt, const float *scales);
+
+void maybe_prepare_runtime_zero_points(dnn_mem_t &zero_points_m,
+        const attr_t &attr, int arg, int64_t count, const int32_t *zero_points);
+
+void maybe_prepare_runtime_zero_points_v2(dnn_mem_t &zero_points_dt,
+        dnn_mem_t &zero_points_fp, const attr_t &attr, int arg, int64_t count,
+        const int32_t *zero_points);
+
 std::vector<float> prepare_po_vals(const dnn_mem_t &dst_m, const args_t &args,
         const std::vector<std::pair<int, int>> &v_po_masks,
         const size_t dst_off);
@@ -711,218 +700,11 @@
 memory_kind_ext_t str2memory_kind(const char *str);
 
 float reorder_rescale_factor();
-dims_t md2dims(const_dnnl_memory_desc_t md);
+dims_t md2dims(const dnnl_memory_desc_t &md);
 
 // Function adjusts data type if fpmath mode is present or sum_dt is different
 // from destination_dt. It is used in `cfg` objects that regulate filling.
 dnnl_data_type_t deduce_cfg_data_type(
         dnnl_data_type_t in_dt, const attr_t &attr, data_kind_t dk);
 
-// `init_memory_args` is responsible for:
-// * Constructing all necessary `dnn_mem_t` objects needed by the library
-//   primitive for the main operation and attributes.
-// * Stashing them with a proper exec_arg ID in a `mem_map` object.
-// Caller is responsible for constructing reference memories and filling both
-// the library and reference memories by calling `init_ref_memory_args`.
-//
-// Note: unordered_map is taken over std::vector because vector invalidates its
-// references once the object emplaced due to memory re-allocations happening
-// internally, while map doesn't not invalidate its references when adding a new
-// element which simplifies an implementation.
-template <typename prb_t>
-void init_memory_args(dnn_mem_map_t &mem_map, const prb_t *prb,
-        dnnl_primitive_t prim, const std::vector<int> &supported_exec_args,
-        const engine_t &test_engine = get_test_engine()) {
-    // Backward case when forward is required will have mem_map not empty.
-    // Remove all memories that are not in `supported_exec_args` to save on
-    // initializing reference memories.
-    if (!mem_map.empty()) {
-        std::vector<int> keys_to_erase;
-        for (const auto &pair : mem_map) {
-            const auto key = pair.first;
-            bool key_found_in_exec_args = false;
-            for (const auto &arg : supported_exec_args) {
-                if (arg == key) {
-                    key_found_in_exec_args = true;
-                    break;
-                }
-            }
-            if (!key_found_in_exec_args) keys_to_erase.push_back(key);
-        }
-        for (const auto &k : keys_to_erase)
-            mem_map.erase(mem_map.find(k));
-    }
-
-    auto const_pd = query_pd(prim);
-    auto const_po = query_post_ops(const_pd);
-    auto prim_kind = query_prim_kind(const_pd);
-
-    const auto has_runtime_dims = [](const_dnnl_memory_desc_t md) -> bool {
-        for (int d = 0; d < query_md_ndims(md); ++d)
-            if (query_md_dims(md)[d] == DNNL_RUNTIME_DIM_VAL) return true;
-        return false;
-    };
-
-    if (prim_kind == dnnl_reorder) {
-        auto src_engine = query_engine(const_pd, dnnl_query_reorder_src_engine);
-        auto dst_engine = query_engine(const_pd, dnnl_query_reorder_dst_engine);
-        const auto &src_md = query_md(const_pd, DNNL_ARG_FROM);
-        const auto &dst_md = query_md(const_pd, DNNL_ARG_TO);
-        if (has_runtime_dims(src_md)) {
-            mem_map.emplace(DNNL_ARG_FROM,
-                    dnn_mem_t(prb->get_md(DNNL_ARG_FROM), src_engine));
-            mem_map.emplace(DNNL_ARG_TO,
-                    dnn_mem_t(prb->get_md(DNNL_ARG_TO), dst_engine));
-        } else {
-            mem_map.emplace(DNNL_ARG_FROM, dnn_mem_t(src_md, src_engine));
-            mem_map.emplace(DNNL_ARG_TO, dnn_mem_t(dst_md, dst_engine));
-        }
-    } else {
-        for (const auto &exec_arg : supported_exec_args) {
-            if (exec_arg == DNNL_ARG_MULTIPLE_SRC) {
-                // `DNNL_ARG_MULTIPLE_SRC` corresponds to a pack of inputs.
-                const auto n_inputs = query_n_inputs(const_pd);
-                for (int i = 0; i < n_inputs; i++) {
-                    const auto &md = query_md(const_pd, exec_arg + i);
-                    mem_map.emplace(exec_arg + i, dnn_mem_t(md, test_engine));
-                }
-            } else {
-                const auto &md = query_md(const_pd, exec_arg);
-                if (has_runtime_dims(md)) {
-                    mem_map.emplace(exec_arg,
-                            dnn_mem_t(prb->get_md(exec_arg), test_engine));
-                } else {
-                    // In case when arguments get updated on backward when
-                    // forward is required, `emplace` guarantees newly
-                    // constructed element will be destroyed if an element with
-                    // a key already present in the map. C++17 could use
-                    // try_emplace instead to mitigate construction/destruction
-                    // overhead.
-                    mem_map.emplace(exec_arg, dnn_mem_t(md, test_engine));
-                }
-            }
-        }
-    }
-
-    const auto &scratch_md = query_md(const_pd, DNNL_ARG_SCRATCHPAD);
-    mem_map.emplace(DNNL_ARG_SCRATCHPAD, dnn_mem_t(scratch_md, test_engine));
-
-    // Binary post-op.
-    // TODO: currently run-time dimensions are not supported in binary post-op.
-    for (int idx = 0; idx < dnnl_post_ops_len(const_po); ++idx) {
-        if (dnnl_post_ops_get_kind(const_po, idx) != dnnl_binary) continue;
-
-        int po_arg = DNNL_ARG_ATTR_MULTIPLE_POST_OP(idx) | DNNL_ARG_SRC_1;
-        const auto &po_md = query_md(const_pd, po_arg);
-        mem_map.emplace(po_arg, dnn_mem_t(po_md, test_engine));
-    }
-
-    // Prelu post-op.
-    // TODO: currently run-time dimensions are not supported in prelu post-op.
-    for (int idx = 0; idx < dnnl_post_ops_len(const_po); ++idx) {
-        if (dnnl_post_ops_get_kind(const_po, idx) != dnnl_prelu) continue;
-
-        const auto &dst_md = query_md(const_pd, DNNL_ARG_DST);
-        const auto ndims = query_md_ndims(dst_md);
-        int mask = 0;
-        dnnl_dims_t dims = {0};
-        dnnl_post_ops_get_params_prelu(const_po, idx, &mask);
-
-        // Deduce prelu weights dims based on input policy.
-        for (int d = 0; d < ndims; ++d) {
-            dims[d] = (mask & (1 << d)) ? query_md_dims(dst_md)[d] : 1;
-        }
-
-        int po_arg = DNNL_ARG_ATTR_MULTIPLE_POST_OP(idx) | DNNL_ARG_WEIGHTS;
-        mem_map.emplace(po_arg,
-                dnn_mem_t(ndims, dims, dnnl_f32, tag::axb, test_engine));
-    }
-
-    // Scales.
-    if (!prb->attr.scales.is_def()) {
-        const auto &sc = prb->attr.scales;
-
-        const auto &src_md = query_md(const_pd, DNNL_ARG_SRC);
-        const auto &wei_md = query_md(const_pd, DNNL_ARG_WEIGHTS);
-        const bool has_groups
-                = (query_md_ndims(src_md) + 1) == query_md_ndims(wei_md);
-
-        const auto append_scales = [&](int exec_arg) {
-            const int exec_sc_arg = DNNL_ARG_ATTR_SCALES | exec_arg;
-            int64_t count = 1;
-            const auto mask = sc.get_mask(exec_arg, prim_kind, has_groups);
-
-            if (mask > 0) {
-                const auto &md = query_md(const_pd, exec_arg);
-                if (has_runtime_dims(md)) {
-                    const auto prb_md = prb->get_md(exec_arg);
-                    const auto dims = md2dims(prb_md);
-                    const auto ndims = static_cast<int>(dims.size());
-                    count = dims_nelems(dims, ndims, mask);
-                } else {
-                    const auto dims = md2dims(md);
-                    const auto ndims = static_cast<int>(dims.size());
-                    count = dims_nelems(dims, ndims, mask);
-                }
-            }
-            auto scales_md = dnn_mem_t::init_md(1, &count, dnnl_f32, tag::abx);
-            mem_map.emplace(exec_sc_arg, dnn_mem_t(scales_md, test_engine));
-        };
-
-        for (const auto &exec_arg : supported_exec_args) {
-            if (exec_arg == DNNL_ARG_MULTIPLE_SRC) {
-                // `DNNL_ARG_MULTIPLE_SRC` corresponds to a pack of inputs.
-                const auto n_inputs = query_n_inputs(const_pd);
-                for (int i = 0; i < n_inputs; i++) {
-                    const auto i_exec_arg = exec_arg + i;
-                    if (!sc.is_def(i_exec_arg)) append_scales(i_exec_arg);
-                }
-            } else {
-                if (!sc.is_def(exec_arg)) append_scales(exec_arg);
-            }
-        }
-    }
-
-    // Zero points.
-    if (!prb->attr.zero_points.is_def()) {
-        const auto &zp = prb->attr.zero_points;
-
-        const auto append_zero_points = [&](int exec_arg) {
-            const int exec_zp_arg = DNNL_ARG_ATTR_ZERO_POINTS | exec_arg;
-            const auto &e = zp.get(exec_arg);
-            int64_t count = 1;
-            const auto mask = attr_t::get_default_mask(e.policy);
-
-            if (mask > 0) {
-                const auto &md = query_md(const_pd, exec_arg);
-                if (has_runtime_dims(md)) {
-                    const auto prb_md = prb->get_md(exec_arg);
-                    const auto dims = md2dims(prb_md);
-                    const auto ndims = static_cast<int>(dims.size());
-                    count = dims_nelems(dims, ndims, mask);
-                } else {
-                    const auto dims = md2dims(md);
-                    const auto ndims = static_cast<int>(dims.size());
-                    count = dims_nelems(dims, ndims, mask);
-                }
-            }
-            auto zp_md = dnn_mem_t::init_md(1, &count, dnnl_s32, tag::abx);
-            mem_map.emplace(exec_zp_arg, dnn_mem_t(zp_md, test_engine));
-        };
-
-        for (const auto &exec_arg : supported_exec_args) {
-            if (exec_arg == DNNL_ARG_MULTIPLE_SRC) {
-                // `DNNL_ARG_MULTIPLE_SRC` corresponds to a pack of inputs.
-                const auto n_inputs = query_n_inputs(const_pd);
-                for (int i = 0; i < n_inputs; i++) {
-                    const auto i_exec_arg = exec_arg + i;
-                    if (!zp.is_def(i_exec_arg)) append_zero_points(i_exec_arg);
-                }
-            } else {
-                if (!zp.is_def(exec_arg)) append_zero_points(exec_arg);
-            }
-        }
-    }
-}
-
 #endif