--- conflicted
+++ resolved
@@ -565,17 +565,6 @@
     if (init_status == dnnl_unimplemented) return r->state = UNIMPLEMENTED, OK;
     SAFE(init_status, WARN);
 
-<<<<<<< HEAD
-    if (r) {
-        const char *impl_str = query_impl_info(cpd);
-        if (maybe_skip(impl_str)) {
-            BENCHDNN_PRINT(2, "SKIPPED: oneDNN implementation: %s\n", impl_str);
-            DNN_SAFE(dnnl_primitive_desc_destroy(cpd), WARN);
-            return r->state = SKIPPED, OK;
-        } else {
-            BENCHDNN_PRINT(5, "oneDNN implementation: %s\n", impl_str);
-        }
-=======
     r->impl_name = query_impl_info(cpd);
     if (maybe_skip(r->impl_name)) {
         BENCHDNN_PRINT(2, "SKIPPED: oneDNN implementation: %s\n",
@@ -584,7 +573,6 @@
         return r->state = SKIPPED, r->reason = SKIP_IMPL_HIT, OK;
     } else {
         BENCHDNN_PRINT(5, "oneDNN implementation: %s\n", r->impl_name.c_str());
->>>>>>> 8186817f
     }
 
     return OK;
