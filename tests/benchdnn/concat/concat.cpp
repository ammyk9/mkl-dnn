--- conflicted
+++ resolved
@@ -63,13 +63,8 @@
     else
         SAFE(init_status, WARN);
 
-<<<<<<< HEAD
-    const char *impl_str = query_impl_info(cpd);
-    BENCHDNN_PRINT(5, "oneDNN implementation: %s\n", impl_str);
-=======
     r->impl_name = query_impl_info(cpd);
     BENCHDNN_PRINT(5, "oneDNN implementation: %s\n", r->impl_name.c_str());
->>>>>>> 8186817f
 
     return OK;
 }
