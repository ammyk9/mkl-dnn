--- conflicted
+++ resolved
@@ -1,5 +1,5 @@
 /*******************************************************************************
-* Copyright 2020-2023 Intel Corporation
+* Copyright 2020-2022 Intel Corporation
 *
 * Licensed under the Apache License, Version 2.0 (the "License");
 * you may not use this file except in compliance with the License.
@@ -30,8 +30,7 @@
 
 namespace compare {
 
-namespace {
-void dump_point_values(const_dnnl_memory_desc_t md, const std::string &kind_str,
+static void dump_point_values(const dnnl_memory_desc_t &md, data_kind_t kind,
         int64_t l_offset, float exp_f32, float exp, float got, float diff,
         float rel_diff) {
     std::stringstream ss;
@@ -40,35 +39,34 @@
     ss << dims_idx;
     std::string ind_str = ss.str();
 
+    std::string skind;
+    if (kind != DAT_TOTAL) skind = "[" + std::string(data_kind2str(kind)) + "]";
+
     BENCHDNN_PRINT(0,
             "[%4ld]%s[%s] exp_f32:%12g exp:%12g got:%12g diff:%8g rdiff:%8g\n",
-<<<<<<< HEAD
-            (long)l_offset, kind_str.c_str(), ind_str.c_str(), exp_f32, exp,
-            got, diff, rel_diff);
-=======
             (long)l_offset, skind.c_str(), ind_str.c_str(), exp_f32, exp, got,
             diff, rel_diff);
->>>>>>> 9bea36e6
-}
-
-void dump_norm_values(
-        const diff_norm_t &diff_norm, const std::string &kind_str) {
+}
+
+static void dump_norm_values(const diff_norm_t &diff_norm, data_kind_t kind) {
+    std::string skind;
+    if (kind != DAT_TOTAL) skind = "[" + std::string(data_kind2str(kind)) + "]";
+
     BENCHDNN_PRINT(0,
             "%s[L0] = %g\n"
             "%s[L1] exp:%8g got:%8g diff:%8g rel_diff:%8g\n"
             "%s[L2] exp:%8g got:%8g diff:%8g rel_diff:%8g\n"
             "%s[L8] exp:%8g got:%8g diff:%8g rel_diff:%8g\n",
-            kind_str.c_str(), diff_norm.rel_diff(norm_t::L0), kind_str.c_str(),
+            skind.c_str(), diff_norm.rel_diff(norm_t::L0), skind.c_str(),
             diff_norm.a_[norm_t::L1], diff_norm.b_[norm_t::L1],
             diff_norm.diff_[norm_t::L1], diff_norm.rel_diff(norm_t::L1),
-            kind_str.c_str(), diff_norm.a_[norm_t::L2],
-            diff_norm.b_[norm_t::L2], diff_norm.diff_[norm_t::L2],
-            diff_norm.rel_diff(norm_t::L2), kind_str.c_str(),
-            diff_norm.a_[norm_t::L8], diff_norm.b_[norm_t::L8],
+            skind.c_str(), diff_norm.a_[norm_t::L2], diff_norm.b_[norm_t::L2],
+            diff_norm.diff_[norm_t::L2], diff_norm.rel_diff(norm_t::L2),
+            skind.c_str(), diff_norm.a_[norm_t::L8], diff_norm.b_[norm_t::L8],
             diff_norm.diff_[norm_t::L8], diff_norm.rel_diff(norm_t::L8));
 }
 
-bool has_binary_comparison_po(const attr_t &attr) {
+static bool has_binary_comparison_po(const attr_t &attr) {
     const auto &po = attr.post_ops;
     if (po.is_def()) return false;
 
@@ -86,38 +84,6 @@
     }
     return false;
 }
-
-bool negative_converts_to_zero(const attr_t &attr, dnnl_data_type_t target_dt) {
-    using po_kind_t = attr_t::post_ops_t::kind_t;
-    const auto &po = attr.post_ops;
-
-    // Check for all post-ops that convert negative to zero
-    std::vector<po_kind_t> non_neg_po {po_kind_t::ABS};
-    std::vector<po_kind_t> non_neg_alpha_0_po {po_kind_t::CLIP,
-            po_kind_t::CLIP_V2, po_kind_t::ELU, po_kind_t::RELU};
-    for (int i = 0; i < po.len(); ++i) {
-        const auto &e = po.entry[i];
-        if (!e.is_eltwise_kind()) continue;
-
-        auto k = e.kind;
-        auto alpha = e.eltwise.alpha;
-
-        if (std::any_of(non_neg_po.cbegin(), non_neg_po.cend(),
-                    [k](const po_kind_t alg) { return alg == k; }))
-            return true;
-
-        if (std::any_of(non_neg_alpha_0_po.cbegin(), non_neg_alpha_0_po.cend(),
-                    [k, alpha](const po_kind_t alg) {
-                        return alg == k && alpha == 0;
-                    }))
-            return true;
-    }
-    // Check for u8 dst
-    if (target_dt == dnnl_u8) return true;
-
-    return false;
-}
-} // namespace
 
 bool compare_extreme_values(float a, float b) {
     if (std::isnan(a) && std::isnan(b)) return true;
@@ -171,8 +137,8 @@
         }
 
         if (need_dump)
-            dump_point_values(got_mem.md_, get_kind_str(), i, args.exp_f32,
-                    args.exp, args.got, args.diff, args.rel_diff);
+            dump_point_values(got_mem.md_, kind_, i, args.exp_f32, args.exp,
+                    args.got, args.diff, args.rel_diff);
     }
     diff_norm.done();
 
@@ -180,7 +146,7 @@
     if (!ok) res->errors = 1;
 
     const bool dump = need_dump || !ok;
-    if (dump) dump_norm_values(diff_norm, get_kind_str());
+    if (dump) dump_norm_values(diff_norm, kind_);
 
     if (res->errors) res->state = FAILED;
     if (res->state == EXECUTED) res->state = PASSED;
@@ -200,11 +166,7 @@
 
     dnn_mem_t got_f32(got_mem, dnnl_f32, tag::abx, get_cpu_engine());
     const auto dt = got_mem.dt();
-    const bool has_eltwise
-            = attr.post_ops.eltwise_index() != -1 || has_eltwise_post_op_;
-    const bool output_has_nans = op_output_has_nans_
-            || eltwise::eltwise_alg_returns_nan_or_inf(attr)
-            || got_mem.dt() == dnnl_f16;
+    const bool has_eltwise = attr.post_ops.eltwise_index() != -1;
     const bool has_exp_eltwise
             = attr.post_ops.find(attr_t::post_ops_t::kind_t::EXP) >= 0;
     const bool has_dst_scale = !attr.scales.get(DNNL_ARG_DST).is_def();
@@ -229,10 +191,8 @@
         if (!ok) {
             // Standard check for relative diff is under set threshold...
             ok = (fabsf(args.exp) > 1e-5f ? args.rel_diff : args.diff) <= trh_;
-            // If not, when NaNs or infinity are allowed for the driver, check
-            // that both exp and got are NaNs or infinity with same sign...
-            if (!ok && output_has_nans)
-                ok = compare::compare_extreme_values(args.exp, args.got);
+            // If not, check that both are NaNs or infinity with same sign...
+            if (!ok) ok = compare::compare_extreme_values(args.exp, args.got);
             // If not, use hack to check not fully correct s32 saturation on
             // cpu...
             if (!ok && is_cpu() && dt == dnnl_s32
@@ -273,7 +233,7 @@
             // different results for different backends when NaN is one of
             // inputs. Depending on its position and implementation, either
             // first or second operand may be returned.
-            if (!ok && has_binary_comparison_po(attr) && output_has_nans)
+            if (!ok && has_binary_comparison_po(attr) && op_output_has_nans_)
                 ok = true;
             // Some drivers (like pooling or resampling) on integer data types
             // may result in sporadic order of operations. This may cause a
@@ -303,8 +263,8 @@
         const bool dump
                 = need_dump || (!ok && (n_errors < 10 || verbose >= 10));
         if (!from_parallel && dump)
-            dump_point_values(got_mem.md_, get_kind_str(), i, args.exp_f32,
-                    args.exp, args.got, args.diff, args.rel_diff);
+            dump_point_values(got_mem.md_, kind_, i, args.exp_f32, args.exp,
+                    args.got, args.diff, args.rel_diff);
     };
 
     // parallel comparison to speed up the process
@@ -320,24 +280,20 @@
     // Set state to FAILED in case of any errors.
     if (n_errors) res->errors = n_errors, res->state = FAILED;
     // State could be already FAILED, check zero trust for non-FAILED only.
-    const float zeros_percent = 100.f * zeros / nelems;
-    float zero_trust_percent = zero_trust_percent_;
-    // Adjust default zero trust for cases when negative are converted into 0.
-    if (zero_trust_percent_ == default_zero_trust_percent_
-            && negative_converts_to_zero(attr, dt)) {
-        // (100% - X%) / 2 + X%. X% is default. Each half represents positive
-        // and negative in the output equally.
-        zero_trust_percent = (100.f + zero_trust_percent_) / 2.f;
-    }
-    if (res->state != FAILED && zeros_percent > zero_trust_percent
-            && nelems >= 10)
-        res->state = MISTRUSTED;
-
-    BENCHDNN_PRINT((res->state == MISTRUSTED ? 2 : 6),
-            "[TRUST_STATS]%s: z:%2.0f%% (>%2.0f%%) (z: %ld, total: %ld)\n",
-            get_kind_str().c_str(), zeros_percent, zero_trust_percent,
-            (long)zeros.load(), (long)nelems);
-
+    if (res->state != FAILED) {
+        const auto zeros_percent = 100.f * zeros / nelems;
+        if (nelems >= 10 && zeros_percent > zero_trust_percent_) {
+            res->state = MISTRUSTED;
+            std::string skind;
+            if (kind_ != DAT_TOTAL)
+                skind = "[" + std::string(data_kind2str(kind_)) + "]";
+            BENCHDNN_PRINT(2,
+                    "No trust stats [%s]: z:%2.0f%% (>%2.0f%%) (z: %ld, "
+                    "total: %ld)\n",
+                    skind.c_str(), zeros_percent, zero_trust_percent_,
+                    (long)zeros.load(), (long)nelems);
+        }
+    }
     // Set PASSED if no failure in current or previous checks happened and test
     // can be trusted.
     if (res->state == EXECUTED) res->state = PASSED;
@@ -347,11 +303,6 @@
 
 int compare_t::compare(const dnn_mem_t &exp_mem, const dnn_mem_t &got_mem,
         const attr_t &attr, res_t *res) const {
-    std::string add_args = std::string(use_norm_ ? "use_norm:true" : "")
-            + std::string(op_output_has_nans_ ? "has_nans:true" : "");
-    BENCHDNN_PRINT(6, "[COMPARE]%s: trh=%g zero_trust%%=%.2f%% extra=%s\n",
-            get_kind_str().c_str(), trh_, zero_trust_percent_,
-            add_args.c_str());
     if (use_norm_) return compare_norm(exp_mem, got_mem, attr, res);
     return compare_p2p(exp_mem, got_mem, attr, res);
 }
