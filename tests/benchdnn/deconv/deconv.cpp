/*******************************************************************************
* Copyright 2018-2023 Intel Corporation
*
* Licensed under the Apache License, Version 2.0 (the "License");
* you may not use this file except in compliance with the License.
* You may obtain a copy of the License at
*
*     http://www.apache.org/licenses/LICENSE-2.0
*
* Unless required by applicable law or agreed to in writing, software
* distributed under the License is distributed on an "AS IS" BASIS,
* WITHOUT WARRANTIES OR CONDITIONS OF ANY KIND, either express or implied.
* See the License for the specific language governing permissions and
* limitations under the License.
*******************************************************************************/

#include <algorithm>
#include <cstring>
#include <random>
#include <utility>

#include "utils/fill.hpp"
#include "utils/parallel.hpp"

#include "dnnl_common.hpp"
#include "dnnl_memory.hpp"

#include "binary/binary.hpp"
#include "deconv/deconv.hpp"
#include "prelu/prelu.hpp"

namespace deconv {

int transpose_data_wei(
        const prb_t *prb, const dnn_mem_t &wei, const dnn_mem_t &wei_tr) {
    benchdnn_parallel_nd(prb->g, prb->oc / prb->g, prb->ic / prb->g, prb->kd,
            prb->kh, prb->kw,
            [&](int64_t g, int64_t oc, int64_t ic, int64_t kd, int64_t kh,
                    int64_t kw) {
                int64_t ch_idx
                        = (g * prb->ic / prb->g + ic) * prb->oc / prb->g + oc;
                int64_t idx = ((ch_idx * prb->kd + kd) * prb->kh + kh) * prb->kw
                        + kw;
                ((float *)wei_tr)[idx]
                        = ((float *)wei)[wei_off_f(prb, g, oc, ic, kd, kh, kw)];
            });

    return OK;
}

double get_non_zero_trust_percent(const prb_t *prb, data_kind_t kind) {
    auto negative_to_zero = [&]() {
        using pk = attr_t::post_ops_t::kind_t;
        const auto &po = prb->attr.post_ops;
        int count = 0;

        // Check for all post-ops that convert negative to zero
        std::vector<pk> non_neg_po {pk::ABS};
        std::vector<pk> non_neg_alpha_0_po {
                pk::CLIP, pk::CLIP_V2, pk::ELU, pk::RELU};
        for (int i = 0; i < po.len(); ++i) {
            const auto &e = po.entry[i];
            if (!e.is_eltwise_kind()) continue;

            auto k = e.kind;
            auto alpha = e.eltwise.alpha;

            count += std::any_of(non_neg_po.cbegin(), non_neg_po.cend(),
                    [k](const pk alg) { return alg == k; });
            count += std::any_of(non_neg_alpha_0_po.cbegin(),
                    non_neg_alpha_0_po.cend(), [k, alpha](const pk alg) {
                        return alg == k && alpha == 0;
                    });
        }
        // Check for u8 dst
        count += prb->get_dt(DST) == dnnl_u8;
        // Check for physically padded area in the output
        count += prb->od > prb->id || prb->oh > prb->ih || prb->ow > prb->iw;

        return !!count;
    };

    double trust = 0.3; /* why? */
    switch (kind) {
        case SRC: trust /= prb->sd * prb->sh * prb->sw; break;
        case WEI:
            trust /= 1. * prb->kd * prb->kh * prb->kw
                    / MIN3(prb->kd * prb->kh * prb->kw,
                            prb->id * prb->ih * prb->iw,
                            prb->od * prb->oh * prb->ow);
            break;
        case BIA: trust = 0.8; break;
        case DST: trust /= (1.f + negative_to_zero()); break;
        default: assert(!"unsupported data kind");
    }

    return trust;
}

int check_reorder_presence(
        const prb_t *prb, dnn_mem_t &mem_dt, dnn_mem_t &mem_fp, res_t *res) {
    if (!is_cpu()) return OK;

    dnnl_data_type_t dt_check = dnnl_s8;
#if defined(DNNL_AARCH64) && (DNNL_AARCH64 == 1)
    /* Note for x64:
    Both data types of src and weight are s8, oneDNN addds 128 to one of the s8
    input to make it of type u8 instead, as explained in
    https://oneapi-src.github.io/oneDNN/dev_guide_int8_computations.html or
    doc/advanced/int8_computations.md
    It is because `VPDPBUSD` instruction uses the combination of s8 and u8 as
    input.

    Note for AArch64:
    Because dot product instructions of AArch64 "SDOT" receives s8 input
    for both src and weight, the addition (and its counterpart of subtraction)
    is not required for AArch64.
    */
    if (res->impl_name.find("jit", 0) == 0) dt_check = dnnl_u8;
#endif

    const bool wei_x8x8
            = prb->get_dt(WEI) == dnnl_s8 && prb->get_dt(SRC) == dt_check;
    const bool is_def_zp = prb->attr.zero_points.is_def(DNNL_ARG_SRC);
    if (wei_x8x8 || !is_def_zp) {
        // Check that s8 -> s8_comp exists in the library since users may have
        // already quantized data.
        dnn_mem_t mem_fp_s8(mem_fp.md_, dnnl_s8, tag::abx, get_cpu_engine());
        dnn_mem_t mem_dt_s8(mem_dt.md_, get_test_engine());
        SAFE(mem_fp_s8.reorder(mem_fp), WARN);
        SAFE(mem_dt_s8.reorder(mem_fp_s8), WARN);
        SAFE(mem_dt.size() == mem_dt_s8.size() ? OK : FAIL, WARN);
        int rc = std::memcmp((void *)mem_dt, (void *)mem_dt_s8, mem_dt.size());
        SAFE(rc == 0 ? OK : FAIL, WARN);
    }

    return OK;
}

int fill_data(data_kind_t kind, const prb_t *prb, const cfg_t &cfg,
        dnn_mem_t &mem_dt, dnn_mem_t &mem_fp, res_t *res) {
    const auto nelems = mem_fp.nelems();
    if (nelems == 0) return OK;

    cfg_t::density_args_t density_args;
    density_args.data_kind = kind;
    density_args.n_acc = prb->count_n_acc();
    const auto density = cfg.get_density(density_args);

    // Apply the adjustments for weights only, they need to be even.
    // See `cfg.cpp` for more comments.
    const bool is_s8s8 = kind == WEI && cfg.get_dt(SRC) == dnnl_s8
            && cfg.get_dt(WEI) == dnnl_s8;

    const auto &e_zp_src = prb->attr.zero_points.get(DNNL_ARG_SRC);
    const bool has_src_zp = !e_zp_src.is_def();
    const int src_zp_mask = attr_t::get_default_mask(e_zp_src.policy);
    // Apply src_zp for source tensor only.
    int src_zp = kind == SRC && has_src_zp && src_zp_mask == 0 ? e_zp_src.value
                                                               : 0;

    /* Do fixed partitioning to have same filling for any number of threads */
    const int64_t n_chunks = 16;
    const int64_t chunk_size = div_up(nelems, n_chunks);

    benchdnn_parallel_nd(n_chunks, [&](int64_t idx_chunk) {
        int64_t idx_start = idx_chunk * chunk_size;
        int64_t idx_end = MIN2(idx_start + chunk_size, nelems);
        // Note: we use a different seed for each chunk to avoid
        // repeating patterns. We could use discard(idx_start) too but
        // it has a complexity in O(idx_start). We also add 1 to avoid
        // seeding with 0.
        std::minstd_rand int_seed(kind * nelems + idx_start + 1);
        int_seed.discard(1);
        std::minstd_rand b_seed(kind * nelems + idx_start + 1);
        b_seed.discard(10);

        std::uniform_int_distribution<> gen(
                cfg.get_range_min(kind), cfg.get_range_max(kind));
        std::bernoulli_distribution b_dist(density);

        // make sure the first element is positive
        if (idx_start == 0) {
            float gen_val = 0;
            while (gen_val <= 0)
                gen_val = gen(int_seed);
            float val = gen_val * (1.f + is_s8s8);
            val += src_zp; // Add zp so that it will be subtracted.
            mem_fp.set_elem(
                    0, round_to_nearest_representable(cfg.get_dt(kind), val));
            idx_start += 1;
        }

        for (int64_t idx = idx_start; idx < idx_end; ++idx) {
            bool is_one = density == 1.f ? true : b_dist(b_seed);
            float gen_val = gen(int_seed) * (1.f + is_s8s8);
            float val = is_one * gen_val;
            val += src_zp; // Add zp so that it will be subtracted.
            mem_fp.set_elem(
                    idx, round_to_nearest_representable(cfg.get_dt(kind), val));
        }
    });

    const bool swap_dt
            = kind == DST && cfg.get_orig_dt(kind) != cfg.get_dt(kind);
    if (swap_dt) mem_dt.set_dt(cfg.get_dt(kind));
    SAFE(mem_dt.reorder(mem_fp), WARN);
    if (swap_dt) mem_dt.set_dt(cfg.get_orig_dt(kind));

    if (kind == WEI)
        SAFE(check_reorder_presence(prb, mem_dt, mem_fp, res), WARN);

    return OK;
}

dnnl_status_t init_pd(init_pd_args_t<prb_t> &init_pd_args) {
    const prb_t *prb = init_pd_args.prb;

    auto src_d = dnn_mem_t::init_md(
            prb->ndims, prb->src_dims().data(), prb->get_dt(SRC), prb->stag);
    auto wei_d = dnn_mem_t::init_md(prb->ndims + prb->has_groups,
            prb->wei_dims().data(), prb->get_dt(WEI), prb->wtag);
    auto bia_d = dnn_mem_t::init_md(
            1, prb->bia_dims().data(), prb->get_dt(BIA), tag::any);
    auto dst_d = dnn_mem_t::init_md(
            prb->ndims, prb->dst_dims().data(), prb->get_dt(DST), prb->dtag);

    dnnl_alg_kind_t alg = dnnl_deconvolution_direct;
    if (prb->alg == WINO) alg = dnnl_deconvolution_winograd;

    attr_args_t attr_args;
    auto wei_scale = prb->attr.scales.get(DNNL_ARG_WEIGHTS);
    if (wei_scale.policy == policy_t::PER_OC) {
        // oihw: per_oc: 1 << 0 -> 1
        // goihw: per_oc: 1 << 1 + 1 << 0 -> 3
        auto wei_mask = prb->has_groups ? 3 : 1;
<<<<<<< HEAD
        attr_args.prepare_scales(prb->attr, DNNL_ARG_WEIGHTS, wei_mask);
=======
        attr_args.prepare_scales(prb->attr, DNNL_ARG_WEIGHTS, prb->wei_scales,
                prb->oc, wei_mask);
>>>>>>> 9bea36e6
    }
    attr_args.prepare_post_ops_mds(
            prb->attr, prb->ndims, prb->dst_dims().data());
    auto dnnl_attr = make_benchdnn_dnnl_wrapper(
            create_dnnl_attr(prb->attr, attr_args));

    switch (prb->dir) {
        case FWD_D:
        case FWD_B:
        case FWD_I:
            if (prb->dir != FWD_B) bia_d.reset(nullptr);
            DNN_SAFE_STATUS(dnnl_deconvolution_forward_primitive_desc_create(
                    &init_pd_args.pd, init_pd_args.engine,
                    prb->dir == FWD_I ? dnnl_forward_inference
                                      : dnnl_forward_training,
                    alg, init_pd_args.src_md ? init_pd_args.src_md : src_d,
                    wei_d, bia_d, dst_d, prb->strides().data(),
                    prb->dilations().data(), prb->padding().data(),
                    prb->padding_r().data(), dnnl_attr));
            break;
        case BWD_D:
            DNN_SAFE_STATUS(
                    dnnl_deconvolution_backward_data_primitive_desc_create(
                            &init_pd_args.pd, init_pd_args.engine, alg, src_d,
                            wei_d, dst_d, prb->strides().data(),
                            prb->dilations().data(), prb->padding().data(),
                            prb->padding_r().data(), init_pd_args.hint,
                            dnnl_attr));
            break;
        case BWD_W:
        case BWD_WB:
            if (prb->dir == BWD_W) bia_d.reset(nullptr);
            DNN_SAFE_STATUS(
                    dnnl_deconvolution_backward_weights_primitive_desc_create(
                            &init_pd_args.pd, init_pd_args.engine, alg, src_d,
                            wei_d, bia_d, dst_d, prb->strides().data(),
                            prb->dilations().data(), prb->padding().data(),
                            prb->padding_r().data(), init_pd_args.hint,
                            dnnl_attr));
            break;
        default: DNN_SAFE_STATUS(dnnl_invalid_arguments);
    }

    // TODO: enabled back when query is added to pd??
    //DNN_SAFE_STATUS(cd.accum_data_type == prb->get_dt(ACC)
    //                ? dnnl_success
    //                : dnnl_unimplemented);

    return dnnl_success;
}

int init_prim_ref(
        benchdnn_dnnl_wrapper_t<dnnl_primitive_t> &prim_ref, const prb_t *prb) {
    if (!(has_bench_mode_bit(mode_bit_t::corr) && is_gpu() && fast_ref_gpu))
        return OK;

    // Create a new copy of prb to avoid potentially corrupting the test by
    // modifying prb in place.
    // DIRECT algorithm is used to prevent fallback  to the slow benchdnn
    // reference implementation.
    auto cpu_attr = prb->attr;
    update_cpu_ref_attrs(cpu_attr);
    prb_t prb_cpu {*prb, prb->dir, {dnnl_f32}, tag::abx, tag::abx, tag::abx,
            DIRECT, cpu_attr, prb->ctx_init, prb->ctx_exe, prb->mb};

    init_pd_args_t<prb_t> init_pd_args(
            /* res = */ nullptr, get_cpu_engine(), &prb_cpu, prb->dir,
            /* hint = */ nullptr, /* src_md = */ nullptr);
    init_pd(init_pd_args);

    benchdnn_dnnl_wrapper_t<dnnl_primitive_desc_t> pdw;
    fetch_impl(pdw, init_pd_args, /* res = */ nullptr,
            /* is_service_prim = */ true);

    dnnl_primitive_t prim_ref_ {};
    if (pdw) {
        if (query_impl_info(pdw) == "ref:any") return OK;
        DNN_SAFE(dnnl_primitive_create(&prim_ref_, pdw), WARN);
        BENCHDNN_PRINT(5, "CPU reference oneDNN implementation: %s\n",
                query_impl_info(pdw).c_str());
    }
    prim_ref.reset(prim_ref_);
    return OK;
}

void skip_unimplemented_prb(const prb_t *prb, res_t *res) {
    skip_unimplemented_data_type(
            {prb->get_dt(SRC), prb->get_dt(WEI), prb->get_dt(DST)}, prb->dir,
            res);
    skip_unimplemented_sum_po(
            prb->attr, res, dnnl_deconvolution, prb->get_dt(SRC));

    // GPU supports only post ops and all but x8s8bf16 cfg
    if (is_gpu()) {
        const bool is_x8s8bf16_cfg
                = prb->get_dt(WEI) == dnnl_s8 && prb->get_dt(DST) == dnnl_bf16;
        const bool fwd_ok = !is_x8s8bf16_cfg;
        if (!fwd_ok) {
            res->state = SKIPPED, res->reason = CASE_NOT_SUPPORTED;
            return;
        }
    }
}

void skip_invalid_prb(const prb_t *prb, res_t *res) {}

void setup_cmp(compare::compare_t &cmp, const prb_t *prb, data_kind_t kind,
        const args_t &ref_args) {
    const bool compare_with_norm = (prb->alg & WINO);
    cmp.set_norm_validation_mode(compare_with_norm);

    float trh = 0.f;
    if (prb->alg & WINO) {
        trh = 2e-5f;
        if (prb->dir & FLAG_WEI) {
            // This is an empirical equation derived by observing growth error
            // with increasing 'k' dimension in gemm of winograd
            const float log_const = log10(0.125 * prb->mb * prb->oh * prb->ow);
            trh *= (MAX2(1, pow(10, 0.4 * log_const)));
        }
    }
    cmp.set_threshold(trh);

    const float zpp = (1.f - get_non_zero_trust_percent(prb, kind)) * 100.f;
    cmp.set_zero_trust_percent(zpp);
}

std::vector<int> supported_exec_args(dir_t dir) {
    static const std::vector<int> exec_fwd_args = {
            DNNL_ARG_SRC,
            DNNL_ARG_WEIGHTS,
            DNNL_ARG_BIAS,
            DNNL_ARG_DST,
    };
    static const std::vector<int> exec_bwd_d_args = {
            DNNL_ARG_DIFF_SRC,
            DNNL_ARG_WEIGHTS,
            DNNL_ARG_BIAS,
            DNNL_ARG_DIFF_DST,
    };
    static const std::vector<int> exec_bwd_w_args = {
            DNNL_ARG_SRC,
            DNNL_ARG_DIFF_WEIGHTS,
            DNNL_ARG_DIFF_BIAS,
            DNNL_ARG_DIFF_DST,
    };
    return (dir & FLAG_FWD)    ? exec_fwd_args
            : (dir & FLAG_WEI) ? exec_bwd_w_args
                               : exec_bwd_d_args;
};

int init_ref_memory_args(dnn_mem_map_t &ref_mem_map, dnn_mem_map_t &mem_map,
        dnnl_primitive_t prim, const prb_t *prb, res_t *res, dir_t dir,
        dnnl_primitive_t prim_ref) {
    if (has_bench_mode_modifier(mode_modifier_t::no_host_memory)) return OK;

    const auto &ref_engine = get_cpu_engine();

    // Move cfg out of filling since its creation is not free.
    cfg_t cfg(prb, {SRC, WEI, BIA, DST});

    for (auto &entry : mem_map) {
        const int exec_arg = entry.first;
        auto &mem = entry.second; // `mem` is modified by filler (reorder).

        ref_mem_map.emplace(
                exec_arg, dnn_mem_t(mem.md_, dnnl_f32, tag::abx, ref_engine));
        auto &ref_mem = ref_mem_map[exec_arg];

        switch (exec_arg) {
            case DNNL_ARG_SRC:
                SAFE(fill_data(SRC, prb, cfg, mem, ref_mem, res), WARN);
                break;
            case DNNL_ARG_WEIGHTS: {
                SAFE(fill_data(WEI, prb, cfg, mem, ref_mem, res), WARN);
                // To re-use conv implementation, we need additional weights
                // with transposed input/output channels.
                dnnl_dims_t wei_tr_dims {};
                auto wei_ndims = query_md_ndims(mem.md_);
                std::copy(query_md_dims(mem.md_),
                        query_md_dims(mem.md_) + wei_ndims, wei_tr_dims);
                // Queried weights are always with groups.
                std::swap(wei_tr_dims[1], wei_tr_dims[2]);
                auto wei_tr_md = dnn_mem_t::init_md(
                        wei_ndims, wei_tr_dims, dnnl_f32, tag::abx);

                ref_mem_map.emplace(
                        DNNL_ARG_WEIGHTS_1, dnn_mem_t(wei_tr_md, ref_engine));
                SAFE(transpose_data_wei(
                             prb, ref_mem, ref_mem_map[DNNL_ARG_WEIGHTS_1]),
                        WARN);
            } break;
            case DNNL_ARG_BIAS:
                SAFE(fill_data(BIA, prb, cfg, mem, ref_mem, res), WARN);
                break;
            case DNNL_ARG_DST:
                if (prb->attr.post_ops.find(attr_t::post_ops_t::kind_t::SUM)
                        >= 0)
                    SAFE(fill_data(DST, prb, cfg, mem, ref_mem, res), WARN);
                break;
            case DNNL_ARG_DIFF_DST:
                SAFE(fill_data(DST, prb, cfg, mem, ref_mem, res), WARN);
                break;
            case DNNL_ARG_DIFF_WEIGHTS: {
                // To re-use conv implementation, we need additional weights
                // with transposed input/output channels.
                dnnl_dims_t wei_tr_dims {};
                auto wei_ndims = query_md_ndims(mem.md_);
                std::copy(query_md_dims(mem.md_),
                        query_md_dims(mem.md_) + wei_ndims, wei_tr_dims);
                // Queried weights are always with groups.
                std::swap(wei_tr_dims[1], wei_tr_dims[2]);
                auto wei_tr_md = dnn_mem_t::init_md(
                        wei_ndims, wei_tr_dims, dnnl_f32, tag::abx);
                ref_mem_map.emplace(DNNL_ARG_DIFF_WEIGHTS_1,
                        dnn_mem_t(wei_tr_md, ref_engine));
            } break;
            case DNNL_ARG_SCRATCHPAD:
                // Reference CPU impl may need a different size for scratchpad.
                // Need to query it instead of replicating one from GPU.
                if (prim_ref) {
                    ref_mem_map[exec_arg] = dnn_mem_t(
                            query_md(query_pd(prim_ref), DNNL_ARG_SCRATCHPAD),
                            ref_engine);
                }
                break;
            default: { // Process all attributes here
                int post_ops_range = DNNL_ARG_ATTR_MULTIPLE_POST_OP(31)
                        - DNNL_ARG_ATTR_MULTIPLE_POST_OP(0);
                bool is_post_ops_arg = (exec_arg & post_ops_range);
                bool is_scales_arg = (exec_arg & DNNL_ARG_ATTR_SCALES);
                bool is_zero_point_arg = (exec_arg & DNNL_ARG_ATTR_ZERO_POINTS);

                if (is_post_ops_arg) {
                    if (exec_arg & DNNL_ARG_SRC_1)
                        SAFE(binary::fill_mem(exec_arg, mem, ref_mem), WARN);
                    else if (exec_arg & DNNL_ARG_WEIGHTS)
                        SAFE(prelu::fill_data(WEI, mem, ref_mem), WARN);
                } else if (is_scales_arg) {
                    int local_exec_arg = exec_arg ^ DNNL_ARG_ATTR_SCALES;
                    SAFE(fill_scales(prb->attr, local_exec_arg, mem, ref_mem),
                            WARN);
                } else if (is_zero_point_arg) {
                    int local_exec_arg = exec_arg ^ DNNL_ARG_ATTR_ZERO_POINTS;
                    SAFE(fill_zero_points(
                                 prb->attr, local_exec_arg, mem, ref_mem),
                            WARN);
                }
            } break;
        }
        // Don't keep reference memory if it is not used further.
        if (!has_bench_mode_bit(mode_bit_t::corr)) ref_mem_map.clear();
    }

    return OK;
}

std::vector<data_kind_t> get_kinds_to_check(const prb_t *prb) {
    std::vector<data_kind_t> check_kinds;
    if (prb->dir & FLAG_FWD) {
<<<<<<< HEAD
        check_kinds = {DST};
=======
        maybe_prepare_runtime_zero_points_v2(src_zp_dt, src_zp_fp, prb->attr,
                DNNL_ARG_SRC, prb->ic, prb->src_zp);
        maybe_prepare_runtime_zero_points_v2(dst_zp_dt, dst_zp_fp, prb->attr,
                DNNL_ARG_DST, prb->oc, prb->dst_zp);
        const int src_mask = attr_t::get_default_mask(
                prb->attr.scales.get(DNNL_ARG_SRC).policy);
        int wei_mask = attr_t::get_default_mask(
                prb->attr.scales.get(DNNL_ARG_WEIGHTS).policy,
                DNNL_ARG_WEIGHTS);
        // oihw: per_oc: 1 << 0 -> 1
        // goihw: per_oc: 1 << 1 + 1 << 0 -> 3
        if (prb->has_groups && wei_mask != 0) wei_mask = (1 << wei_mask) + 1;
        const int dst_mask = attr_t::get_default_mask(
                prb->attr.scales.get(DNNL_ARG_DST).policy);
        maybe_prepare_runtime_scales_v2(src_scales_dt, src_scales_fp,
                prb->attr.scales.get(DNNL_ARG_SRC),
                prb->desc_nelems(DNNL_ARG_SRC, src_mask), prb->src_scales);
        maybe_prepare_runtime_scales_v2(wei_scales_dt, wei_scales_fp,
                prb->attr.scales.get(DNNL_ARG_WEIGHTS),
                prb->desc_nelems(DNNL_ARG_WEIGHTS, wei_mask), prb->wei_scales);
        maybe_prepare_runtime_scales_v2(dst_scales_dt, dst_scales_fp,
                prb->attr.scales.get(DNNL_ARG_DST),
                prb->desc_nelems(DNNL_ARG_DST, dst_mask), prb->dst_scales);

        args.set(DNNL_ARG_SRC, src_dt);
        args.set(DNNL_ARG_WEIGHTS, wei_dt);
        args.set(DNNL_ARG_BIAS, bia_dt);
        args.set(DNNL_ARG_DST, dst_dt);
        args.set(DNNL_ARG_SCRATCHPAD, scratchpad_dt);
        args.set(binary_po_args, binary_po_dt);
        args.set(prelu_po_args, prelu_po_dt);
        args.set(DNNL_ARG_ATTR_ZERO_POINTS | DNNL_ARG_SRC, src_zp_dt);
        args.set(DNNL_ARG_ATTR_ZERO_POINTS | DNNL_ARG_DST, dst_zp_dt);
        args.set(DNNL_ARG_ATTR_SCALES | DNNL_ARG_SRC, src_scales_dt);
        args.set(DNNL_ARG_ATTR_SCALES | DNNL_ARG_WEIGHTS, wei_scales_dt);
        args.set(DNNL_ARG_ATTR_SCALES | DNNL_ARG_DST, dst_scales_dt);

        SAFE(execute_and_wait(prim, args, res), WARN);

        if (is_bench_mode(CORR)) {
            ref_args.set(DNNL_ARG_SRC, src_fp);
            ref_args.set(DNNL_ARG_WEIGHTS, wei_fp);
            ref_args.set(DNNL_ARG_BIAS, bia_fp);
            ref_args.set(DNNL_ARG_DST, dst_fp);
            ref_args.set(DNNL_ARG_WEIGHTS_1, wei_tr_fp); // Hack. See ref.
            ref_args.set(DNNL_ARG_SCRATCHPAD, scratchpad_fp);
            ref_args.set(binary_po_args, binary_po_fp);
            ref_args.set(prelu_po_args, prelu_po_fp);
            ref_args.set(DNNL_ARG_ATTR_ZERO_POINTS | DNNL_ARG_SRC, src_zp_fp);
            ref_args.set(DNNL_ARG_ATTR_ZERO_POINTS | DNNL_ARG_DST, dst_zp_fp);
            ref_args.set(DNNL_ARG_ATTR_SCALES | DNNL_ARG_SRC, src_scales_fp);
            ref_args.set(
                    DNNL_ARG_ATTR_SCALES | DNNL_ARG_WEIGHTS, wei_scales_fp);
            ref_args.set(DNNL_ARG_ATTR_SCALES | DNNL_ARG_DST, dst_scales_fp);

            check_correctness(
                    prb, {DST}, args, ref_args, setup_cmp, res, prim_ref);
        }
>>>>>>> 9bea36e6
    } else if (prb->dir == BWD_D) {
        check_kinds = {SRC};
    } else if (prb->dir & FLAG_BWD && prb->dir & FLAG_WEI) {
        check_kinds = {WEI, BIA};
    } else {
        assert(!"unexpected!");
        SAFE_V(FAIL);
    }
    assert(!check_kinds.empty());
    return check_kinds;
}

int createit(std::vector<benchdnn_dnnl_wrapper_t<dnnl_primitive_t>> &v_prim,
        const prb_t *prb, res_t *res) {
    v_prim.resize(2); // regular + cpu_ref
    SAFE(init_prim(prb->ctx_init, v_prim[0], init_pd, prb, res), WARN);
    // Use CPU prim as the reference in GPU testing to reduce testing time.
    SAFE(init_prim_ref(v_prim[1], prb), WARN);
    return OK;
}

int check_cacheit(
        std::vector<benchdnn_dnnl_wrapper_t<dnnl_primitive_t>> &v_prim,
        res_t *res) {
    SAFE(check_caches(v_prim[0], res), WARN);
    // Don't check caches for CPU prim as the reference.
    return OK;
}

int doit(const std::vector<benchdnn_dnnl_wrapper_t<dnnl_primitive_t>> &v_prim,
        const prb_t *prb, res_t *res) {
    const auto &prim = v_prim[0];
    const auto &prim_ref = v_prim[1];

    dnn_mem_map_t mem_map, ref_mem_map;
    init_memory_args<prb_t>(mem_map, prb, prim, supported_exec_args(prb->dir));
    SAFE(init_ref_memory_args(
                 ref_mem_map, mem_map, prim, prb, res, prb->dir, prim_ref),
            WARN);

    args_t args(mem_map), ref_args(ref_mem_map);

    SAFE(execute_and_wait(prim, args, res), WARN);

    if (has_bench_mode_bit(mode_bit_t::corr)) {
        check_correctness(prb, get_kinds_to_check(prb), args, ref_args,
                setup_cmp, res, prim_ref);
    }

    return measure_perf(prb->ctx_exe, res, prim, args);
}

} // namespace deconv<|MERGE_RESOLUTION|>--- conflicted
+++ resolved
@@ -1,5 +1,5 @@
 /*******************************************************************************
-* Copyright 2018-2023 Intel Corporation
+* Copyright 2018-2022 Intel Corporation
 *
 * Licensed under the Apache License, Version 2.0 (the "License");
 * you may not use this file except in compliance with the License.
@@ -15,11 +15,13 @@
 *******************************************************************************/
 
 #include <algorithm>
-#include <cstring>
-#include <random>
 #include <utility>
 
-#include "utils/fill.hpp"
+#include <float.h>
+#include <math.h>
+#include <stdio.h>
+#include <stdlib.h>
+
 #include "utils/parallel.hpp"
 
 #include "dnnl_common.hpp"
@@ -73,7 +75,7 @@
                     });
         }
         // Check for u8 dst
-        count += prb->get_dt(DST) == dnnl_u8;
+        count += prb->cfg[DST].dt == dnnl_u8;
         // Check for physically padded area in the output
         count += prb->od > prb->id || prb->oh > prb->ih || prb->ow > prb->iw;
 
@@ -89,7 +91,9 @@
                             prb->id * prb->ih * prb->iw,
                             prb->od * prb->oh * prb->ow);
             break;
-        case BIA: trust = 0.8; break;
+        case BIA:
+            trust = 0.8 * prb->cfg[DST].f_sparsity; /* why? */
+            break;
         case DST: trust /= (1.f + negative_to_zero()); break;
         default: assert(!"unsupported data kind");
     }
@@ -97,12 +101,79 @@
     return trust;
 }
 
-int check_reorder_presence(
+bool need_src_init(const prb_t *prb) {
+    return !(prb->dir == BWD_D);
+}
+
+bool need_wei_init(const prb_t *prb) {
+    return !(prb->dir & FLAG_BWD && prb->dir & FLAG_WEI);
+}
+
+bool need_bia_init(const prb_t *prb) {
+    return need_wei_init(prb);
+}
+
+bool need_dst_init(const prb_t *prb) {
+    return !(prb->dir & FLAG_FWD)
+            || (prb->attr.post_ops.find(attr_t::post_ops_t::SUM) >= 0);
+}
+
+int fill_src(
         const prb_t *prb, dnn_mem_t &mem_dt, dnn_mem_t &mem_fp, res_t *res) {
-    if (!is_cpu()) return OK;
+    const bool check_reorder
+            = (is_bench_mode(CORR)) && (mem_dt.dt() != mem_fp.dt());
+    dnn_mem_t extra_mem;
+    if (check_reorder) {
+        extra_mem = dnn_mem_t(mem_dt.md_, dnnl_f32, tag::abx, get_cpu_engine());
+    }
+    dnn_mem_t &mem_00 = check_reorder ? extra_mem : mem_fp;
+
+    // Use dense filling for small problems.
+    int src_nelems_mask = powf(2.f, prb->ndims) - 1;
+    src_nelems_mask -= 1; // remove minibatch as independent dimension
+    auto src_nelems = prb->desc_nelems(DNNL_ARG_SRC, src_nelems_mask);
+    if (prb->has_groups) src_nelems /= prb->g; // groups are also independent
+
+    const auto &c = prb->cfg[SRC];
+    const int range = c.f_max - c.f_min + 1;
+    const float sparsity
+            = (!is_bench_mode(CORR) || src_nelems < 100) ? 1.f : c.f_sparsity;
+
+    benchdnn_parallel_nd(prb->mb, prb->ic, prb->id, prb->ih, prb->iw,
+            [&](int64_t mb, int64_t ic, int64_t id, int64_t ih, int64_t iw) {
+                const int64_t gen
+                        = 101 * id + 103 * ih + 107 * iw + 109 * mb + 113 * ic;
+                const bool non_base = flip_coin(gen, sparsity);
+                float value = non_base ? c.f_min + gen * c.f_step % range
+                                       : c.f_base;
+
+                maybe_zero_point(
+                        prb->attr, value, prb->src_zp, ic, DNNL_ARG_SRC, true);
+
+                ((float *)mem_00)[src_off_f(prb, mb, 0, ic, id, ih, iw)]
+                        = round_to_nearest_representable(mem_dt.dt(), value);
+            });
+
+    SAFE(mem_dt.reorder(mem_00), WARN);
+    if (check_reorder) {
+        SAFE(mem_fp.reorder(mem_dt), WARN);
+        int rc = std::memcmp((void *)mem_fp, (void *)mem_00, mem_00.size());
+        if (rc != 0) {
+            res->state = FAILED;
+            SAFE(FAIL, WARN);
+        }
+    }
+
+    return OK;
+}
+
+int fill_wei(
+        const prb_t *prb, dnn_mem_t &mem_dt, dnn_mem_t &mem_fp, res_t *res) {
+    const bool is_def_zp = prb->attr.zero_points.is_def(DNNL_ARG_SRC);
+    const bool diff_data_type = mem_dt.dt() != mem_fp.dt();
 
     dnnl_data_type_t dt_check = dnnl_s8;
-#if defined(DNNL_AARCH64) && (DNNL_AARCH64 == 1)
+#if DNNL_AARCH64
     /* Note for x64:
     Both data types of src and weight are s8, oneDNN addds 128 to one of the s8
     input to make it of type u8 instead, as explained in
@@ -120,9 +191,43 @@
 #endif
 
     const bool wei_x8x8
-            = prb->get_dt(WEI) == dnnl_s8 && prb->get_dt(SRC) == dt_check;
-    const bool is_def_zp = prb->attr.zero_points.is_def(DNNL_ARG_SRC);
-    if (wei_x8x8 || !is_def_zp) {
+            = prb->cfg[WEI].dt == dnnl_s8 && prb->cfg[SRC].dt == dt_check;
+    const bool check_reorder
+            = (is_bench_mode(CORR)) && diff_data_type && !wei_x8x8 && is_def_zp;
+
+    dnn_mem_t extra_mem;
+    if (check_reorder) {
+        extra_mem = dnn_mem_t(mem_dt.md_, dnnl_f32, tag::abx, get_cpu_engine());
+    }
+    dnn_mem_t &mem_00 = check_reorder ? extra_mem : mem_fp;
+
+    const auto &c = prb->cfg[WEI];
+    const int range = c.f_max - c.f_min + 1;
+    const float sparsity = !is_bench_mode(CORR) ? 1.f : c.f_sparsity;
+
+    benchdnn_parallel_nd(prb->g, prb->oc / prb->g, prb->ic / prb->g, prb->kd,
+            prb->kh, prb->kw,
+            [&](int64_t g, int64_t oc, int64_t ic, int64_t kd, int64_t kh,
+                    int64_t kw) {
+                const int64_t gen = 113 * g + 127 * kd + 131 * kh + 137 * kw
+                        + 139 * oc + 149 * ic + 151;
+                const bool non_base = flip_coin(gen, sparsity);
+                const float value = non_base ? c.f_min + gen * c.f_step % range
+                                             : c.f_base;
+                ((float *)mem_00)[wei_off_f(prb, g, oc, ic, kd, kh, kw)]
+                        = value;
+            });
+
+    SAFE(mem_dt.reorder(mem_00), WARN);
+    if (check_reorder) {
+        SAFE(mem_fp.reorder(mem_dt), WARN);
+        int rc = std::memcmp((void *)mem_fp, (void *)mem_00, mem_00.size());
+        if (rc != 0) {
+            res->state = FAILED;
+            SAFE(FAIL, WARN);
+        }
+    }
+    if ((wei_x8x8 || !is_def_zp) && is_cpu()) {
         // Check that s8 -> s8_comp exists in the library since users may have
         // already quantized data.
         dnn_mem_t mem_fp_s8(mem_fp.md_, dnnl_s8, tag::abx, get_cpu_engine());
@@ -133,83 +238,108 @@
         int rc = std::memcmp((void *)mem_dt, (void *)mem_dt_s8, mem_dt.size());
         SAFE(rc == 0 ? OK : FAIL, WARN);
     }
-
     return OK;
 }
 
-int fill_data(data_kind_t kind, const prb_t *prb, const cfg_t &cfg,
-        dnn_mem_t &mem_dt, dnn_mem_t &mem_fp, res_t *res) {
-    const auto nelems = mem_fp.nelems();
+int fill_bia(
+        const prb_t *prb, dnn_mem_t &mem_dt, dnn_mem_t &mem_fp, res_t *res) {
+    const bool check_reorder
+            = (is_bench_mode(CORR)) && (mem_dt.dt() != mem_fp.dt());
+    dnn_mem_t extra_mem;
+    if (check_reorder)
+        extra_mem = dnn_mem_t(mem_dt.md_, dnnl_f32, tag::x, get_cpu_engine());
+    dnn_mem_t &mem_00 = check_reorder ? extra_mem : mem_fp;
+
+    const size_t nelems = mem_00.nelems();
     if (nelems == 0) return OK;
 
-    cfg_t::density_args_t density_args;
-    density_args.data_kind = kind;
-    density_args.n_acc = prb->count_n_acc();
-    const auto density = cfg.get_density(density_args);
-
-    // Apply the adjustments for weights only, they need to be even.
-    // See `cfg.cpp` for more comments.
-    const bool is_s8s8 = kind == WEI && cfg.get_dt(SRC) == dnnl_s8
-            && cfg.get_dt(WEI) == dnnl_s8;
-
-    const auto &e_zp_src = prb->attr.zero_points.get(DNNL_ARG_SRC);
-    const bool has_src_zp = !e_zp_src.is_def();
-    const int src_zp_mask = attr_t::get_default_mask(e_zp_src.policy);
-    // Apply src_zp for source tensor only.
-    int src_zp = kind == SRC && has_src_zp && src_zp_mask == 0 ? e_zp_src.value
-                                                               : 0;
-
-    /* Do fixed partitioning to have same filling for any number of threads */
-    const int64_t n_chunks = 16;
-    const int64_t chunk_size = div_up(nelems, n_chunks);
-
-    benchdnn_parallel_nd(n_chunks, [&](int64_t idx_chunk) {
-        int64_t idx_start = idx_chunk * chunk_size;
-        int64_t idx_end = MIN2(idx_start + chunk_size, nelems);
-        // Note: we use a different seed for each chunk to avoid
-        // repeating patterns. We could use discard(idx_start) too but
-        // it has a complexity in O(idx_start). We also add 1 to avoid
-        // seeding with 0.
-        std::minstd_rand int_seed(kind * nelems + idx_start + 1);
-        int_seed.discard(1);
-        std::minstd_rand b_seed(kind * nelems + idx_start + 1);
-        b_seed.discard(10);
-
-        std::uniform_int_distribution<> gen(
-                cfg.get_range_min(kind), cfg.get_range_max(kind));
-        std::bernoulli_distribution b_dist(density);
-
-        // make sure the first element is positive
-        if (idx_start == 0) {
-            float gen_val = 0;
-            while (gen_val <= 0)
-                gen_val = gen(int_seed);
-            float val = gen_val * (1.f + is_s8s8);
-            val += src_zp; // Add zp so that it will be subtracted.
-            mem_fp.set_elem(
-                    0, round_to_nearest_representable(cfg.get_dt(kind), val));
-            idx_start += 1;
-        }
-
-        for (int64_t idx = idx_start; idx < idx_end; ++idx) {
-            bool is_one = density == 1.f ? true : b_dist(b_seed);
-            float gen_val = gen(int_seed) * (1.f + is_s8s8);
-            float val = is_one * gen_val;
-            val += src_zp; // Add zp so that it will be subtracted.
-            mem_fp.set_elem(
-                    idx, round_to_nearest_representable(cfg.get_dt(kind), val));
-        }
-    });
-
-    const bool swap_dt
-            = kind == DST && cfg.get_orig_dt(kind) != cfg.get_dt(kind);
-    if (swap_dt) mem_dt.set_dt(cfg.get_dt(kind));
-    SAFE(mem_dt.reorder(mem_fp), WARN);
-    if (swap_dt) mem_dt.set_dt(cfg.get_orig_dt(kind));
-
-    if (kind == WEI)
-        SAFE(check_reorder_presence(prb, mem_dt, mem_fp, res), WARN);
-
+    const auto &c = prb->cfg[BIA];
+    const int range = c.f_max - c.f_min + 1;
+
+    for (size_t i = 0; i < nelems; ++i) {
+        const int gen = (int)(151 * i);
+        const bool non_base = flip_coin(gen, c.f_sparsity);
+        const float value
+                = non_base ? c.f_min + gen * c.f_step % range : c.f_base;
+
+        ((float *)mem_00)[i] = value;
+    }
+
+    SAFE(mem_dt.reorder(mem_00), WARN);
+    if (check_reorder) {
+        SAFE(mem_fp.reorder(mem_dt), WARN);
+        int rc = std::memcmp((void *)mem_fp, (void *)mem_00, mem_00.size());
+        if (rc != 0) {
+            res->state = FAILED;
+            SAFE(FAIL, WARN);
+        }
+    }
+    return OK;
+}
+
+int fill_dst_with_params(const prb_t *prb, dnn_mem_t &mem_dt, dnn_mem_t &mem_fp,
+        dnnl_data_type_t dt, double sparsity, int min, int max, int base,
+        int step, res_t *res) {
+    const bool check_reorder
+            = (is_bench_mode(CORR)) && (mem_dt.dt() != mem_fp.dt());
+    dnn_mem_t extra_mem;
+    if (check_reorder) {
+        extra_mem = dnn_mem_t(mem_dt.md_, dnnl_f32, tag::abx, get_cpu_engine());
+    }
+
+    dnn_mem_t &mem_00 = check_reorder ? extra_mem : mem_fp;
+    const int range = max - min + 1;
+
+    benchdnn_parallel_nd(prb->mb, prb->oc, prb->od, prb->oh, prb->ow,
+            [&](int64_t mb, int64_t oc, int64_t od, int64_t oh, int64_t ow) {
+                const int64_t gen
+                        = 157 * od + 163 * oh + 167 * ow + 173 * mb + 179 * oc;
+                const bool non_base = flip_coin(gen, sparsity);
+                const float value = non_base ? min + gen * step % range : base;
+
+                ((float *)mem_00)[dst_off_f(prb, mb, 0, oc, od, oh, ow)]
+                        = value;
+            });
+
+    SAFE(mem_dt.reorder(mem_00), WARN);
+    if (check_reorder) {
+        SAFE(mem_fp.reorder(mem_dt), WARN);
+        int rc = std::memcmp((void *)mem_fp, (void *)mem_00, mem_00.size());
+        if (rc != 0) {
+            res->state = FAILED;
+            SAFE(FAIL, WARN);
+        }
+    }
+
+    return OK;
+}
+
+int fill_dst(
+        const prb_t *prb, dnn_mem_t &mem_dt, dnn_mem_t &mem_fp, res_t *res) {
+    auto dst_dt = mem_dt.dt();
+    int sum_ind = prb->attr.post_ops.find(attr_t::post_ops_t::kind_t::SUM);
+    auto sum_dt = (sum_ind != -1) ? prb->attr.post_ops.entry[sum_ind].sum.dt
+                                  : dnnl_data_type_undef;
+    bool diff_sum_dst_types
+            = sum_dt != dnnl_data_type_undef && sum_dt != dst_dt;
+    bool sum_dt_is_int8 = sum_dt == dnnl_s8 || sum_dt == dnnl_u8;
+
+    const auto &c = prb->cfg[DST];
+    float f_min = c.f_min;
+    float f_max = c.f_max;
+    if (diff_sum_dst_types && sum_dt_is_int8) {
+        f_min = lowest_dt(sum_dt);
+        f_max = max_dt(sum_dt);
+    }
+
+    // Change mem dt to sum dt, so we can save sum data properly.
+    if (diff_sum_dst_types) { mem_dt.set_dt(sum_dt); }
+
+    fill_dst_with_params(prb, mem_dt, mem_fp, sum_dt, c.f_sparsity, f_min,
+            f_max, c.f_base, c.f_step, res);
+
+    // Return dst data type back.
+    if (diff_sum_dst_types) { mem_dt.set_dt(dst_dt); }
     return OK;
 }
 
@@ -217,13 +347,13 @@
     const prb_t *prb = init_pd_args.prb;
 
     auto src_d = dnn_mem_t::init_md(
-            prb->ndims, prb->src_dims().data(), prb->get_dt(SRC), prb->stag);
+            prb->ndims, prb->src_dims().data(), prb->cfg[SRC].dt, prb->stag);
     auto wei_d = dnn_mem_t::init_md(prb->ndims + prb->has_groups,
-            prb->wei_dims().data(), prb->get_dt(WEI), prb->wtag);
+            prb->wei_dims().data(), prb->cfg[WEI].dt, prb->wtag);
     auto bia_d = dnn_mem_t::init_md(
-            1, prb->bia_dims().data(), prb->get_dt(BIA), tag::any);
+            1, prb->bia_dims().data(), prb->cfg[BIA].dt, tag::any);
     auto dst_d = dnn_mem_t::init_md(
-            prb->ndims, prb->dst_dims().data(), prb->get_dt(DST), prb->dtag);
+            prb->ndims, prb->dst_dims().data(), prb->cfg[DST].dt, prb->dtag);
 
     dnnl_alg_kind_t alg = dnnl_deconvolution_direct;
     if (prb->alg == WINO) alg = dnnl_deconvolution_winograd;
@@ -234,12 +364,8 @@
         // oihw: per_oc: 1 << 0 -> 1
         // goihw: per_oc: 1 << 1 + 1 << 0 -> 3
         auto wei_mask = prb->has_groups ? 3 : 1;
-<<<<<<< HEAD
-        attr_args.prepare_scales(prb->attr, DNNL_ARG_WEIGHTS, wei_mask);
-=======
         attr_args.prepare_scales(prb->attr, DNNL_ARG_WEIGHTS, prb->wei_scales,
                 prb->oc, wei_mask);
->>>>>>> 9bea36e6
     }
     attr_args.prepare_post_ops_mds(
             prb->attr, prb->ndims, prb->dst_dims().data());
@@ -255,8 +381,7 @@
                     &init_pd_args.pd, init_pd_args.engine,
                     prb->dir == FWD_I ? dnnl_forward_inference
                                       : dnnl_forward_training,
-                    alg, init_pd_args.src_md ? init_pd_args.src_md : src_d,
-                    wei_d, bia_d, dst_d, prb->strides().data(),
+                    alg, src_d, wei_d, bia_d, dst_d, prb->strides().data(),
                     prb->dilations().data(), prb->padding().data(),
                     prb->padding_r().data(), dnnl_attr));
             break;
@@ -284,7 +409,7 @@
     }
 
     // TODO: enabled back when query is added to pd??
-    //DNN_SAFE_STATUS(cd.accum_data_type == prb->get_dt(ACC)
+    //DNN_SAFE_STATUS(cd.accum_data_type == prb->cfg[ACC].dt
     //                ? dnnl_success
     //                : dnnl_unimplemented);
 
@@ -293,8 +418,7 @@
 
 int init_prim_ref(
         benchdnn_dnnl_wrapper_t<dnnl_primitive_t> &prim_ref, const prb_t *prb) {
-    if (!(has_bench_mode_bit(mode_bit_t::corr) && is_gpu() && fast_ref_gpu))
-        return OK;
+    if (!(is_bench_mode(CORR) && is_gpu() && fast_ref_gpu)) return OK;
 
     // Create a new copy of prb to avoid potentially corrupting the test by
     // modifying prb in place.
@@ -302,12 +426,12 @@
     // reference implementation.
     auto cpu_attr = prb->attr;
     update_cpu_ref_attrs(cpu_attr);
-    prb_t prb_cpu {*prb, prb->dir, {dnnl_f32}, tag::abx, tag::abx, tag::abx,
+    prb_t prb_cpu {*prb, prb->dir, conf_f32, tag::abx, tag::abx, tag::abx,
             DIRECT, cpu_attr, prb->ctx_init, prb->ctx_exe, prb->mb};
 
     init_pd_args_t<prb_t> init_pd_args(
             /* res = */ nullptr, get_cpu_engine(), &prb_cpu, prb->dir,
-            /* hint = */ nullptr, /* src_md = */ nullptr);
+            /* hint = */ nullptr);
     init_pd(init_pd_args);
 
     benchdnn_dnnl_wrapper_t<dnnl_primitive_desc_t> pdw;
@@ -327,15 +451,14 @@
 
 void skip_unimplemented_prb(const prb_t *prb, res_t *res) {
     skip_unimplemented_data_type(
-            {prb->get_dt(SRC), prb->get_dt(WEI), prb->get_dt(DST)}, prb->dir,
+            {prb->cfg[SRC].dt, prb->cfg[WEI].dt, prb->cfg[DST].dt}, prb->dir,
             res);
-    skip_unimplemented_sum_po(
-            prb->attr, res, dnnl_deconvolution, prb->get_dt(SRC));
+    skip_unimplemented_sum_po(prb->attr, res);
 
     // GPU supports only post ops and all but x8s8bf16 cfg
     if (is_gpu()) {
         const bool is_x8s8bf16_cfg
-                = prb->get_dt(WEI) == dnnl_s8 && prb->get_dt(DST) == dnnl_bf16;
+                = prb->cfg[WEI].dt == dnnl_s8 && prb->cfg[DST].dt == dnnl_bf16;
         const bool fwd_ok = !is_x8s8bf16_cfg;
         if (!fwd_ok) {
             res->state = SKIPPED, res->reason = CASE_NOT_SUPPORTED;
@@ -351,15 +474,12 @@
     const bool compare_with_norm = (prb->alg & WINO);
     cmp.set_norm_validation_mode(compare_with_norm);
 
-    float trh = 0.f;
-    if (prb->alg & WINO) {
-        trh = 2e-5f;
-        if (prb->dir & FLAG_WEI) {
-            // This is an empirical equation derived by observing growth error
-            // with increasing 'k' dimension in gemm of winograd
-            const float log_const = log10(0.125 * prb->mb * prb->oh * prb->ow);
-            trh *= (MAX2(1, pow(10, 0.4 * log_const)));
-        }
+    float trh = prb->cfg[kind].eps;
+    if ((prb->alg & WINO) && (prb->dir & FLAG_WEI)) {
+        // This is an empirical equation derived by observing growth error with
+        // increasing 'k' dimension in gemm of winograd
+        const float log_const = log10(0.125 * prb->mb * prb->oh * prb->ow);
+        trh = prb->cfg[kind].eps * (MAX2(1, pow(10, 0.4 * log_const)));
     }
     cmp.set_threshold(trh);
 
@@ -367,142 +487,93 @@
     cmp.set_zero_trust_percent(zpp);
 }
 
-std::vector<int> supported_exec_args(dir_t dir) {
-    static const std::vector<int> exec_fwd_args = {
-            DNNL_ARG_SRC,
-            DNNL_ARG_WEIGHTS,
-            DNNL_ARG_BIAS,
-            DNNL_ARG_DST,
-    };
-    static const std::vector<int> exec_bwd_d_args = {
-            DNNL_ARG_DIFF_SRC,
-            DNNL_ARG_WEIGHTS,
-            DNNL_ARG_BIAS,
-            DNNL_ARG_DIFF_DST,
-    };
-    static const std::vector<int> exec_bwd_w_args = {
-            DNNL_ARG_SRC,
-            DNNL_ARG_DIFF_WEIGHTS,
-            DNNL_ARG_DIFF_BIAS,
-            DNNL_ARG_DIFF_DST,
-    };
-    return (dir & FLAG_FWD)    ? exec_fwd_args
-            : (dir & FLAG_WEI) ? exec_bwd_w_args
-                               : exec_bwd_d_args;
-};
-
-int init_ref_memory_args(dnn_mem_map_t &ref_mem_map, dnn_mem_map_t &mem_map,
-        dnnl_primitive_t prim, const prb_t *prb, res_t *res, dir_t dir,
-        dnnl_primitive_t prim_ref) {
-    if (has_bench_mode_modifier(mode_modifier_t::no_host_memory)) return OK;
-
+int doit(const prb_t *prb, res_t *res) {
+    if (bench_mode == LIST) return res->state = LISTED, OK;
+
+    benchdnn_dnnl_wrapper_t<dnnl_primitive_t> prim;
+    SAFE(init_prim(prb->ctx_init, prim, init_pd, prb, res), WARN);
+    if (res->state == SKIPPED || res->state == UNIMPLEMENTED) return OK;
+
+    auto const_pd = query_pd(prim);
+
+    const auto &src_md = prb->dir == BWD_D
+            ? query_md(const_pd, DNNL_ARG_DIFF_SRC)
+            : query_md(const_pd, DNNL_ARG_SRC);
+    const auto &wei_md = prb->dir & FLAG_WEI
+            ? query_md(const_pd, DNNL_ARG_DIFF_WEIGHTS)
+            : query_md(const_pd, DNNL_ARG_WEIGHTS);
+    const auto &bia_md = prb->dir & FLAG_WEI
+            ? query_md(const_pd, DNNL_ARG_DIFF_BIAS)
+            : query_md(const_pd, DNNL_ARG_BIAS);
+    const auto &dst_md = prb->dir & FLAG_BWD
+            ? query_md(const_pd, DNNL_ARG_DIFF_DST)
+            : query_md(const_pd, DNNL_ARG_DST);
+    const auto &scratchpad_md = query_md(const_pd, DNNL_ARG_SCRATCHPAD);
+
+    dnnl_dims_t wei_tr_dims {};
+    dnnl_dim_t wei_ndims = query_md_ndims(wei_md);
+    std::copy(query_md_dims(wei_md), query_md_dims(wei_md) + wei_ndims,
+            wei_tr_dims);
+
+    const bool with_groups = true;
+    std::swap(wei_tr_dims[with_groups + 0], wei_tr_dims[with_groups + 1]);
+
+    const auto fp = dnnl_f32;
+    const auto src_tag = tag::abx;
+    const auto wei_tag = tag::abx;
+
+    // Use CPU prim as the reference in GPU testing to reduce testing time.
+    benchdnn_dnnl_wrapper_t<dnnl_primitive_t> prim_ref;
+    SAFE(init_prim_ref(prim_ref, prb), WARN);
+
+    const auto &test_engine = get_test_engine();
     const auto &ref_engine = get_cpu_engine();
 
-    // Move cfg out of filling since its creation is not free.
-    cfg_t cfg(prb, {SRC, WEI, BIA, DST});
-
-    for (auto &entry : mem_map) {
-        const int exec_arg = entry.first;
-        auto &mem = entry.second; // `mem` is modified by filler (reorder).
-
-        ref_mem_map.emplace(
-                exec_arg, dnn_mem_t(mem.md_, dnnl_f32, tag::abx, ref_engine));
-        auto &ref_mem = ref_mem_map[exec_arg];
-
-        switch (exec_arg) {
-            case DNNL_ARG_SRC:
-                SAFE(fill_data(SRC, prb, cfg, mem, ref_mem, res), WARN);
-                break;
-            case DNNL_ARG_WEIGHTS: {
-                SAFE(fill_data(WEI, prb, cfg, mem, ref_mem, res), WARN);
-                // To re-use conv implementation, we need additional weights
-                // with transposed input/output channels.
-                dnnl_dims_t wei_tr_dims {};
-                auto wei_ndims = query_md_ndims(mem.md_);
-                std::copy(query_md_dims(mem.md_),
-                        query_md_dims(mem.md_) + wei_ndims, wei_tr_dims);
-                // Queried weights are always with groups.
-                std::swap(wei_tr_dims[1], wei_tr_dims[2]);
-                auto wei_tr_md = dnn_mem_t::init_md(
-                        wei_ndims, wei_tr_dims, dnnl_f32, tag::abx);
-
-                ref_mem_map.emplace(
-                        DNNL_ARG_WEIGHTS_1, dnn_mem_t(wei_tr_md, ref_engine));
-                SAFE(transpose_data_wei(
-                             prb, ref_mem, ref_mem_map[DNNL_ARG_WEIGHTS_1]),
-                        WARN);
-            } break;
-            case DNNL_ARG_BIAS:
-                SAFE(fill_data(BIA, prb, cfg, mem, ref_mem, res), WARN);
-                break;
-            case DNNL_ARG_DST:
-                if (prb->attr.post_ops.find(attr_t::post_ops_t::kind_t::SUM)
-                        >= 0)
-                    SAFE(fill_data(DST, prb, cfg, mem, ref_mem, res), WARN);
-                break;
-            case DNNL_ARG_DIFF_DST:
-                SAFE(fill_data(DST, prb, cfg, mem, ref_mem, res), WARN);
-                break;
-            case DNNL_ARG_DIFF_WEIGHTS: {
-                // To re-use conv implementation, we need additional weights
-                // with transposed input/output channels.
-                dnnl_dims_t wei_tr_dims {};
-                auto wei_ndims = query_md_ndims(mem.md_);
-                std::copy(query_md_dims(mem.md_),
-                        query_md_dims(mem.md_) + wei_ndims, wei_tr_dims);
-                // Queried weights are always with groups.
-                std::swap(wei_tr_dims[1], wei_tr_dims[2]);
-                auto wei_tr_md = dnn_mem_t::init_md(
-                        wei_ndims, wei_tr_dims, dnnl_f32, tag::abx);
-                ref_mem_map.emplace(DNNL_ARG_DIFF_WEIGHTS_1,
-                        dnn_mem_t(wei_tr_md, ref_engine));
-            } break;
-            case DNNL_ARG_SCRATCHPAD:
-                // Reference CPU impl may need a different size for scratchpad.
-                // Need to query it instead of replicating one from GPU.
-                if (prim_ref) {
-                    ref_mem_map[exec_arg] = dnn_mem_t(
-                            query_md(query_pd(prim_ref), DNNL_ARG_SCRATCHPAD),
-                            ref_engine);
-                }
-                break;
-            default: { // Process all attributes here
-                int post_ops_range = DNNL_ARG_ATTR_MULTIPLE_POST_OP(31)
-                        - DNNL_ARG_ATTR_MULTIPLE_POST_OP(0);
-                bool is_post_ops_arg = (exec_arg & post_ops_range);
-                bool is_scales_arg = (exec_arg & DNNL_ARG_ATTR_SCALES);
-                bool is_zero_point_arg = (exec_arg & DNNL_ARG_ATTR_ZERO_POINTS);
-
-                if (is_post_ops_arg) {
-                    if (exec_arg & DNNL_ARG_SRC_1)
-                        SAFE(binary::fill_mem(exec_arg, mem, ref_mem), WARN);
-                    else if (exec_arg & DNNL_ARG_WEIGHTS)
-                        SAFE(prelu::fill_data(WEI, mem, ref_mem), WARN);
-                } else if (is_scales_arg) {
-                    int local_exec_arg = exec_arg ^ DNNL_ARG_ATTR_SCALES;
-                    SAFE(fill_scales(prb->attr, local_exec_arg, mem, ref_mem),
-                            WARN);
-                } else if (is_zero_point_arg) {
-                    int local_exec_arg = exec_arg ^ DNNL_ARG_ATTR_ZERO_POINTS;
-                    SAFE(fill_zero_points(
-                                 prb->attr, local_exec_arg, mem, ref_mem),
-                            WARN);
-                }
-            } break;
-        }
-        // Don't keep reference memory if it is not used further.
-        if (!has_bench_mode_bit(mode_bit_t::corr)) ref_mem_map.clear();
-    }
-
-    return OK;
-}
-
-std::vector<data_kind_t> get_kinds_to_check(const prb_t *prb) {
-    std::vector<data_kind_t> check_kinds;
+    dnn_mem_t src_dt(src_md, test_engine);
+    dnn_mem_t wei_dt(wei_md, test_engine);
+    dnn_mem_t dst_dt(dst_md, test_engine);
+    dnn_mem_t bia_dt(bia_md, test_engine);
+    dnn_mem_t scratchpad_dt(scratchpad_md, test_engine);
+    std::vector<dnn_mem_t> binary_po_fp, binary_po_dt;
+    std::vector<int> binary_po_args;
+    SAFE(binary::setup_binary_po(
+                 const_pd, binary_po_args, binary_po_dt, binary_po_fp),
+            WARN);
+    std::vector<dnn_mem_t> prelu_po_fp, prelu_po_dt;
+    std::vector<int> prelu_po_args;
+    SAFE(prelu::setup_prelu_po(
+                 const_pd, prelu_po_args, prelu_po_fp, prelu_po_dt),
+            WARN);
+
+    dnn_mem_t src_fp(src_md, fp, src_tag, ref_engine);
+    dnn_mem_t wei_fp(wei_md, fp, wei_tag, ref_engine);
+    dnn_mem_t dst_fp(dst_md, fp, src_tag, ref_engine);
+    dnn_mem_t wei_tr_fp(wei_ndims, wei_tr_dims, fp, wei_tag, ref_engine);
+    dnn_mem_t bia_fp(bia_md, fp, tag::x, ref_engine);
+    dnn_mem_t scratchpad_fp;
+
+    if (prim_ref)
+        scratchpad_fp = dnn_mem_t(
+                query_md(query_pd(prim_ref), DNNL_ARG_SCRATCHPAD), ref_engine);
+
+    dnn_mem_t src_scales_dt, src_scales_fp;
+    dnn_mem_t wei_scales_dt, wei_scales_fp;
+    dnn_mem_t dst_scales_dt, dst_scales_fp;
+    dnn_mem_t src_zp_fp, src_zp_dt;
+    dnn_mem_t dst_zp_fp, dst_zp_dt;
+
+    /* fill memory + reorders <-> */
+    if (need_dst_init(prb)) SAFE(fill_dst(prb, dst_dt, dst_fp, res), WARN);
+    if (need_src_init(prb)) SAFE(fill_src(prb, src_dt, src_fp, res), WARN);
+    if (need_wei_init(prb)) {
+        SAFE(fill_wei(prb, wei_dt, wei_fp, res), WARN);
+        SAFE(transpose_data_wei(prb, wei_fp, wei_tr_fp), WARN);
+    }
+    if (need_bia_init(prb)) SAFE(fill_bia(prb, bia_dt, bia_fp, res), WARN);
+
+    args_t args, ref_args;
+
     if (prb->dir & FLAG_FWD) {
-<<<<<<< HEAD
-        check_kinds = {DST};
-=======
         maybe_prepare_runtime_zero_points_v2(src_zp_dt, src_zp_fp, prb->attr,
                 DNNL_ARG_SRC, prb->ic, prb->src_zp);
         maybe_prepare_runtime_zero_points_v2(dst_zp_dt, dst_zp_fp, prb->attr,
@@ -561,54 +632,46 @@
             check_correctness(
                     prb, {DST}, args, ref_args, setup_cmp, res, prim_ref);
         }
->>>>>>> 9bea36e6
     } else if (prb->dir == BWD_D) {
-        check_kinds = {SRC};
+        args.set(DNNL_ARG_DIFF_DST, dst_dt);
+        args.set(DNNL_ARG_WEIGHTS, wei_dt);
+        args.set(DNNL_ARG_DIFF_SRC, src_dt);
+        args.set(DNNL_ARG_SCRATCHPAD, scratchpad_dt);
+
+        SAFE(execute_and_wait(prim, args, res), WARN);
+
+        if (is_bench_mode(CORR)) {
+            ref_args.set(DNNL_ARG_DIFF_SRC, src_fp);
+            ref_args.set(DNNL_ARG_WEIGHTS, wei_fp);
+            ref_args.set(DNNL_ARG_DIFF_DST, dst_fp);
+            ref_args.set(DNNL_ARG_WEIGHTS_1, wei_tr_fp); // Hack. See ref.
+            ref_args.set(DNNL_ARG_SCRATCHPAD, scratchpad_fp);
+
+            check_correctness(
+                    prb, {SRC}, args, ref_args, setup_cmp, res, prim_ref);
+        }
     } else if (prb->dir & FLAG_BWD && prb->dir & FLAG_WEI) {
-        check_kinds = {WEI, BIA};
+        args.set(DNNL_ARG_SRC, src_dt);
+        args.set(DNNL_ARG_DIFF_DST, dst_dt);
+        args.set(DNNL_ARG_DIFF_WEIGHTS, wei_dt);
+        args.set(DNNL_ARG_DIFF_BIAS, bia_dt);
+        args.set(DNNL_ARG_SCRATCHPAD, scratchpad_dt);
+
+        SAFE(execute_and_wait(prim, args, res), WARN);
+
+        if (is_bench_mode(CORR)) {
+            ref_args.set(DNNL_ARG_SRC, src_fp);
+            ref_args.set(DNNL_ARG_DIFF_WEIGHTS_1, wei_tr_fp); // Hack. See ref.
+            ref_args.set(DNNL_ARG_DIFF_DST, dst_fp);
+            ref_args.set(DNNL_ARG_DIFF_WEIGHTS, wei_fp);
+            ref_args.set(DNNL_ARG_DIFF_BIAS, bia_fp);
+            ref_args.set(DNNL_ARG_SCRATCHPAD, scratchpad_fp);
+
+            check_correctness(
+                    prb, {WEI, BIA}, args, ref_args, setup_cmp, res, prim_ref);
+        }
     } else {
-        assert(!"unexpected!");
-        SAFE_V(FAIL);
-    }
-    assert(!check_kinds.empty());
-    return check_kinds;
-}
-
-int createit(std::vector<benchdnn_dnnl_wrapper_t<dnnl_primitive_t>> &v_prim,
-        const prb_t *prb, res_t *res) {
-    v_prim.resize(2); // regular + cpu_ref
-    SAFE(init_prim(prb->ctx_init, v_prim[0], init_pd, prb, res), WARN);
-    // Use CPU prim as the reference in GPU testing to reduce testing time.
-    SAFE(init_prim_ref(v_prim[1], prb), WARN);
-    return OK;
-}
-
-int check_cacheit(
-        std::vector<benchdnn_dnnl_wrapper_t<dnnl_primitive_t>> &v_prim,
-        res_t *res) {
-    SAFE(check_caches(v_prim[0], res), WARN);
-    // Don't check caches for CPU prim as the reference.
-    return OK;
-}
-
-int doit(const std::vector<benchdnn_dnnl_wrapper_t<dnnl_primitive_t>> &v_prim,
-        const prb_t *prb, res_t *res) {
-    const auto &prim = v_prim[0];
-    const auto &prim_ref = v_prim[1];
-
-    dnn_mem_map_t mem_map, ref_mem_map;
-    init_memory_args<prb_t>(mem_map, prb, prim, supported_exec_args(prb->dir));
-    SAFE(init_ref_memory_args(
-                 ref_mem_map, mem_map, prim, prb, res, prb->dir, prim_ref),
-            WARN);
-
-    args_t args(mem_map), ref_args(ref_mem_map);
-
-    SAFE(execute_and_wait(prim, args, res), WARN);
-
-    if (has_bench_mode_bit(mode_bit_t::corr)) {
-        check_correctness(prb, get_kinds_to_check(prb), args, ref_args,
-                setup_cmp, res, prim_ref);
+        SAFE(FAIL, CRIT);
     }
 
     return measure_perf(prb->ctx_exe, res, prim, args);
