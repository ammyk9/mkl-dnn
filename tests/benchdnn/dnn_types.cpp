/*******************************************************************************
* Copyright 2017-2023 Intel Corporation
*
* Licensed under the Apache License, Version 2.0 (the "License");
* you may not use this file except in compliance with the License.
* You may obtain a copy of the License at
*
*     http://www.apache.org/licenses/LICENSE-2.0
*
* Unless required by applicable law or agreed to in writing, software
* distributed under the License is distributed on an "AS IS" BASIS,
* WITHOUT WARRANTIES OR CONDITIONS OF ANY KIND, either express or implied.
* See the License for the specific language governing permissions and
* limitations under the License.
*******************************************************************************/

#include <assert.h>
#include <cctype>
#include <cmath>
#include <stddef.h>
#include <stdlib.h>
#include <string.h>
#include <string>

#include <algorithm>
#include <iostream>
#include <sstream>

#include "oneapi/dnnl/dnnl.h"

#include "src/common/math_utils.hpp"

#include "common.hpp"
#include "conv/conv_dw_fusion.hpp"
#include "dnn_types.hpp"
#include "dnnl_common.hpp"
#include "dnnl_debug.hpp"
#include "dnnl_memory.hpp"
#include "utils/parser.hpp"

#define BENCHDNN_DNNL_ARG_UNDEF 0

namespace tag {
const char *x {"x"};
const char *abx {"abx"};
const char *axb {"axb"};
const char *any {"any"};
const char *undef {"undef"};
} // namespace tag

std::ostream &operator<<(std::ostream &s, dir_t dir) {
#define CASE(x) \
    if (dir == (x)) return s << STRINGIFY(x)
    CASE(FWD_B);
    CASE(FWD_D);
    CASE(FWD_I);
    CASE(BWD_D);
    CASE(BWD_DW);
    CASE(BWD_W);
    CASE(BWD_WB);
#undef CASE
    SAFE_V(FAIL);
    return s;
}

std::ostream &operator<<(std::ostream &s, dnnl_data_type_t dt) {
    s << dt2str(dt);
    return s;
}

std::ostream &operator<<(std::ostream &s, dnnl_engine_kind_t ek) {
    s << engine_kind2str(ek);
    return s;
}

dir_t str2dir(const char *str) {
#define CASE(x) \
    if (!strcasecmp(STRINGIFY(x), str)) return x
    CASE(FWD_D);
    CASE(FWD_I);
    CASE(FWD_B);
    CASE(BWD_D);
    CASE(BWD_W);
    CASE(BWD_WB);
    CASE(BWD_DW);
#undef CASE
    assert(!"unknown dir");
    return DIR_UNDEF;
}

dnnl_prop_kind_t prop2prop_kind(const dir_t dir) {
    if (dir == FWD_D) return dnnl_forward_training;
    if (dir == FWD_I) return dnnl_forward_inference;
    if (dir == BWD_DW) return dnnl_backward;
    assert(!"unknown dir");
    return dnnl_prop_kind_undef;
}

const char *prop2str(dnnl_prop_kind_t prop) {
    if (prop == dnnl_forward_training) return "FWD_D";
    if (prop == dnnl_forward_inference) return "FWD_I";
    if (prop == dnnl_backward) return "BWD_DW";
    assert(!"unknown prop_kind");
    return "unknown prop_kind";
}

const char *data_kind2str(data_kind_t kind) {
    switch (kind) {
        case SRC: return "SRC";
        case SRC_1: return "SRC_ADD";
        case WEI: return "WEI";
        case BIA: return "BIA";
        case DST: return "DST";
        case DIFF_DST: return "DIFF_DST";
        case ACC: return "ACC";
        case MEAN: return "MEAN";
        case VAR: return "VAR";
        case SC: return "SC";
        case SH: return "SH";
        case DST_ITER: return "DST_ITER";
        case DST_ITER_C: return "DST_ITER_C";
        case AUGRU_ATTENTION: return "AUGRU_ATTENTION";
        case SRC_ITER: return "SRC_ITER";
        case SRC_ITER_C: return "SRC_ITER_C";
        case WEI_ITER: return "WEI_ITER";
        case WEI_PEEPHOLE: return "WEI_PEEPHOLE";
        case WEI_PROJECTION: return "WEI_PROJECTION";
        default: assert(!"incorrect data kind");
    }
    return "incorrect data kind";
}

static const std::map<int, std::vector<const char *>> supported_args {
        {DNNL_ARG_SRC, {"src", "src0"}},
        {DNNL_ARG_SRC_1, {"src1"}},
        {DNNL_ARG_WEIGHTS, {"wei"}},
        {DNNL_ARG_DST, {"dst"}},
        {DNNL_ARG_ATTR_POST_OP_DW | DNNL_ARG_DST, {"attr_post_op_dw_dst"}},
        {DNNL_ARG_ATTR_POST_OP_DW | DNNL_ARG_WEIGHTS, {"attr_post_op_dw_wei"}},
};

static int str2arg(const std::string &str) {
    for (const auto &arg : supported_args)
        for (const auto &s : arg.second)
            if (str.compare(s) == 0) return arg.first;
    // multiple srcs
    std::string msrc = "msrc";
    if (str.compare(0, msrc.size(), msrc) == 0) {
        const auto &str_index = str.substr(msrc.size());
        if (str_index.empty() /* TODO: || non-digit string */) {
            BENCHDNN_PRINT(0, "%s\n",
                    "Error: \'msrc\' argument requires index to be specified.");
            return BENCHDNN_DNNL_ARG_UNDEF;
        }
        const auto index = stoul(str_index);
        return DNNL_ARG_MULTIPLE_SRC + index;
    }
    return BENCHDNN_DNNL_ARG_UNDEF;
}

static std::string arg2str(int arg) {
    if (supported_args.find(arg) != supported_args.end())
        return std::string(supported_args.at(arg)[0]);
    if (arg & DNNL_ARG_MULTIPLE_SRC) {
        std::string msrc("msrc");
        const int index = arg - DNNL_ARG_MULTIPLE_SRC;
        return msrc + std::to_string(index);
    }
    assert(!"unknown argument");
    return "unknown argument";
}

policy_t attr_t::str2policy(const std::string &str) {
    std::string s(str);
    // s.compare is lexicographical, case matters
    std::transform(s.begin(), s.end(), s.begin(), ::toupper);
#define CASE(_plc) \
    if (s.compare(STRINGIFY(_plc)) == 0) return _plc
    CASE(COMMON);
    CASE(PER_OC);
    CASE(PER_DIM_0);
    CASE(PER_DIM_1);
    CASE(PER_DIM_01);
    CASE(PER_DIM_2);
    CASE(PER_DIM_023);
    CASE(PER_DIM_23);
    CASE(PER_DIM_03);
    CASE(PER_DIM_3);
    CASE(PER_TENSOR);
#undef CASE
    assert(!"unknown attr_t::policy_t policy");
    return POLICY_TOTAL;
}

const char *attr_t::policy2str(policy_t policy) {
    if (policy == COMMON) return "common";
    if (policy == PER_OC) return "per_oc";
    if (policy == PER_DIM_0) return "per_dim_0";
    if (policy == PER_DIM_1) return "per_dim_1";
    if (policy == PER_DIM_01) return "per_dim_01";
    if (policy == PER_DIM_2) return "per_dim_2";
    if (policy == PER_DIM_023) return "per_dim_023";
    if (policy == PER_DIM_23) return "per_dim_23";
    if (policy == PER_DIM_03) return "per_dim_03";
    if (policy == PER_DIM_3) return "per_dim_3";
    if (policy == PER_TENSOR) return "per_tensor";
    assert(!"unknown attr_t::policy_t policy");
    return "unknown attr_t::policy_t policy";
}

int attr_t::get_default_mask(policy_t policy) {
    switch (policy) {
        case PER_DIM_0: return (1 << 0);
        case PER_OC:
        case PER_DIM_1: return (1 << 1);
        case PER_DIM_01: return (1 << 0) + (1 << 1);
        case PER_DIM_2: return (1 << 2);
        case PER_DIM_023: return (1 << 0) + (1 << 2) + (1 << 3);
        case PER_DIM_23: return (1 << 2) + (1 << 3);
        case PER_DIM_03: return (1 << 0) + (1 << 3);
        case PER_DIM_3: return (1 << 3);
        case PER_TENSOR: return (1 << DNNL_MAX_NDIMS) - 1;
        case COMMON: return 0;
        default: SAFE(FAIL, CRIT); return 0;
    }
}

// This function takes input string, extracts float value and asteriks, if
// present, from the string. Updates @value with extracted values.
// TODO: remove asteriks from all inputs and update doc.
int parse_value_and_runtime(float &value, const std::string &s) {
    // process value
    size_t scale_pos = 0;
    try {
        value = std::stof(s, &scale_pos);
    } catch (const std::invalid_argument &) {
        BENCHDNN_PRINT(0, "%s\n%s \'%s\'; %s\n",
                "Error: output scale or zero point input value is invalid.",
                "Given input:", s.c_str(),
                "Expected input: \'VAL[*]\'. See help for proper syntax.");
        exit(1);
    }
    if (scale_pos + 1 < s.size()) return FAIL;
    if (scale_pos == s.size()) return OK;
    if (s.back() != '*') return FAIL;
    return OK;
}

int attr_t::arg_scales_t::entry_t::policy2mask(
        int arg, dnnl_primitive_kind_t prim_kind, bool has_groups) const {
    const auto policy = this->policy;

    if (arg != DNNL_ARG_WEIGHTS || policy == policy_t::COMMON)
        return attr_t::get_default_mask(policy);

    // Handle of weights mask for various primitives.
    if (prim_kind == dnnl_convolution || prim_kind == dnnl_deconvolution
            || prim_kind == dnnl_inner_product) {
        switch (policy) {
            case PER_OC:
                if (has_groups)
                    return attr_t::get_default_mask(PER_DIM_01);
                else
                    return attr_t::get_default_mask(PER_DIM_0);
            default: SAFE(FAIL, CRIT); return -1;
        }
    } else if (prim_kind == dnnl_matmul) {
        switch (policy) {
            // TODO: add batch dimension?
            case PER_OC: return attr_t::get_default_mask(PER_DIM_1);
            default: SAFE(FAIL, CRIT); return -1;
        }
    } else {
        assert(prim_kind == dnnl_undefined_primitive);
        assert(!"Weights may have specific mask for a given primitive. "
                "Please re-direct new primitive to one of two branches "
                "above");
        SAFE(FAIL, CRIT);
        return -1;
    }
}

int attr_t::arg_scales_t::entry_t::from_str(const std::string &s) {
    *this = arg_scales_t::entry_t();
    if (s.empty()) return OK;

    size_t start_pos = 0;
    // process policy
    this->policy = str2policy(parser::get_substr(s, start_pos, ':'));
    if (this->policy == POLICY_TOTAL) return FAIL;
    if (start_pos == std::string::npos) return OK;
    if (start_pos >= s.size()) return FAIL; // to catch dangling ':'

    SAFE(parse_value_and_runtime(
                 this->scale, parser::get_substr(s, start_pos, ':')),
            WARN);
    if (this->scale < 0) return FAIL;
    return OK;
}

int attr_t::zero_points_t::from_str(const std::string &s) {
    *this = zero_points_t();
    if (s.empty()) return OK;

    size_t start_pos = 0;
    while (start_pos != std::string::npos) {
        auto subs = parser::get_substr(s, start_pos, '+');
        size_t subs_pos = 0;

        auto arg = str2arg(parser::get_substr(subs, subs_pos, ':'));
        if (arg == BENCHDNN_DNNL_ARG_UNDEF || subs_pos == std::string::npos
                || subs_pos >= subs.size()) {
            BENCHDNN_PRINT(0,
                    "Error: argument name \'%s\' was not recognized.\n",
                    subs.c_str());
            return FAIL;
        }

        auto policy = str2policy(parser::get_substr(subs, subs_pos, ':'));
        if (policy == POLICY_TOTAL || subs_pos == std::string::npos
                || subs_pos >= subs.size())
            return FAIL;

        float zp = 0;
        SAFE(parse_value_and_runtime(
                     zp, parser::get_substr(subs, subs_pos, '\0')),
                WARN);
        set(arg, policy, static_cast<int>(zp));
    }
    return OK;
}

int attr_t::arg_scales_t::from_str(const std::string &s) {
    *this = arg_scales_t();
    if (s.empty()) return OK;

    size_t start_pos = 0;
    while (start_pos != std::string::npos) {
        auto subs = parser::get_substr(s, start_pos, '+');
        // Special handling for really big float values
        if (subs.back() == 'e') {
            auto subs_add = parser::get_substr(s, start_pos, '+');
            subs += subs_add;
        }
        size_t subs_pos = 0;

        auto arg = str2arg(parser::get_substr(subs, subs_pos, ':'));
        if (arg == BENCHDNN_DNNL_ARG_UNDEF || subs_pos == std::string::npos
                || subs_pos >= s.size()) {
            BENCHDNN_PRINT(0,
                    "Error: argument name \'%s\' was not recognized.\n",
                    subs.c_str());
            return FAIL;
        }

        arg_scales_t::entry_t arg_scale;
        SAFE(arg_scale.from_str(parser::get_substr(subs, subs_pos, '\0')),
                WARN);
        set(arg, arg_scale);
    }
    return OK;
}

using pk_t = attr_t::post_ops_t::kind_t;

struct po_table_entry_t {
    pk_t kind;
    std::vector<std::string> kind_names;
    dnnl_alg_kind_t dnnl_kind;
};

static po_table_entry_t kind_table[] = {
        // sum
        {pk_t::SUM, {"sum"}, dnnl_alg_kind_undef},
        // depthwise convolution
        {pk_t::DW, {"dw"}, dnnl_convolution_auto},
        {pk_t::DW_K3S1P1, {"dw_k3s1p1"}, dnnl_convolution_auto},
        {pk_t::DW_K3S2P1, {"dw_k3s2p1"}, dnnl_convolution_auto},
        // eltwise
        {pk_t::ELTWISE_START, {"eltwise_undef"}, dnnl_alg_kind_undef},
        {pk_t::ABS, {"abs", "eltwise_abs"}, dnnl_eltwise_abs},
        {pk_t::CLIP, {"clip", "eltwise_clip"}, dnnl_eltwise_clip},
        {pk_t::CLIP_V2, {"clip_v2", "eltwise_clip_v2"}, dnnl_eltwise_clip_v2},
        {pk_t::CLIP_V2_DST, {"clip_v2_dst", "eltwise_clip_v2_use_dst_for_bwd"},
                dnnl_eltwise_clip_v2_use_dst_for_bwd},
        {pk_t::ELU, {"elu", "eltwise_elu"}, dnnl_eltwise_elu},
        {pk_t::ELU_DST, {"elu_dst", "eltwise_elu_use_dst_for_bwd"},
                dnnl_eltwise_elu_use_dst_for_bwd},
        {pk_t::EXP, {"exp", "eltwise_exp"}, dnnl_eltwise_exp},
        {pk_t::EXP_DST, {"exp_dst", "eltwise_exp_use_dst_for_bwd"},
                dnnl_eltwise_exp_use_dst_for_bwd},
        {pk_t::GELU_ERF, {"gelu_erf", "eltwise_gelu_erf"},
                dnnl_eltwise_gelu_erf},
        {pk_t::GELU_TANH, {"gelu_tanh", "eltwise_gelu_tanh"},
                dnnl_eltwise_gelu_tanh},
        {pk_t::HARDSIGMOID, {"hardsigmoid", "eltwise_hardsigmoid"},
                dnnl_eltwise_hardsigmoid},
        {pk_t::HARDSWISH, {"hardswish", "eltwise_hardswish"},
                dnnl_eltwise_hardswish},
        {pk_t::LINEAR, {"linear", "eltwise_linear"}, dnnl_eltwise_linear},
        {pk_t::LOG, {"log", "eltwise_log"}, dnnl_eltwise_log},
        {pk_t::LOGISTIC, {"logistic", "eltwise_logistic"},
                dnnl_eltwise_logistic},
        {pk_t::LOGISTIC_DST,
                {"logistic_dst", "eltwise_logistic_use_dst_for_bwd"},
                dnnl_eltwise_logistic_use_dst_for_bwd},
        {pk_t::MISH, {"mish", "eltwise_mish"}, dnnl_eltwise_mish},
        {pk_t::POW, {"pow", "eltwise_pow"}, dnnl_eltwise_pow},
        {pk_t::RELU, {"relu", "eltwise_relu"}, dnnl_eltwise_relu},
        {pk_t::RELU_DST, {"relu_dst", "eltwise_relu_use_dst_for_bwd"},
                dnnl_eltwise_relu_use_dst_for_bwd},
        {pk_t::ROUND, {"round", "eltwise_round"}, dnnl_eltwise_round},
        {pk_t::SQRT, {"sqrt", "eltwise_sqrt"}, dnnl_eltwise_sqrt},
        {pk_t::SQRT_DST, {"sqrt_dst", "eltwise_sqrt_use_dst_for_bwd"},
                dnnl_eltwise_sqrt_use_dst_for_bwd},
        {pk_t::SQUARE, {"square", "eltwise_square"}, dnnl_eltwise_square},
        {pk_t::SRELU, {"soft_relu", "eltwise_soft_relu", "srelu"},
                dnnl_eltwise_soft_relu},
        {pk_t::SWISH, {"swish", "eltwise_swish"}, dnnl_eltwise_swish},
        {pk_t::TANH, {"tanh", "eltwise_tanh"}, dnnl_eltwise_tanh},
        {pk_t::TANH_DST, {"tanh_dst", "eltwise_tanh_use_dst_for_bwd"},
                dnnl_eltwise_tanh_use_dst_for_bwd},
        {pk_t::ELTWISE_END, {"eltwise_undef"}, dnnl_alg_kind_undef},
        // binary
        {pk_t::BINARY_START, {"binary_undef"}, dnnl_alg_kind_undef},
        {pk_t::ADD, {"add", "binary_add"}, dnnl_binary_add},
        {pk_t::DIV, {"div", "binary_div"}, dnnl_binary_div},
        {pk_t::EQ, {"eq", "binary_eq"}, dnnl_binary_eq},
        {pk_t::GE, {"ge", "binary_ge"}, dnnl_binary_ge},
        {pk_t::GT, {"gt", "binary_gt"}, dnnl_binary_gt},
        {pk_t::LE, {"le", "binary_le"}, dnnl_binary_le},
        {pk_t::LT, {"lt", "binary_lt"}, dnnl_binary_lt},
        {pk_t::MAX, {"max", "binary_max"}, dnnl_binary_max},
        {pk_t::MIN, {"min", "binary_min"}, dnnl_binary_min},
        {pk_t::MUL, {"mul", "binary_mul"}, dnnl_binary_mul},
        {pk_t::NE, {"ne", "binary_ne"}, dnnl_binary_ne},
        {pk_t::SUB, {"sub", "binary_sub"}, dnnl_binary_sub},
        {pk_t::BINARY_END, {"binary_undef"}, dnnl_alg_kind_undef},
        // prelu
        {pk_t::PRELU, {"prelu"}, dnnl_alg_kind_undef},
        // guard entry
        {pk_t::KIND_TOTAL, {"kind_undef"}, dnnl_alg_kind_undef}};

pk_t attr_t::post_ops_t::str2kind(const std::string &str) {
    std::string s(str);
    // string::operator== is lexicographical, case matters
    std::transform(s.begin(), s.end(), s.begin(), ::tolower);
    for (const auto &e : kind_table) {
        for (const auto &name : e.kind_names) {
            if (s == name) return e.kind;
        }
    }
    BENCHDNN_PRINT(0, "%s\'%s\' %s\n", "Error: ", str.c_str(),
            "kind of post operation entry was not recognized.");

    const auto table_size = sizeof(kind_table) / sizeof(*kind_table);
    return kind_table[table_size - 1].kind;
}

const char *attr_t::post_ops_t::kind2str(pk_t kind) {
    for (const auto &e : kind_table) {
        if (e.kind == kind) return e.kind_names[0].c_str();
    }
    assert(!"unknown attr::post_ops::kind");
    const auto table_size = sizeof(kind_table) / sizeof(*kind_table);
    return kind_table[table_size - 1].kind_names[0].c_str();
}

dnnl_alg_kind_t attr_t::post_ops_t::kind2dnnl_kind(pk_t kind) {
    for (const auto &e : kind_table) {
        if (e.kind == kind) return e.dnnl_kind;
    }
    assert(!"unknown attr::post_ops::kind");
    const auto table_size = sizeof(kind_table) / sizeof(*kind_table);
    return kind_table[table_size - 1].dnnl_kind;
}

std::vector<std::pair<int, int>> attr_t::post_ops_t::get_po_masks() const {
    std::vector<std::pair<int, int>> v_masks;
    for (int idx = 0; idx < len(); ++idx) {
        const auto &e = this->entry[idx];
        policy_t policy = policy_t::COMMON;
        int arg = BENCHDNN_DNNL_ARG_UNDEF;
        if (e.is_binary_kind()) {
            policy = e.binary.policy;
            arg = DNNL_ARG_SRC_1;
        } else if (e.is_prelu_kind()) {
            policy = e.prelu.policy;
            arg = DNNL_ARG_WEIGHTS;
        } else
            continue;

        const auto mask = attr_t::get_default_mask(policy);
        v_masks.emplace_back(std::make_pair(
                DNNL_ARG_ATTR_MULTIPLE_POST_OP(idx) | arg, mask));
    }
    return v_masks;
}

int attr_t::post_ops_t::from_str(const std::string &s) {
    *this = post_ops_t();
    if (s.empty()) return OK;

    size_t start_pos = 0;
    while (start_pos != std::string::npos) {
        auto subs = parser::get_substr(s, start_pos, '+');
        size_t subs_pos = 0;

        auto kind = str2kind(parser::get_substr(subs, subs_pos, ':'));
        if (kind == KIND_TOTAL) return FAIL;

        entry.emplace_back(kind);
        if (subs_pos == std::string::npos) continue;
        if (subs_pos >= subs.size()) return FAIL; // to catch dangling ':'

        auto &e = entry.back();
        if (e.is_sum_kind()) {
            e.sum.scale = std::stof(parser::get_substr(subs, subs_pos, ':'));
            if (subs_pos == std::string::npos) continue;
            if (subs_pos >= subs.size()) return FAIL; // to catch dangling ':'

            auto zp_str = parser::get_substr(subs, subs_pos, ':');
            e.sum.zero_point = std::stoi(zp_str);
            if (subs_pos == std::string::npos) continue;
            if (subs_pos >= subs.size()) return FAIL; // to catch dangling ':'
            if (std::to_string(e.sum.zero_point) != zp_str) return FAIL;

            e.sum.dt = str2dt(parser::get_substr(subs, subs_pos, ':').c_str());
            // sum dt, if specified, should be defined
            if (e.sum.dt == dnnl_data_type_undef) return FAIL;
        } else if (e.is_convolution_kind()) {
            if (kind == DW) {
                // `DW` has input of `dw:kXsYpZ`, while rest have `dw_k3sXp1`.
                const auto str_dw_params
                        = parser::get_substr(subs, subs_pos, ':');
                size_t pos = 0, idx = 0;

                pos += idx;
                if (str_dw_params[pos] != 'k') return FAIL;
                e.convolution.kernel = std::stoi(&str_dw_params[++pos], &idx);

                pos += idx;
                if (str_dw_params[pos] != 's') return FAIL;
                e.convolution.stride = std::stoi(&str_dw_params[++pos], &idx);

                pos += idx;
                if (str_dw_params[pos] != 'p') return FAIL;
                e.convolution.padding = std::stoi(&str_dw_params[++pos]);

                if (subs_pos == std::string::npos) continue;
            }

            e.convolution.dst_dt
                    = str2dt(parser::get_substr(subs, subs_pos, ':').c_str());
            if (e.convolution.dst_dt == dnnl_data_type_undef) return FAIL;
            if (subs_pos == std::string::npos) continue;
            if (subs_pos >= subs.size()) return FAIL; // to catch dangling ':'

            auto scale_str = parser::get_substr(subs, subs_pos, '+');
            SAFE(e.convolution.wei_scale.from_str(scale_str), WARN);
            size_t dst_scale_pos = 0;
            for (int i = 0; i < 2; ++i)
                dst_scale_pos = scale_str.find(":", dst_scale_pos + 1);
            if (dst_scale_pos != std::string::npos) {
                auto dst_scale_str = scale_str.substr(dst_scale_pos + 1);
                SAFE(e.convolution.dst_scale.from_str(dst_scale_str), WARN);
            }
        } else if (e.is_eltwise_kind()) {
            e.eltwise.alpha
                    = std::stof(parser::get_substr(subs, subs_pos, ':'));
            if (subs_pos == std::string::npos) continue;
            if (subs_pos >= subs.size()) return FAIL; // to catch dangling ':'

            e.eltwise.beta = std::stof(parser::get_substr(subs, subs_pos, ':'));
            if (subs_pos == std::string::npos) continue;
            if (subs_pos >= subs.size()) return FAIL; // to catch dangling ':'
        } else if (e.is_binary_kind()) {
            e.binary.src1_dt
                    = str2dt(parser::get_substr(subs, subs_pos, ':').c_str());
            if (e.binary.src1_dt == dnnl_data_type_undef) return FAIL;
            if (subs_pos == std::string::npos) continue;
            if (subs_pos >= subs.size()) return FAIL; // to catch dangling ':'

            e.binary.policy
                    = str2policy(parser::get_substr(subs, subs_pos, ':'));
            if (e.binary.policy == POLICY_TOTAL) return FAIL;
            if (subs_pos == std::string::npos) continue;
            if (subs_pos >= subs.size()) return FAIL; // to catch dangling ':'

            e.binary.tag = parser::get_substr(subs, subs_pos, ':');
            SAFE(check_tag(e.binary.tag), WARN);
        } else if (e.is_prelu_kind()) {
            e.prelu.policy
                    = str2policy(parser::get_substr(subs, subs_pos, ':'));
            if (e.prelu.policy == POLICY_TOTAL) return FAIL;
            if (subs_pos == std::string::npos) continue;
            if (subs_pos >= subs.size()) return FAIL; // to catch dangling ':'
        }
        if (subs_pos == std::string::npos) continue;
        if (subs_pos >= subs.size()) return FAIL; // to catch dangling ':'
    }
    return OK;
}

bool attr_t::is_def(bool skip_fpmath) const {
    return scales.is_def() && zero_points.is_def() && post_ops.is_def()
            && scratchpad_mode == get_default_scratchpad_mode()
            && IMPLICATION(
                    !skip_fpmath, fpmath_mode == dnnl_fpmath_mode_strict);
}

int attr_t::post_ops_t::find(pk_t kind, int start, int stop) const {
    if (stop == -1) stop = len();
    stop = MIN2(stop, len());
    for (int idx = start; idx < stop; ++idx)
        if (entry[idx].kind == kind) return idx;
    return -1;
}

bool attr_t::post_ops_t::entry_t::is_sum_kind() const {
    return kind == SUM;
}
bool attr_t::post_ops_t::entry_t::is_convolution_kind() const {
    return kind == DW || kind == DW_K3S1P1 || kind == DW_K3S2P1;
}
bool attr_t::post_ops_t::entry_t::is_eltwise_kind() const {
    return kind > ELTWISE_START && kind < ELTWISE_END;
}
bool attr_t::post_ops_t::entry_t::is_binary_kind() const {
    return kind > pk_t::BINARY_START && kind < pk_t::BINARY_END;
}
bool attr_t::post_ops_t::entry_t::is_prelu_kind() const {
    return kind == PRELU;
}

int attr_t::post_ops_t::convolution_index() const {
    for (int i = 0; i < len(); ++i) {
        if (entry[i].is_convolution_kind()) return i;
    }
    return -1;
}

int attr_t::post_ops_t::eltwise_index() const {
    for (int i = 0; i < len(); ++i) {
        if (entry[i].is_eltwise_kind()) return i;
    }
    return -1;
}

int attr_t::post_ops_t::binary_index() const {
    for (int i = 0; i < len(); ++i) {
        if (entry[i].is_binary_kind()) return i;
    }
    return -1;
}

int attr_t::post_ops_t::prelu_index() const {
    for (int i = 0; i < len(); ++i) {
        if (entry[i].is_prelu_kind()) return i;
    }
    return -1;
}

std::ostream &operator<<(std::ostream &s, const policy_t &policy) {
    s << attr_t::policy2str(policy);
    return s;
}

std::ostream &operator<<(
        std::ostream &s, const attr_t::arg_scales_t::entry_t &scale) {
    // TODO: remove '*'
    s << scale.policy << ":" << scale.scale << '*';
    return s;
}

std::ostream &operator<<(
        std::ostream &s, const attr_t::zero_points_t &zero_points) {
    const char *delim = "";
    // TODO: remove '*'
    for (const auto &point : zero_points.points) {
        s << delim;
        s << arg2str(point.first) << ":" << point.second.policy << ":"
          << point.second.value << '*';
        delim = "+";
    }

    return s;
}

std::ostream &operator<<(std::ostream &s, const attr_t::arg_scales_t &scales) {
    const char *delim = "";
    for (const auto &v : scales.scales) {
        if (!v.second.is_def()) {
            s << delim;
            s << arg2str(v.first) << ":" << v.second;
            delim = "+";
        }
    }
    return s;
}

std::ostream &operator<<(std::ostream &s, const attr_t::post_ops_t::kind_t &k) {
    s << attr_t::post_ops_t::kind2str(k);
    return s;
}

std::ostream &operator<<(std::ostream &s, const attr_t::post_ops_t &post_ops) {
    for (int idx = 0; idx < post_ops.len(); ++idx) {
        if (idx > 0) s << "+";

        const auto &e = post_ops.entry[idx];
        s << e.kind;

        if (e.is_sum_kind()) {
            if (e.sum.scale != 1.0f || e.sum.zero_point != 0
                    || e.sum.dt != dnnl_data_type_undef)
                s << ":" << e.sum.scale;
            if (e.sum.zero_point != 0 || e.sum.dt != dnnl_data_type_undef)
                s << ":" << e.sum.zero_point;
            if (e.sum.dt != dnnl_data_type_undef) s << ":" << e.sum.dt;
        } else if (e.is_convolution_kind()) {
            if (e.kind == pk_t::DW) {
                s << ":k" << e.convolution.kernel << "s" << e.convolution.stride
                  << "p" << e.convolution.padding;
            }
            const auto &c_ws = e.convolution.wei_scale;
            const auto &c_ds = e.convolution.dst_scale;
            if (e.convolution.dst_dt != dnnl_f32 || !c_ws.is_def()
                    || !c_ds.is_def())
                s << ":" << e.convolution.dst_dt;
            if (!c_ws.is_def() || !c_ds.is_def()) s << ":" << c_ws;
            if (!c_ds.is_def()) s << ":" << c_ds;
        } else if (e.is_eltwise_kind()) {
            if (e.eltwise.beta != 0.f)
                s << ":" << e.eltwise.alpha << ":" << e.eltwise.beta;
            else if (e.eltwise.alpha != 0.f)
                s << ":" << e.eltwise.alpha;
        } else if (e.is_binary_kind()) {
            s << ":" << e.binary.src1_dt;
            if (e.binary.policy != policy_t::COMMON || e.binary.tag != tag::any)
                s << ":" << e.binary.policy;
            if (e.binary.tag != tag::any) s << ":" << e.binary.tag;
        } else if (e.is_prelu_kind()) {
            if (e.prelu.policy != policy_t::COMMON) {
                s << ":" << e.prelu.policy;
            }
        } else {
            assert(!"unknown kind");
            s << "unknown_kind";
        }
    }

    return s;
}

std::ostream &operator<<(std::ostream &s, dnnl_scratchpad_mode_t sm) {
    s << scratchpad_mode2str(sm);
    return s;
}

std::ostream &operator<<(std::ostream &s, dnnl_fpmath_mode_t fm) {
    s << fpmath_mode2str(fm);
    return s;
}

std::ostream &operator<<(std::ostream &s, const attr_t &attr) {
    if (!attr.is_def()) {
        if (!attr.scales.is_def()) s << "--attr-scales=" << attr.scales << " ";
        if (!attr.zero_points.is_def())
            s << "--attr-zero-points=" << attr.zero_points << " ";
        if (!attr.post_ops.is_def())
            s << "--attr-post-ops=" << attr.post_ops << " ";
        if (attr.scratchpad_mode != attr_t::get_default_scratchpad_mode())
            s << "--attr-scratchpad=" << attr.scratchpad_mode << " ";
        if (attr.fpmath_mode != dnnl_fpmath_mode_strict)
            s << "--attr-fpmath=" << attr.fpmath_mode << " ";
    }
    return s;
}

#ifdef DNNL_EXPERIMENTAL_SPARSE
std::ostream &operator<<(std::ostream &s, dnnl_sparse_encoding_t se) {
    s << sparse_encoding2str(se);
    return s;
}

std::ostream &operator<<(
        std::ostream &s, const sparse_options_t &sparse_options) {
    if (!sparse_options.is_def()) {
        s << "--encoding=";
        const std::vector<int> args
                = {DNNL_ARG_SRC, DNNL_ARG_WEIGHTS, DNNL_ARG_DST};

        for (int i = 0; i < (int)args.size(); i++) {
            const int arg = args[i];
            if (!sparse_options.is_encoding_def(arg)) {
                s << sparse_options.get_encoding(arg);
                if (!sparse_options.is_sparsity_def(arg))
                    s << "+" << sparse_options.get_sparsity(arg);
            }
            if (i != (int)args.size() - 1)
                s << ":";
            else
                s << " ";
        }
    }
    return s;
}
#endif

std::ostream &operator<<(std::ostream &s, memory_kind_ext_t memory_kind) {
    switch (memory_kind) {
        case memory_kind_ext_t::usm: s << "usm"; break;
        case memory_kind_ext_t::buffer: s << "buffer"; break;
        case memory_kind_ext_t::usm_device: s << "usm_device"; break;
        case memory_kind_ext_t::usm_shared: s << "usm_shared"; break;
        default: assert(!"unexpected"); break;
    }
    return s;
}

std::ostream &dump_global_params(std::ostream &s) {
    // Need to dump mode and modifiers in front of the driver name to make all
    // updated default values take effect before parsing a state of a problem.
    if (canonical || bench_mode != default_bench_mode)
        s << "--mode=" << bench_mode << " ";
    // Don't dump modifiers if F mode is used to keep the repro simple.
    if (canonical
            || (bench_mode != bench_mode_t::perf_fast
                    && bench_mode_modifier != default_bench_mode_modifier))
        s << "--mode-modifier=" << bench_mode_modifier << " ";
    // Don't dump max_ms_per_prb if F mode is used to keep the repro simple.
    if (canonical
            || (bench_mode != bench_mode_t::perf_fast
                    && max_ms_per_prb != default_max_ms_per_prb))
        s << "--max-ms-per-prb=" << max_ms_per_prb << " ";
    if (canonical || fix_times_per_prb != default_fix_times_per_prb)
        s << "--fix-times-per-prb=" << fix_times_per_prb << " ";

    s << "--" << driver_name << " ";
    if (canonical) s << "--canonical=" << bool2str(canonical) << " ";
    if (canonical || engine_tgt_kind != dnnl_cpu) {
        s << "--engine=" << engine_tgt_kind;
        if (engine_index != 0) s << ":" << engine_index;
        s << " ";
    }
    if (canonical || fast_ref_gpu != true)
        s << "--fast-ref-gpu=" << bool2str(fast_ref_gpu) << " ";
    if (!skip_impl.empty()) s << "--skip-impl=" << skip_impl << " ";
    if (canonical || mem_check != true)
        s << "--mem-check=" << bool2str(mem_check) << " ";
    if (canonical || allow_enum_tags_only != true)
        s << "--allow-enum-tags-only=" << bool2str(allow_enum_tags_only) << " ";
    if (canonical || hints.get() != isa_hints_t::none)
        s << "--cpu-isa-hints=" << isa_hints_t::hints2str(hints) << " ";
    if (canonical || attr_same_pd_check != false)
        s << "--attr-same-pd-check=" << bool2str(attr_same_pd_check) << " ";
#if defined(DNNL_WITH_SYCL) || DNNL_GPU_RUNTIME == DNNL_RUNTIME_OCL
    if (canonical || memory_kind != default_memory_kind)
        s << "--memory-kind=" << memory_kind << " ";
#endif

    return s;
}

dnnl_engine_kind_t str2engine_kind(const char *str) {
    const char *param = "cpu";
    if (!strncasecmp(param, str, strlen(param))) return dnnl_cpu;

    param = "gpu";
    if (!strncasecmp(param, str, strlen(param))) return dnnl_gpu;

    assert(!"not expected");
    return dnnl_cpu;
}

dnnl_scratchpad_mode_t str2scratchpad_mode(const char *str) {
    const char *param = "library";
    if (!strncasecmp(param, str, strlen(param)))
        return dnnl_scratchpad_mode_library;

    param = "user";
    if (!strncasecmp(param, str, strlen(param)))
        return dnnl_scratchpad_mode_user;

    assert(!"not expected");
    return attr_t::get_default_scratchpad_mode();
}

dnnl_fpmath_mode_t str2fpmath_mode(const char *str) {
    if (std::strcmp(str, "") == 0) {
        dnnl_fpmath_mode_t ret;
        dnnl_get_default_fpmath_mode(&ret);
        return ret;
    }

#define CASE(fpm) \
    param = #fpm; \
    if (!strncasecmp(param, str, strlen(param))) return dnnl_fpmath_mode_##fpm;

    const char *param;

    CASE(strict);
    CASE(bf16);
    CASE(f16);
    CASE(tf32);
    CASE(any);

    assert(!"not expected");
    return dnnl_fpmath_mode_strict;

#undef CASE
}

struct post_ops_rhs_tensor_entry_t {
    dnnl_data_type_t dt;
    policy_t policy;
    std::string tag;
    int arg_attr_mask;
};

namespace {

post_ops_rhs_tensor_entry_t get_po_rhs_tensor_entry(
        const attr_t::post_ops_t::entry_t &entry) {
    if (entry.is_prelu_kind()) {
        const auto &prelu = entry.prelu;
        return {dnnl_f32, prelu.policy, tag::axb, DNNL_ARG_WEIGHTS};
    } else if (entry.is_binary_kind()) {
        const auto &binary = entry.binary;
        return {binary.src1_dt, binary.policy, binary.tag, DNNL_ARG_SRC_1};
    }

    return post_ops_rhs_tensor_entry_t {};
}

} // namespace

int attr_args_t::prepare_post_ops_mds(
        const attr_t &attr, int ndims, const dnnl_dims_t prb_dims) {
    const auto &po = attr.post_ops;
    dnnl_dims_t dims;
    for (int d = 0; d < ndims; ++d)
        dims[d] = prb_dims[d];
    // iterate over all post ops and prepare md for each binary
    for (int idx = 0; idx < po.len(); ++idx) {
        const auto &e = po.entry[idx];
        if (e.is_binary_kind() || e.is_prelu_kind()) {

            const auto po_rhs_tensor_entry = get_po_rhs_tensor_entry(e);
            const int mask
                    = attr_t::get_default_mask(po_rhs_tensor_entry.policy);

            // deduce binary, prelu dims based on input policy
            dnnl_dims_t rhs_tensor_dims = {};
            for (auto d = 0; d < ndims; ++d)
                rhs_tensor_dims[d] = (!(mask & (1 << d))) ? 1 : dims[d];

            auto rhs_tensor_desc = dnn_mem_t::init_md(ndims, rhs_tensor_dims,
                    po_rhs_tensor_entry.dt, po_rhs_tensor_entry.tag);
            mds.emplace((DNNL_ARG_ATTR_MULTIPLE_POST_OP(idx)
                                | po_rhs_tensor_entry.arg_attr_mask),
                    std::move(rhs_tensor_desc));
        } else if (e.is_convolution_kind()) {
            // Update dims for post operations appended after conv_dw
            conv_dw_fusion::get_fused_conv_dst_dims(ndims, e, dims, dims);
        }
    }

    return OK;
}

void attr_args_t::prepare_dw_post_op(
        const attr_t &attr, dnnl_data_type_t wei_dt, dnnl_data_type_t bia_dt) {
    const int dw_idx = attr.post_ops.convolution_index();
    if (dw_idx == -1) return;

    dw_entry.wei_dt = wei_dt;
    dw_entry.bia_dt = bia_dt;
}

dnnl_primitive_attr_t create_dnnl_attr(
        const attr_t &attr, const attr_args_t &attr_args) {
    dnnl_primitive_attr_t dnnl_attr = nullptr;
    DNN_SAFE_V(dnnl_primitive_attr_create(&dnnl_attr));

    if (!attr.scales.is_def()) {
        const auto &as = attr.scales;
        for (const auto &arg : as.scales) {
            const int arg_name = arg.first;
            if (as.is_def(arg_name)) continue;

<<<<<<< HEAD
            const auto &e = arg.second;
            // Weights mask differs from primitive to primitive, that's why it
            // is stashed in `attr_args` at primitive creation time.
            const bool is_wei_arg = arg_name == DNNL_ARG_WEIGHTS
                    || arg_name
                            == (DNNL_ARG_ATTR_POST_OP_DW | DNNL_ARG_WEIGHTS);
            int mask = (is_wei_arg && e.policy != policy_t::COMMON)
                    ? attr_args.get_mask(arg_name)
                    : e.policy2mask(arg_name);

            DNN_SAFE_V(dnnl_primitive_attr_set_scales_mask(
                    dnnl_attr, arg_name, mask));
=======
            if (arg_name == DNNL_ARG_WEIGHTS
                    && arg.second.policy == policy_t::PER_OC
                    && !attr_args.get(arg_name).is_def()) {
                const auto &e = attr_args.get(arg_name);
                // Only RT scales are supported.
                SAFE_V(e.runtime ? OK : FAIL);
                int mask = e.mask;

                DNN_SAFE_V(dnnl_primitive_attr_set_scales_mask(
                        dnnl_attr, arg_name, mask));
            } else {
                const auto &e = arg.second;
                // Only RT scales are supported.
                SAFE_V(e.runtime ? OK : FAIL);
                // Only common policy is supported in the library at this point
                int mask = attr_t::get_default_mask(e.policy, arg_name);

                DNN_SAFE_V(dnnl_primitive_attr_set_scales_mask(
                        dnnl_attr, arg_name, mask));
            }
>>>>>>> 9bea36e6
        }
    }

    if (!attr.zero_points.is_def()) {
        const auto &zp = attr.zero_points;
        for (const auto &arg : zp.points) {
            const auto arg_name = arg.first;
            if (zp.is_def(arg_name)) continue;

            const auto &e = arg.second;
            int mask = attr_t::get_default_mask(e.policy);

            DNN_SAFE_V(dnnl_primitive_attr_set_zero_points_mask(
                    dnnl_attr, arg_name, mask));
        }
    }

    if (!attr.post_ops.is_def()) {
        dnnl_post_ops_t ops;
        DNN_SAFE_V(dnnl_post_ops_create(&ops));

        const auto &po = attr.post_ops;
        for (int idx = 0; idx < po.len(); ++idx) {
            const auto &e = po.entry[idx];
            if (e.is_sum_kind()) {
                DNN_SAFE_V(dnnl_post_ops_append_sum(
                        ops, e.sum.scale, e.sum.zero_point, e.sum.dt));
            } else if (e.is_convolution_kind()) {
                const auto wei_dt = attr_args.get_dw_arg(DNNL_ARG_WEIGHTS);
                const auto bia_dt = attr_args.get_dw_arg(DNNL_ARG_BIAS);

                DNN_SAFE_V(dnnl_post_ops_append_dw(ops, wei_dt, bia_dt,
                        e.convolution.dst_dt, e.convolution.kernel,
                        e.convolution.stride, e.convolution.padding));

                // TODO: remove in favor of attr-scales option and update input
                // files relying on scales in dw post-op string.
                const auto &wei_scale = e.convolution.wei_scale;
                int wei_mask = wei_scale.policy2mask(DNNL_ARG_WEIGHTS,
                        dnnl_convolution, /* has_groups = */ true);
                if (!wei_scale.is_def())
                    DNN_SAFE_V(dnnl_primitive_attr_set_scales_mask(dnnl_attr,
                            DNNL_ARG_ATTR_POST_OP_DW | DNNL_ARG_WEIGHTS,
                            wei_mask));

                const auto &dst_scale = e.convolution.dst_scale;
                int dst_mask = dst_scale.policy2mask(DNNL_ARG_DST);
                if (!dst_scale.is_def())
                    DNN_SAFE_V(dnnl_primitive_attr_set_scales_mask(dnnl_attr,
                            DNNL_ARG_ATTR_POST_OP_DW | DNNL_ARG_DST, dst_mask));

            } else if (e.is_eltwise_kind()) {
                DNN_SAFE_V(dnnl_post_ops_append_eltwise(
                        ops, e.eltwise.alg, e.eltwise.alpha, e.eltwise.beta));
            } else if (e.is_binary_kind()) {
                const auto &src1_md = attr_args.get_md(
                        (DNNL_ARG_ATTR_MULTIPLE_POST_OP(idx) | DNNL_ARG_SRC_1));
                assert(query_md_ndims(src1_md) != 0);
                DNN_SAFE_V(dnnl_post_ops_append_binary(
                        ops, e.binary.alg, src1_md));
            } else if (e.is_prelu_kind()) {
                const auto &policy = e.prelu.policy;
                const auto mask = attr_t::get_default_mask(policy);
                DNN_SAFE_V(dnnl_post_ops_append_prelu(ops, mask));
            } else {
                assert(!"unknown attr::post_ops::kind");
            }
        }
        DNN_SAFE_V(dnnl_primitive_attr_set_post_ops(dnnl_attr, ops));
        auto c_ops = query_post_ops(dnnl_attr);
        SAFE_V(dnnl_post_ops_len(c_ops) == po.len() ? OK : FAIL);

        DNN_SAFE_V(dnnl_post_ops_destroy(ops));
    }

    DNN_SAFE_V(dnnl_primitive_attr_set_scratchpad_mode(
            dnnl_attr, attr.scratchpad_mode));

    DNN_SAFE_V(
            dnnl_primitive_attr_set_fpmath_mode(dnnl_attr, attr.fpmath_mode));

    return dnnl_attr;
}

// Exception free version of std::stoi, sets idx to 0 and returns 0 in case of
// error.
static int stoi_safe(const std::string &s, size_t *idx) {
    if (s.empty() || !std::isdigit(s[0])) {
        *idx = 0;
        return 0;
    }
    return std::stoi(s, idx);
}

static bool is_abc_tag(const std::string &tag) {
    if (tag == tag::undef || tag == tag::any) return true;

    bool mask[DNNL_MAX_NDIMS] = {};
    for (auto &c : tag) {
        if (!std::isalpha(c)) continue;
        int idx = std::tolower(c) - 'a';
        if (idx < 0 || idx >= DNNL_MAX_NDIMS) return false;
        mask[idx] = true;
    }
    // Check there are no gaps, e.g. [1 1 1 1 0 0 ...].
    for (int i = 0; i < DNNL_MAX_NDIMS; i++) {
        if (mask[i]) continue;
        for (int j = i + 1; j < DNNL_MAX_NDIMS; j++)
            if (mask[j]) return false;
        break;
    }
    return true;
}

int check_abc_tag(const std::string &tag_, bool check_enum_tags_only) {
    if (tag_.empty()) return FAIL;
    if (!is_abc_tag(tag_)) return FAIL;
    if (check_enum_tags_only) {
        if (str2fmt_tag(tag_.c_str()) == dnnl_format_tag_last) return FAIL;
        return OK;
    }

    enum class dim_state_t { undef = 0, upper, lower, lower_with_block };
    dim_state_t dim_states[DNNL_MAX_NDIMS] = {};
    bool in_inner_block = false;
    auto tag = tag_;
    while (!tag.empty()) {
        // Parse block size if presented.
        size_t idx;
        int block = stoi_safe(tag, &idx);
        if (block == 0 && idx != 0) return FAIL;
        if (idx == 0) block = 0;
        if (block > 0) in_inner_block = true;

        // Move to the first position after the block.
        tag = tag.substr(idx);
        if (tag.empty()) return FAIL;

        char c = tag[0];
        bool is_lower = ('a' <= c && c <= 'a' + DNNL_MAX_NDIMS - 1);
        bool is_upper = ('A' <= c && c <= 'A' + DNNL_MAX_NDIMS - 1);
        if (!is_lower && !is_upper) return FAIL;

        // Uppercase cannot be with block.
        if (is_upper && block != 0) return FAIL;
        // Block sizes are required within inner block.
        if (block == 0 && in_inner_block) return FAIL;

        // Check rules related to lowercase/uppercase/block order.
        int dim_idx = std::tolower(c) - 'a';
        dim_state_t prev_state = dim_states[dim_idx];
        dim_state_t cur_state = is_upper ? dim_state_t::upper
                : block != 0             ? dim_state_t::lower_with_block
                                         : dim_state_t::lower;

        switch (cur_state) {
            case dim_state_t::upper:
            case dim_state_t::lower:
                // Letter without block must be the first.
                if (prev_state != dim_state_t::undef) return FAIL;
                break;
            case dim_state_t::lower_with_block:
                // Letter with block must be after uppercase or after a letter
                // with block.
                if (prev_state != dim_state_t::upper
                        && prev_state != dim_state_t::lower_with_block)
                    return FAIL;
                break;
            default: assert(!"not expected");
        }

        // Update state, move to the next position.
        dim_states[dim_idx] = cur_state;
        tag = tag.substr(1);
    }

    for (int i = 0; i < DNNL_MAX_NDIMS; i++) {
        // Uppercase letter must be followed by lowercase.
        if (dim_states[i] == dim_state_t::upper) return FAIL;

        // Ensure there are no gaps (e.g. acd).
        if (dim_states[i] == dim_state_t::undef) {
            for (int j = i + 1; j < DNNL_MAX_NDIMS; j++)
                if (dim_states[j] != dim_state_t::undef) return FAIL;
            break;
        }
    }

    return OK;
}

static std::string trim_letter(const std::string &tag_, char c) {
    auto tag = tag_;
    for (size_t pos = tag.find(c); pos != std::string::npos;
            pos = tag.find(c)) {
        tag.replace(pos, 1, "");
        if (pos == 0) return tag;

        pos--;
        while (std::isdigit(tag[pos])) {
            tag.replace(pos, 1, "");
            if (pos == 0) break;
            pos--;
        }
    }
    return tag;
}

// Tries to map a tag to an abc-tag according to a logical tag. For example:
// nchw -> abcd.
static std::string try_map_tag(
        const std::string &logical_tag, const std::string &tag, int *nmatched) {
    // Check if all the required letters are presented.
    for (auto &c : logical_tag) {
        if (std::toupper(c) == c
                && tag.find(std::tolower(c)) == std::string::npos)
            return {};
    }

    // Check that all letters are known and assign indices to letters.
    int logical_indices[DNNL_MAX_NDIMS] = {};
    for (auto &c : tag) {
        if (!std::isalpha(c)) continue;

        auto lower_pos = logical_tag.find(std::tolower(c));
        auto upper_pos = logical_tag.find(std::toupper(c));
        auto pos = (lower_pos == std::string::npos ? upper_pos : lower_pos);
        if (pos == std::string::npos) return {};

        logical_indices[pos] = 1;
    }

    for (int i = 0, idx = 0; i < (int)logical_tag.size(); i++) {
        if (logical_indices[i] == 0) continue;
        logical_indices[i] = idx++;
    }

    (*nmatched)++;
    std::string mapped_tag = tag;
    for (int i = 0; i < (int)tag.size(); i++) {
        char c = tag[i];
        if (!std::isalpha(tag[i])) continue;
        auto pos = logical_tag.find(std::tolower(c));
        if (pos == std::string::npos) pos = logical_tag.find(std::toupper(c));

        mapped_tag[i]
                = (char)(tag[i] - std::tolower(c) + 'a' + logical_indices[pos]);
    }
    return mapped_tag;
}

// Maps a tag to an abc-tag.
static std::string map_tag_letters(const std::string &tag) {
    int nmatched = 0;

    // Mapping rules:
    // - Uppercase letters are mandatory
    // - Lowercase letters are optional
    auto tag_goidhw = try_map_tag("GOIdhw", tag, &nmatched);
    auto tag_oidhw = try_map_tag("OIdhw", tag, &nmatched);
    auto tag_ncdhw = try_map_tag("NCdhw", tag, &nmatched);
    auto tag_tnc = try_map_tag("TNc", tag, &nmatched);
    auto tag_ldnc = try_map_tag("LDNC", tag, &nmatched);
    auto tag_ldigo = try_map_tag("LDigO", tag, &nmatched);

    if (nmatched == 0) return tag;
    if (nmatched > 1) assert(!"Not expected: ambiguous tag.");

    if (!tag_goidhw.empty()) return tag_goidhw;
    if (!tag_oidhw.empty()) return tag_oidhw;
    if (!tag_ncdhw.empty()) return tag_ncdhw;
    if (!tag_tnc.empty()) return tag_tnc;
    if (!tag_ldnc.empty()) return tag_ldnc;
    if (!tag_ldigo.empty()) return tag_ldigo;

    return tag;
}

std::string trim_tag(const std::string &tag, int ndims) {
    int mask = 0;
    for (int d = 0; d < ndims; d++) {
        mask += (1 << d);
    }
    return trim_tag_by_mask(tag, mask);
}

std::string trim_tag_by_mask(const std::string &tag, int mask) {
    std::string trimmed_tag = tag;
    int ndims_saved = 0;
    for (char c = 'a', d = 0; c < 'a' + (char)(DNNL_MAX_NDIMS); c++, d++) {
        if (!(mask & (1 << d))) {
            trimmed_tag = trim_letter(trimmed_tag, c);
            trimmed_tag = trim_letter(trimmed_tag, std::toupper(c));
        } else {
            ndims_saved++;
        }
    }

    // Mask may operate over non-consecutive dimensions. The piece below will
    // make trimmed_tag consist of consecutive dimensions starting from "a" or
    // "A". E.g., mask = 2 + 8 = 10, trimmed_tag will contain "b" and "d"
    // letters, and will be converted into one with "a" and "b".
    int mask_copy = mask;
    for (int i = 0; i < ndims_saved; i++) {
        int dist_to_a = 0;
        while (mask_copy % 2 == 0) {
            mask_copy /= 2;
            dist_to_a++;
        }
        mask_copy /= 2;
        if (dist_to_a == 0) continue;

        for (size_t j = 0; j < trimmed_tag.size(); j++) {
            char str_j = trimmed_tag[j];
            if (std::isalpha(str_j) && std::tolower(str_j) > 'a' + i) {
                std::string rep_str(1, str_j - dist_to_a);
                trimmed_tag.replace(j, 1, rep_str);
            }
        }
    }

    return trimmed_tag;
}

std::string normalize_tag(const std::string &tag_, int ndims) {
    std::string tag = tag_;
    if (tag == tag::undef || tag == tag::any || ndims == 0) return tag;
    if (tag == tag::x) {
        if (ndims >= 0) assert(ndims == 1);
        return "a";
    }

    // Handle meta-tags (abx, axb, etc).
    auto pos = tag.find("x");
    if (pos != std::string::npos) {
        // Non-grouped tags will start `x` from `c`, but grouped will most of
        // times start `x` from `d`.
        char start_x = 'c';
        for (char c = 'a' + DNNL_MAX_NDIMS - 1; c >= 'b'; c--) {
            if (tag.find(c) != std::string::npos) {
                start_x = c + 1;
                break;
            }
        }
        // Adjust ndims if they are not specified.
        int meta_ndims = (ndims == -1 ? (start_x - 'a' + 1) : ndims);
        std::string tail;
        for (int i = 0; i < meta_ndims - (start_x - 'a'); i++)
            tail += (start_x + i);
        return trim_tag(tag.replace(pos, 1, tail), meta_ndims);
    }

    return map_tag_letters(tag);
}

int check_tag(const std::string &tag_, bool check_enum_tags_only) {
    auto tag = normalize_tag(tag_);
    if (tag == tag::undef || tag == tag::any) return OK;
    return check_abc_tag(tag, check_enum_tags_only);
}

void maybe_scale(const attr_t &attr, float &d, const float *scales, int64_t c,
        int arg, bool opposite_scale) {
    if (attr.scales.is_def(arg)) return;

    const auto &e = attr.scales.get(arg);
    if (!e.is_def()) {
        int64_t idx = e.policy == policy_t::COMMON ? 0 : c;
        float s = scales[idx];
        if (opposite_scale) s = 1.f / s;
        d *= s;
    }
}

void maybe_zero_point(const attr_t &attr, float &d, const int32_t *zero_points,
        int64_t c, int arg, bool opposite_zero_point) {
    if (attr.zero_points.is_def()) return;

    const auto &e = attr.zero_points.get(arg);
    if (!e.is_def()) {
        const int idx = e.policy == policy_t::COMMON ? 0 : c;
        const int zp_sign = opposite_zero_point ? -1 : 1;
        d -= zp_sign * zero_points[idx];
    }
}

float compute_eltwise_fwd(pk_t kind, float src, float alpha, float beta) {
    // don't compute on nan, propagate it
    if (std::isnan(src)) return NAN;

    using namespace dnnl::impl::math;

    switch (kind) {
        case pk_t::RELU: return relu_fwd(src, alpha);
        case pk_t::TANH: return tanh_fwd(src);
        case pk_t::ELU: return elu_fwd(src, alpha);
        case pk_t::SQUARE: return square_fwd(src);
        case pk_t::ABS: return abs_fwd(src);
        case pk_t::SQRT: return sqrt_fwd(src);
        case pk_t::LINEAR: return linear_fwd(src, alpha, beta);
        case pk_t::SRELU: return soft_relu_fwd(src, alpha);
        case pk_t::MISH: return mish_fwd(src);
        case pk_t::LOGISTIC: return logistic_fwd(src);
        case pk_t::EXP: return exp_fwd(src);
        case pk_t::GELU_TANH: return gelu_tanh_fwd(src);
        case pk_t::SWISH: return swish_fwd(src, alpha);
        case pk_t::LOG: return log_fwd(src);
        case pk_t::CLIP: return clip_fwd(src, alpha, beta);
        case pk_t::CLIP_V2: return clip_v2_fwd(src, alpha, beta);
        case pk_t::POW: return pow_fwd(src, alpha, beta);
        case pk_t::GELU_ERF: return gelu_erf_fwd(src);
        case pk_t::ROUND: return round_fwd(src);
        case pk_t::HARDSWISH: return hardswish_fwd(src, alpha, beta);
        case pk_t::HARDSIGMOID: return hardsigmoid_fwd(src, alpha, beta);
        case pk_t::RELU_DST: return relu_fwd(src, alpha);
        case pk_t::TANH_DST: return tanh_fwd(src);
        case pk_t::ELU_DST: return elu_fwd(src, alpha);
        case pk_t::SQRT_DST: return sqrt_fwd(src);
        case pk_t::LOGISTIC_DST: return logistic_fwd(src);
        case pk_t::EXP_DST: return exp_fwd(src);
        case pk_t::CLIP_V2_DST: return clip_v2_fwd(src, alpha, beta);

        default: assert(!"unknown attr::post_ops::kind");
    };
    return NAN;
}

float compute_eltwise_bwd(
        pk_t kind, float d_dst, float src, float alpha, float beta) {
    using namespace dnnl::impl::math;

    switch (kind) {
        case pk_t::RELU: return relu_bwd(d_dst, src, alpha);
        case pk_t::TANH: return tanh_bwd(d_dst, src);
        case pk_t::ELU: return elu_bwd(d_dst, src, alpha);
        case pk_t::SQUARE: return square_bwd(d_dst, src);
        case pk_t::ABS: return abs_bwd(d_dst, src);
        case pk_t::SQRT: return sqrt_bwd(d_dst, src);
        case pk_t::LINEAR: return linear_bwd(d_dst, src, alpha, beta);
        case pk_t::SRELU: return soft_relu_bwd(d_dst, src, alpha);
        case pk_t::MISH: return mish_bwd(d_dst, src);
        case pk_t::LOGISTIC: return logistic_bwd(d_dst, src);
        case pk_t::EXP: return exp_bwd(d_dst, src);
        case pk_t::GELU_TANH: return gelu_tanh_bwd(d_dst, src);
        case pk_t::SWISH: return swish_bwd(d_dst, src, alpha);
        case pk_t::LOG: return log_bwd(d_dst, src);
        case pk_t::CLIP: return clip_bwd(d_dst, src, alpha, beta);
        case pk_t::CLIP_V2: return clip_v2_bwd(d_dst, src, alpha, beta);
        case pk_t::POW: return pow_bwd(d_dst, src, alpha, beta);
        case pk_t::GELU_ERF: return gelu_erf_bwd(d_dst, src);
        case pk_t::HARDSWISH: return hardswish_bwd(d_dst, src, alpha, beta);
        case pk_t::HARDSIGMOID: return hardsigmoid_bwd(d_dst, src, alpha, beta);

        case pk_t::RELU_DST: return relu_bwd_use_dst(d_dst, src, alpha);
        case pk_t::TANH_DST: return tanh_bwd_use_dst(d_dst, src);
        case pk_t::ELU_DST: return elu_bwd_use_dst(d_dst, src, alpha);
        case pk_t::SQRT_DST: return sqrt_bwd_use_dst(d_dst, src);
        case pk_t::LOGISTIC_DST: return logistic_bwd_use_dst(d_dst, src);
        case pk_t::EXP_DST: return exp_bwd_use_dst(d_dst, src);
        case pk_t::CLIP_V2_DST:
            return clip_v2_bwd_use_dst(d_dst, src, alpha, beta);

        default: assert(!"unknown attr::post_ops::kind");
    }
    return NAN;
}

float compute_binary(pk_t kind, float src0, float src1) {
    // don't compute on nan, propagate it
    if (std::isnan(src0) || std::isnan(src1)) return NAN;

    if (kind == pk_t::ADD) {
        return src0 + src1;
    } else if (kind == pk_t::MUL) {
        return src0 * src1;
    } else if (kind == pk_t::MAX) {
        return MAX2(src0, src1);
    } else if (kind == pk_t::MIN) {
        return MIN2(src0, src1);
    } else if (kind == pk_t::DIV) {
        return src0 / src1;
    } else if (kind == pk_t::SUB) {
        return src0 - src1;
    } else if (kind == pk_t::GE) {
        return src0 >= src1;
    } else if (kind == pk_t::GT) {
        return src0 > src1;
    } else if (kind == pk_t::LE) {
        return src0 <= src1;
    } else if (kind == pk_t::LT) {
        return src0 < src1;
    } else if (kind == pk_t::EQ) {
        return src0 == src1;
    } else if (kind == pk_t::NE) {
        return src0 != src1;
    } else {
        assert(!"operation not supported!");
    }
    return NAN;
}

void maybe_post_ops(const attr_t &attr, float &val, float sum_val,
        const std::vector<float> &v_po_vals) {
    using namespace dnnl::impl::math;

    auto it_po = v_po_vals.begin();
    const auto &po = attr.post_ops;
    for (int idx = 0; idx < po.len(); ++idx) {
        const auto &e = po.entry[idx];

        if (e.is_sum_kind()) {
            val += e.sum.scale * (sum_val - e.sum.zero_point);
        } else if (e.is_convolution_kind()) {
            continue;
        } else if (e.is_eltwise_kind()) {
            const auto &a = e.eltwise.alpha;
            const auto &b = e.eltwise.beta;
            val = compute_eltwise_fwd(e.kind, val, a, b);
        } else if (e.is_binary_kind()) {
            val = compute_binary(e.kind, val, *it_po);
            it_po++;
        } else if (e.is_prelu_kind()) {
            val = val > 0 ? val : val * (*it_po);
            it_po++;
        }
    }
}

void update_cpu_ref_attrs(attr_t &attr, dnnl_data_type_t new_dt) {
    auto &po = attr.post_ops;
    for (int idx = 0; idx < po.len(); ++idx) {
        auto &e = po.entry[idx];
        if (!e.is_binary_kind()) continue;

        e.binary.src1_dt = new_dt;
        e.binary.tag = tag::abx; // Hardcoded in local fill functions.
    }
}

#ifdef DNNL_EXPERIMENTAL_SPARSE
int sparse_options_t::from_str(const std::string &s) {
    *this = sparse_options_t();
    if (s.empty()) return OK;

    const auto get_arg = [](int i) {
        switch (i) {
            case 0: return DNNL_ARG_SRC;
            case 1: return DNNL_ARG_WEIGHTS;
            case 2: return DNNL_ARG_DST;
            default: return -1;
        }
    };

    int options_count = 0;
    size_t start_pos = 0;
    while (start_pos != std::string::npos) {
        auto subs = parser::get_substr(s, start_pos, ':');

        if (subs.empty()) {
            add(get_arg(options_count), sparse_options_t::def_encoding,
                    sparse_options_t::def_sparsity);
            options_count++;
            continue;
        }

        if (subs.find("+") == std::string::npos) {
            add(get_arg(options_count), str2sparse_encoding(subs.c_str()),
                    sparse_options_t::def_sparsity);
        } else {
            size_t subs_pos = 0;
            auto encoding_str = parser::get_substr(subs, subs_pos, '+');
            auto sparsity_str = parser::get_substr(subs, subs_pos, '+');
            if (encoding_str.empty() || sparsity_str.empty()) { return FAIL; }
            add(get_arg(options_count),
                    str2sparse_encoding(encoding_str.c_str()),
                    atof(sparsity_str.c_str()));
        }
        options_count++;
    }
    static const int expected_num_options = 3;
    return options_count == expected_num_options ? OK : FAIL;
}
#endif

#undef BENCHDNN_DNNL_ARG_UNDEF<|MERGE_RESOLUTION|>--- conflicted
+++ resolved
@@ -1,5 +1,5 @@
 /*******************************************************************************
-* Copyright 2017-2023 Intel Corporation
+* Copyright 2017-2022 Intel Corporation
 *
 * Licensed under the Apache License, Version 2.0 (the "License");
 * you may not use this file except in compliance with the License.
@@ -31,7 +31,6 @@
 #include "src/common/math_utils.hpp"
 
 #include "common.hpp"
-#include "conv/conv_dw_fusion.hpp"
 #include "dnn_types.hpp"
 #include "dnnl_common.hpp"
 #include "dnnl_debug.hpp"
@@ -111,7 +110,6 @@
         case WEI: return "WEI";
         case BIA: return "BIA";
         case DST: return "DST";
-        case DIFF_DST: return "DIFF_DST";
         case ACC: return "ACC";
         case MEAN: return "MEAN";
         case VAR: return "VAR";
@@ -135,8 +133,6 @@
         {DNNL_ARG_SRC_1, {"src1"}},
         {DNNL_ARG_WEIGHTS, {"wei"}},
         {DNNL_ARG_DST, {"dst"}},
-        {DNNL_ARG_ATTR_POST_OP_DW | DNNL_ARG_DST, {"attr_post_op_dw_dst"}},
-        {DNNL_ARG_ATTR_POST_OP_DW | DNNL_ARG_WEIGHTS, {"attr_post_op_dw_wei"}},
 };
 
 static int str2arg(const std::string &str) {
@@ -144,14 +140,8 @@
         for (const auto &s : arg.second)
             if (str.compare(s) == 0) return arg.first;
     // multiple srcs
-    std::string msrc = "msrc";
-    if (str.compare(0, msrc.size(), msrc) == 0) {
-        const auto &str_index = str.substr(msrc.size());
-        if (str_index.empty() /* TODO: || non-digit string */) {
-            BENCHDNN_PRINT(0, "%s\n",
-                    "Error: \'msrc\' argument requires index to be specified.");
-            return BENCHDNN_DNNL_ARG_UNDEF;
-        }
+    if (str.compare(0, 3, "msrc")) {
+        const auto &str_index = str.substr(4);
         const auto index = stoul(str_index);
         return DNNL_ARG_MULTIPLE_SRC + index;
     }
@@ -208,10 +198,12 @@
     return "unknown attr_t::policy_t policy";
 }
 
-int attr_t::get_default_mask(policy_t policy) {
+int attr_t::get_default_mask(policy_t policy, int arg) {
     switch (policy) {
         case PER_DIM_0: return (1 << 0);
         case PER_OC:
+            if (arg == DNNL_ARG_WEIGHTS) return get_default_mask(PER_DIM_0);
+
         case PER_DIM_1: return (1 << 1);
         case PER_DIM_01: return (1 << 0) + (1 << 1);
         case PER_DIM_2: return (1 << 2);
@@ -225,10 +217,9 @@
     }
 }
 
-// This function takes input string, extracts float value and asteriks, if
-// present, from the string. Updates @value with extracted values.
-// TODO: remove asteriks from all inputs and update doc.
-int parse_value_and_runtime(float &value, const std::string &s) {
+// This function takes input string, extracts float value and runtime, if
+// present, from the string. Updates @value and @runtime with extracted values.
+int parse_value_and_runtime(float &value, bool &runtime, const std::string &s) {
     // process value
     size_t scale_pos = 0;
     try {
@@ -240,48 +231,16 @@
                 "Expected input: \'VAL[*]\'. See help for proper syntax.");
         exit(1);
     }
+    runtime = false;
     if (scale_pos + 1 < s.size()) return FAIL;
     if (scale_pos == s.size()) return OK;
     if (s.back() != '*') return FAIL;
+    runtime = true;
     return OK;
 }
 
-int attr_t::arg_scales_t::entry_t::policy2mask(
-        int arg, dnnl_primitive_kind_t prim_kind, bool has_groups) const {
-    const auto policy = this->policy;
-
-    if (arg != DNNL_ARG_WEIGHTS || policy == policy_t::COMMON)
-        return attr_t::get_default_mask(policy);
-
-    // Handle of weights mask for various primitives.
-    if (prim_kind == dnnl_convolution || prim_kind == dnnl_deconvolution
-            || prim_kind == dnnl_inner_product) {
-        switch (policy) {
-            case PER_OC:
-                if (has_groups)
-                    return attr_t::get_default_mask(PER_DIM_01);
-                else
-                    return attr_t::get_default_mask(PER_DIM_0);
-            default: SAFE(FAIL, CRIT); return -1;
-        }
-    } else if (prim_kind == dnnl_matmul) {
-        switch (policy) {
-            // TODO: add batch dimension?
-            case PER_OC: return attr_t::get_default_mask(PER_DIM_1);
-            default: SAFE(FAIL, CRIT); return -1;
-        }
-    } else {
-        assert(prim_kind == dnnl_undefined_primitive);
-        assert(!"Weights may have specific mask for a given primitive. "
-                "Please re-direct new primitive to one of two branches "
-                "above");
-        SAFE(FAIL, CRIT);
-        return -1;
-    }
-}
-
-int attr_t::arg_scales_t::entry_t::from_str(const std::string &s) {
-    *this = arg_scales_t::entry_t();
+int attr_t::scale_t::from_str(const std::string &s) {
+    *this = scale_t();
     if (s.empty()) return OK;
 
     size_t start_pos = 0;
@@ -291,8 +250,8 @@
     if (start_pos == std::string::npos) return OK;
     if (start_pos >= s.size()) return FAIL; // to catch dangling ':'
 
-    SAFE(parse_value_and_runtime(
-                 this->scale, parser::get_substr(s, start_pos, ':')),
+    SAFE(parse_value_and_runtime(this->scale, this->runtime,
+                 parser::get_substr(s, start_pos, ':')),
             WARN);
     if (this->scale < 0) return FAIL;
     return OK;
@@ -309,12 +268,8 @@
 
         auto arg = str2arg(parser::get_substr(subs, subs_pos, ':'));
         if (arg == BENCHDNN_DNNL_ARG_UNDEF || subs_pos == std::string::npos
-                || subs_pos >= subs.size()) {
-            BENCHDNN_PRINT(0,
-                    "Error: argument name \'%s\' was not recognized.\n",
-                    subs.c_str());
+                || subs_pos >= subs.size())
             return FAIL;
-        }
 
         auto policy = str2policy(parser::get_substr(subs, subs_pos, ':'));
         if (policy == POLICY_TOTAL || subs_pos == std::string::npos
@@ -322,10 +277,11 @@
             return FAIL;
 
         float zp = 0;
+        bool runtime = false;
         SAFE(parse_value_and_runtime(
-                     zp, parser::get_substr(subs, subs_pos, '\0')),
+                     zp, runtime, parser::get_substr(subs, subs_pos, '\0')),
                 WARN);
-        set(arg, policy, static_cast<int>(zp));
+        set(arg, policy, static_cast<int>(zp), runtime);
     }
     return OK;
 }
@@ -346,14 +302,10 @@
 
         auto arg = str2arg(parser::get_substr(subs, subs_pos, ':'));
         if (arg == BENCHDNN_DNNL_ARG_UNDEF || subs_pos == std::string::npos
-                || subs_pos >= s.size()) {
-            BENCHDNN_PRINT(0,
-                    "Error: argument name \'%s\' was not recognized.\n",
-                    subs.c_str());
+                || subs_pos >= s.size())
             return FAIL;
-        }
-
-        arg_scales_t::entry_t arg_scale;
+
+        scale_t arg_scale;
         SAFE(arg_scale.from_str(parser::get_substr(subs, subs_pos, '\0')),
                 WARN);
         set(arg, arg_scale);
@@ -604,7 +556,7 @@
 
 bool attr_t::is_def(bool skip_fpmath) const {
     return scales.is_def() && zero_points.is_def() && post_ops.is_def()
-            && scratchpad_mode == get_default_scratchpad_mode()
+            && scratchpad_mode == dnnl_scratchpad_mode_library
             && IMPLICATION(
                     !skip_fpmath, fpmath_mode == dnnl_fpmath_mode_strict);
 }
@@ -666,21 +618,20 @@
     return s;
 }
 
-std::ostream &operator<<(
-        std::ostream &s, const attr_t::arg_scales_t::entry_t &scale) {
-    // TODO: remove '*'
-    s << scale.policy << ":" << scale.scale << '*';
+std::ostream &operator<<(std::ostream &s, const attr_t::scale_t &scale) {
+    s << scale.policy << ":" << scale.scale;
+    if (scale.runtime) s << '*';
     return s;
 }
 
 std::ostream &operator<<(
         std::ostream &s, const attr_t::zero_points_t &zero_points) {
     const char *delim = "";
-    // TODO: remove '*'
     for (const auto &point : zero_points.points) {
         s << delim;
         s << arg2str(point.first) << ":" << point.second.policy << ":"
-          << point.second.value << '*';
+          << point.second.value;
+        if (point.second.runtime) s << '*';
         delim = "+";
     }
 
@@ -737,9 +688,11 @@
                 s << ":" << e.eltwise.alpha;
         } else if (e.is_binary_kind()) {
             s << ":" << e.binary.src1_dt;
-            if (e.binary.policy != policy_t::COMMON || e.binary.tag != tag::any)
+            if (e.binary.policy != policy_t::COMMON) {
                 s << ":" << e.binary.policy;
-            if (e.binary.tag != tag::any) s << ":" << e.binary.tag;
+                if (attr_t::get_default_mask(e.binary.policy) >= 4)
+                    s << ":" << e.binary.tag;
+            }
         } else if (e.is_prelu_kind()) {
             if (e.prelu.policy != policy_t::COMMON) {
                 s << ":" << e.prelu.policy;
@@ -770,7 +723,7 @@
             s << "--attr-zero-points=" << attr.zero_points << " ";
         if (!attr.post_ops.is_def())
             s << "--attr-post-ops=" << attr.post_ops << " ";
-        if (attr.scratchpad_mode != attr_t::get_default_scratchpad_mode())
+        if (attr.scratchpad_mode != dnnl_scratchpad_mode_library)
             s << "--attr-scratchpad=" << attr.scratchpad_mode << " ";
         if (attr.fpmath_mode != dnnl_fpmath_mode_strict)
             s << "--attr-fpmath=" << attr.fpmath_mode << " ";
@@ -778,35 +731,15 @@
     return s;
 }
 
-#ifdef DNNL_EXPERIMENTAL_SPARSE
-std::ostream &operator<<(std::ostream &s, dnnl_sparse_encoding_t se) {
-    s << sparse_encoding2str(se);
+std::ostream &operator<<(std::ostream &s, bench_mode_t mode) {
+    if (is_bench_mode(RUN) && !(is_bench_mode(CORR) || is_bench_mode(PERF)))
+        s << "R";
+    if (is_bench_mode(CORR)) s << "C";
+    if (is_bench_mode(PERF)) s << "P";
+    if (is_bench_mode(LIST)) s << "L";
+    if (is_bench_mode(PROF)) s << "O";
     return s;
 }
-
-std::ostream &operator<<(
-        std::ostream &s, const sparse_options_t &sparse_options) {
-    if (!sparse_options.is_def()) {
-        s << "--encoding=";
-        const std::vector<int> args
-                = {DNNL_ARG_SRC, DNNL_ARG_WEIGHTS, DNNL_ARG_DST};
-
-        for (int i = 0; i < (int)args.size(); i++) {
-            const int arg = args[i];
-            if (!sparse_options.is_encoding_def(arg)) {
-                s << sparse_options.get_encoding(arg);
-                if (!sparse_options.is_sparsity_def(arg))
-                    s << "+" << sparse_options.get_sparsity(arg);
-            }
-            if (i != (int)args.size() - 1)
-                s << ":";
-            else
-                s << " ";
-        }
-    }
-    return s;
-}
-#endif
 
 std::ostream &operator<<(std::ostream &s, memory_kind_ext_t memory_kind) {
     switch (memory_kind) {
@@ -820,23 +753,6 @@
 }
 
 std::ostream &dump_global_params(std::ostream &s) {
-    // Need to dump mode and modifiers in front of the driver name to make all
-    // updated default values take effect before parsing a state of a problem.
-    if (canonical || bench_mode != default_bench_mode)
-        s << "--mode=" << bench_mode << " ";
-    // Don't dump modifiers if F mode is used to keep the repro simple.
-    if (canonical
-            || (bench_mode != bench_mode_t::perf_fast
-                    && bench_mode_modifier != default_bench_mode_modifier))
-        s << "--mode-modifier=" << bench_mode_modifier << " ";
-    // Don't dump max_ms_per_prb if F mode is used to keep the repro simple.
-    if (canonical
-            || (bench_mode != bench_mode_t::perf_fast
-                    && max_ms_per_prb != default_max_ms_per_prb))
-        s << "--max-ms-per-prb=" << max_ms_per_prb << " ";
-    if (canonical || fix_times_per_prb != default_fix_times_per_prb)
-        s << "--fix-times-per-prb=" << fix_times_per_prb << " ";
-
     s << "--" << driver_name << " ";
     if (canonical) s << "--canonical=" << bool2str(canonical) << " ";
     if (canonical || engine_tgt_kind != dnnl_cpu) {
@@ -853,6 +769,7 @@
         s << "--allow-enum-tags-only=" << bool2str(allow_enum_tags_only) << " ";
     if (canonical || hints.get() != isa_hints_t::none)
         s << "--cpu-isa-hints=" << isa_hints_t::hints2str(hints) << " ";
+    if (canonical || bench_mode != CORR) s << "--mode=" << bench_mode << " ";
     if (canonical || attr_same_pd_check != false)
         s << "--attr-same-pd-check=" << bool2str(attr_same_pd_check) << " ";
 #if defined(DNNL_WITH_SYCL) || DNNL_GPU_RUNTIME == DNNL_RUNTIME_OCL
@@ -884,7 +801,7 @@
         return dnnl_scratchpad_mode_user;
 
     assert(!"not expected");
-    return attr_t::get_default_scratchpad_mode();
+    return dnnl_scratchpad_mode_library;
 }
 
 dnnl_fpmath_mode_t str2fpmath_mode(const char *str) {
@@ -910,6 +827,11 @@
     return dnnl_fpmath_mode_strict;
 
 #undef CASE
+}
+
+void attr_args_t::prepare_scales(const attr_t &attr, int arg, const void *vals,
+        int64_t count, int mask) {
+    insert(arg, vals, count, mask, attr.scales.get(arg).runtime);
 }
 
 struct post_ops_rhs_tensor_entry_t {
@@ -937,11 +859,8 @@
 } // namespace
 
 int attr_args_t::prepare_post_ops_mds(
-        const attr_t &attr, int ndims, const dnnl_dims_t prb_dims) {
+        const attr_t &attr, int ndims, const dnnl_dims_t dims) {
     const auto &po = attr.post_ops;
-    dnnl_dims_t dims;
-    for (int d = 0; d < ndims; ++d)
-        dims[d] = prb_dims[d];
     // iterate over all post ops and prepare md for each binary
     for (int idx = 0; idx < po.len(); ++idx) {
         const auto &e = po.entry[idx];
@@ -961,9 +880,6 @@
             mds.emplace((DNNL_ARG_ATTR_MULTIPLE_POST_OP(idx)
                                 | po_rhs_tensor_entry.arg_attr_mask),
                     std::move(rhs_tensor_desc));
-        } else if (e.is_convolution_kind()) {
-            // Update dims for post operations appended after conv_dw
-            conv_dw_fusion::get_fused_conv_dst_dims(ndims, e, dims, dims);
         }
     }
 
@@ -990,20 +906,6 @@
             const int arg_name = arg.first;
             if (as.is_def(arg_name)) continue;
 
-<<<<<<< HEAD
-            const auto &e = arg.second;
-            // Weights mask differs from primitive to primitive, that's why it
-            // is stashed in `attr_args` at primitive creation time.
-            const bool is_wei_arg = arg_name == DNNL_ARG_WEIGHTS
-                    || arg_name
-                            == (DNNL_ARG_ATTR_POST_OP_DW | DNNL_ARG_WEIGHTS);
-            int mask = (is_wei_arg && e.policy != policy_t::COMMON)
-                    ? attr_args.get_mask(arg_name)
-                    : e.policy2mask(arg_name);
-
-            DNN_SAFE_V(dnnl_primitive_attr_set_scales_mask(
-                    dnnl_attr, arg_name, mask));
-=======
             if (arg_name == DNNL_ARG_WEIGHTS
                     && arg.second.policy == policy_t::PER_OC
                     && !attr_args.get(arg_name).is_def()) {
@@ -1024,7 +926,6 @@
                 DNN_SAFE_V(dnnl_primitive_attr_set_scales_mask(
                         dnnl_attr, arg_name, mask));
             }
->>>>>>> 9bea36e6
         }
     }
 
@@ -1035,6 +936,10 @@
             if (zp.is_def(arg_name)) continue;
 
             const auto &e = arg.second;
+            // Only RT scales are supported.
+            SAFE_V(e.runtime ? OK : FAIL);
+            // Only common policy/single RT value are supported in the library
+            // at this point
             int mask = attr_t::get_default_mask(e.policy);
 
             DNN_SAFE_V(dnnl_primitive_attr_set_zero_points_mask(
@@ -1060,19 +965,20 @@
                         e.convolution.dst_dt, e.convolution.kernel,
                         e.convolution.stride, e.convolution.padding));
 
-                // TODO: remove in favor of attr-scales option and update input
-                // files relying on scales in dw post-op string.
-                const auto &wei_scale = e.convolution.wei_scale;
-                int wei_mask = wei_scale.policy2mask(DNNL_ARG_WEIGHTS,
-                        dnnl_convolution, /* has_groups = */ true);
-                if (!wei_scale.is_def())
+                const auto &wei_policy = e.convolution.wei_scale.policy;
+                int wei_mask = attr_t::get_default_mask(
+                        wei_policy, DNNL_ARG_WEIGHTS);
+                // dw conv always has group dim
+                if (wei_mask) wei_mask = 1 << wei_mask;
+                if (e.convolution.wei_scale.runtime)
                     DNN_SAFE_V(dnnl_primitive_attr_set_scales_mask(dnnl_attr,
                             DNNL_ARG_ATTR_POST_OP_DW | DNNL_ARG_WEIGHTS,
                             wei_mask));
 
-                const auto &dst_scale = e.convolution.dst_scale;
-                int dst_mask = dst_scale.policy2mask(DNNL_ARG_DST);
-                if (!dst_scale.is_def())
+                const auto &dst_policy = e.convolution.dst_scale.policy;
+                int dst_mask
+                        = attr_t::get_default_mask(dst_policy, DNNL_ARG_DST);
+                if (e.convolution.dst_scale.runtime)
                     DNN_SAFE_V(dnnl_primitive_attr_set_scales_mask(dnnl_attr,
                             DNNL_ARG_ATTR_POST_OP_DW | DNNL_ARG_DST, dst_mask));
 
@@ -1388,14 +1294,15 @@
 
 void maybe_scale(const attr_t &attr, float &d, const float *scales, int64_t c,
         int arg, bool opposite_scale) {
-    if (attr.scales.is_def(arg)) return;
+    if (attr.scales.is_def()) return;
 
     const auto &e = attr.scales.get(arg);
     if (!e.is_def()) {
         int64_t idx = e.policy == policy_t::COMMON ? 0 : c;
-        float s = scales[idx];
-        if (opposite_scale) s = 1.f / s;
-        d *= s;
+        if (opposite_scale)
+            d /= scales[idx];
+        else
+            d *= scales[idx];
     }
 }
 
@@ -1560,53 +1467,8 @@
         if (!e.is_binary_kind()) continue;
 
         e.binary.src1_dt = new_dt;
-        e.binary.tag = tag::abx; // Hardcoded in local fill functions.
-    }
-}
-
-#ifdef DNNL_EXPERIMENTAL_SPARSE
-int sparse_options_t::from_str(const std::string &s) {
-    *this = sparse_options_t();
-    if (s.empty()) return OK;
-
-    const auto get_arg = [](int i) {
-        switch (i) {
-            case 0: return DNNL_ARG_SRC;
-            case 1: return DNNL_ARG_WEIGHTS;
-            case 2: return DNNL_ARG_DST;
-            default: return -1;
-        }
-    };
-
-    int options_count = 0;
-    size_t start_pos = 0;
-    while (start_pos != std::string::npos) {
-        auto subs = parser::get_substr(s, start_pos, ':');
-
-        if (subs.empty()) {
-            add(get_arg(options_count), sparse_options_t::def_encoding,
-                    sparse_options_t::def_sparsity);
-            options_count++;
-            continue;
-        }
-
-        if (subs.find("+") == std::string::npos) {
-            add(get_arg(options_count), str2sparse_encoding(subs.c_str()),
-                    sparse_options_t::def_sparsity);
-        } else {
-            size_t subs_pos = 0;
-            auto encoding_str = parser::get_substr(subs, subs_pos, '+');
-            auto sparsity_str = parser::get_substr(subs, subs_pos, '+');
-            if (encoding_str.empty() || sparsity_str.empty()) { return FAIL; }
-            add(get_arg(options_count),
-                    str2sparse_encoding(encoding_str.c_str()),
-                    atof(sparsity_str.c_str()));
-        }
-        options_count++;
-    }
-    static const int expected_num_options = 3;
-    return options_count == expected_num_options ? OK : FAIL;
-}
-#endif
+        e.binary.tag = tag::abx; // Hardcoded in setup_binary_po as well.
+    }
+}
 
 #undef BENCHDNN_DNNL_ARG_UNDEF