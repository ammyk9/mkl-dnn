--- conflicted
+++ resolved
@@ -1,5 +1,5 @@
 /*******************************************************************************
-* Copyright 2019-2023 Intel Corporation
+* Copyright 2019-2022 Intel Corporation
 *
 * Licensed under the Apache License, Version 2.0 (the "License");
 * you may not use this file except in compliance with the License.
@@ -24,7 +24,6 @@
 
 #include "oneapi/dnnl/dnnl.h"
 
-#include "utils/fill.hpp"
 #include "utils/parallel.hpp"
 
 #include "dnnl_common.hpp"
@@ -37,9 +36,8 @@
 
 namespace lnorm {
 
-static int prepare_fwd(const prb_t *prb, const dnn_mem_t &src,
-        const dnn_mem_t &mean, const dnn_mem_t &var, const dnn_mem_t &sc,
-        const dnn_mem_t &sh, res_t *res) {
+static int prepare_fwd(const prb_t *prb, dnn_mem_t &src, dnn_mem_t &mean,
+        dnn_mem_t &var, dnn_mem_t &sc, dnn_mem_t &sh) {
     /** Idea: choose src[] values so that both mean and variance are computed
      * exactly (independently of the order of the computations).
      *
@@ -74,10 +72,7 @@
     const int64_t flex_bits = alg == ALG_0
             ? want_flex_bits
             : MIN2(exact_bits, (exact_bits - logL) / 2 - 1);
-    if (flex_bits < min_flex_bits) {
-        res->state = UNTESTED;
-        return FAIL;
-    }
+    if (flex_bits < min_flex_bits) return FAIL;
 
     if (exact_bits / 2 == flex_bits) alg = ALG_2;
 
@@ -177,46 +172,12 @@
         ((float *)sc)[c] = use_sc ? sc_value : 1.0f;
         ((float *)sh)[c] = use_sh ? sh_value : 0.0f;
     });
-
     return OK;
 }
 
-int prepare_fwd(const prb_t *prb, dnn_mem_map_t &mem_map,
-        dnn_mem_map_t &ref_mem_map, res_t *res) {
-    const auto &ref_src = ref_mem_map[DNNL_ARG_SRC];
-    const auto &ref_mean = ref_mem_map[DNNL_ARG_MEAN];
-    const auto &ref_var = ref_mem_map[DNNL_ARG_VARIANCE];
-    const auto &ref_sc = ref_mem_map[DNNL_ARG_SCALE];
-    const auto &ref_sh = ref_mem_map[DNNL_ARG_SHIFT];
-
-    SAFE(prepare_fwd(prb, ref_src, ref_mean, ref_var, ref_sc, ref_sh, res),
-            WARN);
-
-    auto &src = mem_map[DNNL_ARG_SRC];
-    SAFE(src.reorder(ref_src), WARN);
-
-    auto &mean = mem_map[DNNL_ARG_MEAN];
-    if (mean && prb->use_stats()) SAFE(mean.reorder(ref_mean), WARN);
-
-    auto &var = mem_map[DNNL_ARG_VARIANCE];
-    if (var && prb->use_stats()) SAFE(var.reorder(ref_var), WARN);
-
-    auto &sc = mem_map[DNNL_ARG_SCALE];
-    if (sc) SAFE(sc.reorder(ref_sc), WARN);
-
-    auto &sh = mem_map[DNNL_ARG_SHIFT];
-    if (sh) SAFE(sh.reorder(ref_sh), WARN);
-
-    return OK;
-}
-
-static int prepare_bwd(const prb_t *prb, const dnn_mem_t &src,
-        const dnn_mem_t &d_dst, const dnn_mem_t &mean, const dnn_mem_t &var,
-        const dnn_mem_t &sc, res_t *res) {
-    if (prb->c < 2) {
-        res->state = UNTESTED;
-        return FAIL;
-    }
+static int prepare_bwd(const prb_t *prb, dnn_mem_t &src, dnn_mem_t &d_dst,
+        dnn_mem_t &mean, dnn_mem_t &var, dnn_mem_t &sc) {
+    if (prb->c < 2) return FAIL;
 
     const bool use_sc = prb->use_sc();
 
@@ -271,31 +232,30 @@
     return OK;
 }
 
-int prepare_bwd(const prb_t *prb, dnn_mem_map_t &mem_map,
-        dnn_mem_map_t &ref_mem_map, res_t *res) {
-    const auto &ref_src = ref_mem_map[DNNL_ARG_SRC];
-    const auto &ref_d_dst = ref_mem_map[DNNL_ARG_DIFF_DST];
-    const auto &ref_mean = ref_mem_map[DNNL_ARG_MEAN];
-    const auto &ref_var = ref_mem_map[DNNL_ARG_VARIANCE];
-    const auto &ref_sc = ref_mem_map[DNNL_ARG_SCALE];
-    const auto &ref_sh = ref_mem_map[DNNL_ARG_SHIFT];
-
-    SAFE(prepare_bwd(prb, ref_src, ref_d_dst, ref_mean, ref_var, ref_sc, res),
-            WARN);
-
-    auto &src = mem_map[DNNL_ARG_SRC];
-    SAFE(src.reorder(ref_src), WARN);
-
-    auto &d_dst = mem_map[DNNL_ARG_DIFF_DST];
-    SAFE(d_dst.reorder(ref_d_dst), WARN);
-
-    auto &mean = mem_map[DNNL_ARG_MEAN];
-    if (mean) SAFE(mean.reorder(ref_mean), WARN);
-
-<<<<<<< HEAD
-    auto &var = mem_map[DNNL_ARG_VARIANCE];
-    if (var) SAFE(var.reorder(ref_var), WARN);
-=======
+int fill_scales(
+        const attr_t &attr, int arg, dnn_mem_t &mem_dt, dnn_mem_t &mem_fp) {
+    const auto nelems = mem_fp.nelems();
+    if (nelems == 0) return OK;
+
+    assert(mem_dt.nelems() == mem_fp.nelems());
+
+    const auto &scales = attr.scales.get(arg);
+
+    /* Do fixed partitioning to have same filling for any number of threads */
+    const int64_t n_chunks = 16;
+    const int64_t chunk_size = div_up(nelems, n_chunks);
+    benchdnn_parallel_nd(n_chunks, [&](int64_t idx_chunk) {
+        int64_t idx_start = idx_chunk * chunk_size;
+        int64_t idx_end = MIN2(idx_start + chunk_size, nelems);
+        // Note: we use a different seed for each chunk to avoid
+        // repeating patterns. We could use discard(idx_start) too but
+        // it has a complexity in O(idx_start). We also add 1 to avoid
+        // seeding with 0.
+        std::minstd_rand int_seed(idx_start + 1);
+        int_seed.discard(1);
+
+        std::uniform_int_distribution<> gen(-5, 5);
+
         for (int64_t idx = idx_start; idx < idx_end; ++idx) {
             int pow2 = gen(int_seed);
             int pow2_shift = 1 << std::abs(pow2);
@@ -305,13 +265,8 @@
             mem_fp.set_elem(idx, val);
         }
     });
->>>>>>> 9bea36e6
-
-    auto &sc = mem_map[DNNL_ARG_SCALE];
-    if (sc) SAFE(sc.reorder(ref_sc), WARN);
-
-    auto &sh = mem_map[DNNL_ARG_SHIFT];
-    if (sh) SAFE(sh.reorder(ref_sh), WARN);
+
+    SAFE(mem_dt.reorder(mem_fp), WARN);
 
     return OK;
 }
@@ -321,7 +276,6 @@
 
     auto src_d = dnn_mem_t::init_md(
             prb->ndims, prb->dims.data(), prb->dt[0], prb->tag[0]);
-
     benchdnn_dnnl_wrapper_t<dnnl_memory_desc_t> stat_d {};
     if (prb->stat_tag != tag::undef) {
         stat_d = dnn_mem_t::init_md(
@@ -338,8 +292,7 @@
         auto prop = prb->dir & FLAG_INF ? dnnl_forward_inference
                                         : dnnl_forward_training;
         DNN_SAFE_STATUS(dnnl_layer_normalization_forward_primitive_desc_create(
-                &init_pd_args.pd, init_pd_args.engine, prop,
-                init_pd_args.src_md ? init_pd_args.src_md : src_d, dst_d,
+                &init_pd_args.pd, init_pd_args.engine, prop, src_d, dst_d,
                 stat_d, prb->eps, flags, dnnl_attr));
     } else {
         auto diff_src_d = dnn_mem_t::init_md(
@@ -358,8 +311,7 @@
 
 void skip_unimplemented_prb(const prb_t *prb, res_t *res) {
     skip_unimplemented_data_type({prb->dt[0], prb->dt[1]}, prb->dir, res);
-    skip_unimplemented_sum_po(
-            prb->attr, res, dnnl_layer_normalization, prb->dt[0]);
+    skip_unimplemented_sum_po(prb->attr, res);
 
     if (is_gpu()) {
         const bool dt_ok = prb->dt[0] == prb->dt[1]
@@ -433,147 +385,177 @@
     cmp.set_driver_check_function(lnorm_add_check);
 }
 
-std::vector<int> supported_exec_args(dir_t dir) {
-    static const std::vector<int> exec_fwd_args = {
-            DNNL_ARG_SRC,
-            DNNL_ARG_MEAN,
-            DNNL_ARG_VARIANCE,
-            DNNL_ARG_SCALE,
-            DNNL_ARG_SHIFT,
-            DNNL_ARG_DST,
-    };
-    static const std::vector<int> exec_bwd_args = {
-            DNNL_ARG_SRC,
-            DNNL_ARG_MEAN,
-            DNNL_ARG_VARIANCE,
-            DNNL_ARG_SCALE,
-            DNNL_ARG_SHIFT,
-            DNNL_ARG_DIFF_DST,
-            DNNL_ARG_DIFF_SCALE,
-            DNNL_ARG_DIFF_SHIFT,
-            DNNL_ARG_DIFF_SRC,
-    };
-    return (dir & FLAG_FWD) ? exec_fwd_args : exec_bwd_args;
-};
-
-int init_ref_memory_args(dnn_mem_map_t &ref_mem_map, dnn_mem_map_t &mem_map,
-        dnnl_primitive_t prim, const prb_t *prb, res_t *res, dir_t dir,
-        dnnl_primitive_t prim_ref) {
-    if (has_bench_mode_modifier(mode_modifier_t::no_host_memory)) return OK;
-
-    // TODO: this function still allocates the full memory print needed to fill
-    // the data and each argument can't be destroyed right away since filling
-    // requires all of them at a time.
+int doit(const prb_t *prb, res_t *res) {
+    if (bench_mode == LIST) return res->state = LISTED, OK;
+
+    benchdnn_dnnl_wrapper_t<dnnl_primitive_t> prim;
+    SAFE(init_prim(prb->ctx_init, prim, init_pd, prb, res), WARN);
+    if (res->state == SKIPPED || res->state == UNIMPLEMENTED) return OK;
+
+    auto const_pd = query_pd(prim);
+
+    const bool use_sc = prb->use_sc();
+    const bool use_sh = prb->use_sh();
+
+    const auto &src_md = query_md(const_pd, DNNL_ARG_SRC);
+    const auto &mean_md = query_md(const_pd, DNNL_ARG_MEAN);
+    const auto &var_md = query_md(const_pd, DNNL_ARG_VARIANCE);
+    const auto &sc_md = query_md(const_pd, DNNL_ARG_SCALE);
+    const auto &sh_md = query_md(const_pd, DNNL_ARG_SHIFT);
+    const auto &scratchpad_md = query_md(const_pd, DNNL_ARG_SCRATCHPAD);
+
+    const auto &test_engine = get_test_engine();
     const auto &ref_engine = get_cpu_engine();
 
-    for (auto &entry : mem_map) {
-        const int exec_arg = entry.first;
-        auto &mem = entry.second;
-
-        ref_mem_map.emplace(
-                exec_arg, dnn_mem_t(mem.md_, dnnl_f32, tag::abx, ref_engine));
-        auto &ref_mem = ref_mem_map[exec_arg];
-
-        switch (exec_arg) {
-            case DNNL_ARG_DST: break; // Skip on backward.
-            case DNNL_ARG_DIFF_SRC: break; // Skip on backward.
-            case DNNL_ARG_MEAN:
-            case DNNL_ARG_VARIANCE:
-                if (prb->dir & FLAG_INF) {
-                    const auto &src_md = mem_map[DNNL_ARG_SRC].md_;
-                    const auto stat_dims = query_md_dims(src_md);
-                    ref_mem_map[exec_arg] = dnn_mem_t(prb->ndims - 1, stat_dims,
-                            dnnl_f32, tag::abx, ref_engine);
-                }
-                break;
-            default: {
-                bool is_scales_arg = (exec_arg & DNNL_ARG_ATTR_SCALES);
-                if (is_scales_arg) {
-                    int exec_src_arg = exec_arg ^ DNNL_ARG_ATTR_SCALES;
-                    SAFE(fill_scales(prb->attr, exec_src_arg, mem, ref_mem),
-                            WARN);
-                }
-            } break;
-        }
-    }
-
-    if (dir & FLAG_FWD) {
-        SAFE(prepare_fwd(prb, mem_map, ref_mem_map, res), WARN);
+    dnn_mem_t src_fp(src_md, dnnl_f32, tag::abx, ref_engine);
+    dnn_mem_t src_dt(src_md, test_engine);
+    dnn_mem_t placeholder_dst_dt;
+    dnn_mem_t &dst_dt = prb->inplace ? src_dt : placeholder_dst_dt;
+
+    // On inference w/o global stats the layer norm doesn't require stat
+    // memories. Hence, we need to prepare the mean_fp and var_fp ourselves.
+    dnn_mem_t mean_fp(
+            prb->ndims - 1, src_fp.dims(), dnnl_f32, tag::abx, ref_engine);
+    dnn_mem_t mean_dt(mean_md, test_engine);
+
+    dnn_mem_t var_fp(
+            prb->ndims - 1, src_fp.dims(), dnnl_f32, tag::abx, ref_engine);
+    dnn_mem_t var_dt(var_md, test_engine);
+
+    dnn_mem_t sc_fp(sc_md, dnnl_f32, tag::abx, ref_engine);
+    dnn_mem_t sc_dt(sc_md, test_engine);
+
+    dnn_mem_t sh_fp(sh_md, dnnl_f32, use_sh ? tag::x : tag::abx, ref_engine);
+    dnn_mem_t sh_dt(sh_md, test_engine);
+
+    dnn_mem_t scratchpad_dt(scratchpad_md, test_engine);
+
+    dnn_mem_t d_dst_dt, placeholder_d_src_dt, d_sc_dt, d_sh_dt;
+
+    const dnnl_dims_t scale_dims = {1};
+    auto scales_md = dnn_mem_t::init_md(1, scale_dims, dnnl_f32, tag::abx);
+    dnn_mem_t src_scales_dt(scales_md, test_engine);
+    dnn_mem_t dst_scales_dt(scales_md, test_engine);
+
+    args_t args, ref_args;
+
+    if (prb->dir & FLAG_FWD) {
+        const auto &dst_md = query_md(const_pd, DNNL_ARG_DST);
+
+        dnn_mem_t &dst_fp = src_fp; // in-place reference
+        if (!prb->inplace) {
+            placeholder_dst_dt = dnn_mem_t(dst_md, test_engine);
+        }
+
+        if (prepare_fwd(prb, src_fp, mean_fp, var_fp, sc_fp, sh_fp) != OK) {
+            return res->state = MISTRUSTED, OK;
+        }
+
+        SAFE(src_dt.reorder(src_fp), WARN);
+        if (prb->flags & GLOB_STATS) {
+            /* prepare mean & var if they are inputs */
+            SAFE(mean_dt.reorder(mean_fp), WARN);
+            SAFE(var_dt.reorder(var_fp), WARN);
+        }
+        if (use_sc) { SAFE(sc_dt.reorder(sc_fp), WARN); }
+        if (use_sh) { SAFE(sh_dt.reorder(sh_fp), WARN); }
+
+        dnn_mem_t src_scales_fp(scales_md, ref_engine);
+        dnn_mem_t dst_scales_fp(scales_md, ref_engine);
+        fill_scales(prb->attr, DNNL_ARG_SRC, src_scales_dt, src_scales_fp);
+        fill_scales(prb->attr, DNNL_ARG_DST, dst_scales_dt, dst_scales_fp);
+
+        args.set(DNNL_ARG_SRC, src_dt);
+        args.set(DNNL_ARG_MEAN, mean_dt);
+        args.set(DNNL_ARG_VARIANCE, var_dt);
+        args.set(DNNL_ARG_SCALE, sc_dt);
+        args.set(DNNL_ARG_SHIFT, sh_dt);
+        args.set(DNNL_ARG_DST, dst_dt);
+        args.set(DNNL_ARG_SCRATCHPAD, scratchpad_dt);
+        args.set(DNNL_ARG_ATTR_SCALES | DNNL_ARG_SRC, src_scales_dt);
+        args.set(DNNL_ARG_ATTR_SCALES | DNNL_ARG_DST, dst_scales_dt);
+
+        SAFE(execute_and_wait(prim, args, res), WARN);
+
+        if (is_bench_mode(CORR)) {
+            ref_args.set(DNNL_ARG_SRC, src_fp);
+            ref_args.set(DNNL_ARG_MEAN, mean_fp);
+            ref_args.set(DNNL_ARG_VARIANCE, var_fp);
+            ref_args.set(DNNL_ARG_SCALE, sc_fp);
+            ref_args.set(DNNL_ARG_SHIFT, sh_fp);
+            ref_args.set(DNNL_ARG_DST, dst_fp);
+            ref_args.set(DNNL_ARG_ATTR_SCALES | DNNL_ARG_SRC, src_scales_fp);
+            ref_args.set(DNNL_ARG_ATTR_SCALES | DNNL_ARG_DST, dst_scales_fp);
+
+            std::vector<data_kind_t> kinds {DST};
+            if (!(prb->flags & GLOB_STATS) && !(prb->dir & FLAG_INF)) {
+                kinds.push_back(MEAN);
+                kinds.push_back(VAR);
+            }
+
+            check_correctness(prb, kinds, args, ref_args, setup_cmp, res);
+        }
     } else {
-        SAFE(prepare_bwd(prb, mem_map, ref_mem_map, res), WARN);
-    }
-
-    // Drop destination memory for in-place case. `args` will take care of rest.
-    const bool inplace_fwd = prb->inplace && (prb->dir & FLAG_FWD);
-    const bool inplace_bwd = prb->inplace && (dir & FLAG_BWD);
-    if (inplace_fwd) {
-        mem_map[DNNL_ARG_DST] = dnn_mem_t();
-    } else if (inplace_bwd) {
-        mem_map[DNNL_ARG_DIFF_SRC] = dnn_mem_t();
-    }
-
-    // Don't keep reference memory if it is not used further.
-    if (!has_bench_mode_bit(mode_bit_t::corr)) {
-        ref_mem_map.clear();
-        return OK;
-    }
-
-    // Use inplace reference computation every time.
-    if (dir & FLAG_FWD) {
-        ref_mem_map.emplace(DNNL_ARG_DST, dnn_mem_t());
-    } else {
-        ref_mem_map.emplace(DNNL_ARG_DIFF_SRC, dnn_mem_t());
-    }
-
-    return OK;
-}
-
-std::vector<data_kind_t> get_kinds_to_check(const prb_t *prb) {
-    std::vector<data_kind_t> check_kinds;
-    if (prb->dir & FLAG_FWD) {
-        check_kinds = {DST};
-        if (!(prb->flags & GLOB_STATS) && !(prb->dir & FLAG_INF)) {
-            check_kinds.push_back(MEAN);
-            check_kinds.push_back(VAR);
-        }
-    } else {
-        check_kinds = {SRC};
-        if (prb->use_sc() && (prb->dir & FLAG_WEI)) check_kinds.push_back(SC);
-        if (prb->use_sh() && (prb->dir & FLAG_WEI)) check_kinds.push_back(SH);
-    }
-    assert(!check_kinds.empty());
-    return check_kinds;
-}
-
-int createit(std::vector<benchdnn_dnnl_wrapper_t<dnnl_primitive_t>> &v_prim,
-        const prb_t *prb, res_t *res) {
-    v_prim.resize(1);
-    SAFE(init_prim(prb->ctx_init, v_prim[0], init_pd, prb, res), WARN);
-    return OK;
-}
-
-int check_cacheit(
-        std::vector<benchdnn_dnnl_wrapper_t<dnnl_primitive_t>> &v_prim,
-        res_t *res) {
-    return check_caches(v_prim[0], res);
-}
-
-int doit(const std::vector<benchdnn_dnnl_wrapper_t<dnnl_primitive_t>> &v_prim,
-        const prb_t *prb, res_t *res) {
-    const auto &prim = v_prim[0];
-
-    dnn_mem_map_t mem_map, ref_mem_map;
-    init_memory_args<prb_t>(mem_map, prb, prim, supported_exec_args(prb->dir));
-    SAFE(init_ref_memory_args(ref_mem_map, mem_map, prim, prb, res, prb->dir),
-            WARN);
-
-    args_t args(mem_map), ref_args(ref_mem_map);
-
-    SAFE(execute_and_wait(prim, args, res), WARN);
-
-    if (has_bench_mode_bit(mode_bit_t::corr)) {
-        check_correctness(
-                prb, get_kinds_to_check(prb), args, ref_args, setup_cmp, res);
+        const auto &d_src_md = query_md(const_pd, DNNL_ARG_DIFF_SRC);
+        const auto &d_dst_md = query_md(const_pd, DNNL_ARG_DIFF_DST);
+
+        dnn_mem_t d_dst_fp(d_dst_md, dnnl_f32, tag::abx, ref_engine);
+        d_dst_dt = dnn_mem_t(d_dst_md, test_engine);
+
+        dnn_mem_t &d_src_fp = d_dst_fp; // in-place in ref code
+        if (!prb->inplace) {
+            placeholder_d_src_dt = dnn_mem_t(d_src_md, test_engine);
+        }
+        dnn_mem_t &d_src_dt = prb->inplace ? d_dst_dt : placeholder_d_src_dt;
+
+        d_sc_dt = dnn_mem_t(sc_md, test_engine);
+        dnn_mem_t d_sc_fp(sc_md, dnnl_f32, tag::abx, ref_engine);
+
+        d_sh_dt = dnn_mem_t(sh_md, test_engine);
+        dnn_mem_t d_sh_fp(
+                sh_md, dnnl_f32, use_sh ? tag::x : tag::abx, ref_engine);
+
+        if (prepare_bwd(prb, src_fp, d_dst_fp, mean_fp, var_fp, sc_fp) != OK) {
+            return res->state = MISTRUSTED, OK;
+        }
+
+        SAFE(src_dt.reorder(src_fp), WARN);
+        SAFE(d_dst_dt.reorder(d_dst_fp), WARN);
+        SAFE(mean_dt.reorder(mean_fp), WARN);
+        SAFE(var_dt.reorder(var_fp), WARN);
+        if (use_sc) { SAFE(sc_dt.reorder(sc_fp), WARN); }
+        if (use_sh) { SAFE(sh_dt.reorder(sh_fp), WARN); }
+
+        args.set(DNNL_ARG_SRC, src_dt);
+        args.set(DNNL_ARG_DIFF_DST, d_dst_dt);
+        args.set(DNNL_ARG_DIFF_SRC, d_src_dt);
+        args.set(DNNL_ARG_MEAN, mean_dt);
+        args.set(DNNL_ARG_VARIANCE, var_dt);
+        args.set(DNNL_ARG_SCALE, sc_dt);
+        args.set(DNNL_ARG_DIFF_SCALE, d_sc_dt);
+        args.set(DNNL_ARG_SHIFT, sh_dt);
+        args.set(DNNL_ARG_DIFF_SHIFT, d_sh_dt);
+        args.set(DNNL_ARG_SCRATCHPAD, scratchpad_dt);
+
+        SAFE(execute_and_wait(prim, args, res), WARN);
+
+        if (is_bench_mode(CORR)) {
+            ref_args.set(DNNL_ARG_SRC, src_fp);
+            ref_args.set(DNNL_ARG_MEAN, mean_fp);
+            ref_args.set(DNNL_ARG_VARIANCE, var_fp);
+            ref_args.set(DNNL_ARG_SCALE, sc_fp);
+            ref_args.set(DNNL_ARG_SHIFT, sh_fp);
+            ref_args.set(DNNL_ARG_DIFF_DST, d_dst_fp);
+            ref_args.set(DNNL_ARG_DIFF_SRC, d_src_fp);
+            ref_args.set(DNNL_ARG_DIFF_SCALE, d_sc_fp);
+            ref_args.set(DNNL_ARG_DIFF_SHIFT, d_sh_fp);
+
+            std::vector<data_kind_t> kinds {SRC};
+            if (use_sc && (prb->dir & FLAG_WEI)) kinds.push_back(SC);
+            if (use_sh && (prb->dir & FLAG_WEI)) kinds.push_back(SH);
+
+            check_correctness(prb, kinds, args, ref_args, setup_cmp, res);
+        }
     }
 
     return measure_perf(prb->ctx_exe, res, prim, args);
