# benchdnn

<<<<<<< HEAD
**benchdnn** is a standalone correctness and performance benchmark for
[oneDNN](https://github.com/oneapi-src/oneDNN).

The purpose of the benchmark is extended and robust correctness verification of
the primitives provided by oneDNN.
**benchdnn** itself is a harness for different primitive-specific drivers.
So far it supports and uses the following drivers:
=======
**benchdnn** is an extended and robust correctness verification and performance
benchmarking tool for the primitives provided by
[oneDNN](https://github.com/oneapi-src/oneDNN). The purpose of the benchmark is
an extended and robust correctness verification of the primitives provided by
oneDNN. **benchdnn** itself is a harness for different primitive-specific
drivers.

## Harness Usage
``` sh
    ./benchdnn --DRIVER [COMMON-OPTIONS] [DRIVER-OPTIONS] PROBLEM-DESCRIPTION
```

where `DRIVER` is one of:
>>>>>>> 8186817f
* [binary](doc/driver_binary.md)
* [bnorm](doc/driver_bnorm.md)
* [concat](doc/driver_concat.md)
* [conv](doc/driver_conv.md)
* [deconv](doc/driver_conv.md)
* [eltwise](doc/driver_eltwise.md)
* [ip](doc/driver_ip.md)
* [lnorm](doc/driver_lnorm.md)
* [lrn](doc/driver_lrn.md)
* [matmul](doc/driver_matmul.md)
* [pool](doc/driver_pool.md)
* [reorder](doc/driver_reorder.md)
* [resampling](doc/driver_resampling.md)
* [rnn](doc/driver_rnn.md)
* [shuffle](doc/driver_shuffle.md)
* [softmax](doc/driver_softmax.md)
* [sum](doc/driver_sum.md)

<<<<<<< HEAD
## License
**benchdnn** is licensed under
[Apache License Version 2.0](http://www.apache.org/licenses/LICENSE-2.0).

## Harness Usage
``` sh
    ./benchdnn --DRIVER [--engine=ENGINE_KIND] [--mode=MODE] [--reset] \
               [--max-ms-per-prb=INT] [--fix-times-per-prb=INT] \
               [-vINT|--verbose=INT] [--fast-ref-gpu=BOOL] \
               [--skip-impl=SKIP_IMPL] [--allow-unimpl=BOOL] \
               [--canonical=BOOL] [--mem-check=BOOL] [--scratchpad=SMODE] \
               [--perf-template=PERF_TEMPLATE] [DRIVER-OPTS] \
               PROBLEM-DESCRIPTION [--batch=FILE]
```

where:

 - `--DRIVER` -- is either `binary`, `bnorm`, `concat`, `conv`, `deconv`,
            `eltwise`, `ip`, `lnorm`, `lrn`, `matmul`, `pool`, `reorder`,
            `resampling`, `rnn`, `shuffle`, `softmax`, or `sum`.
 - `--engine=ENGINE_KIND` -- specifies the engine kind to use for the benchmark.
            Can be `cpu` [default] or `gpu`.
 - `--mode=MODE` -- string that contains flags for benchmark mode.
            `C`, `c` for correctness [default], `P`, `p` for performance, `L`,
            `l` to list all tests without running them.
 - `--reset` -- reset all the parameters set previously to the default.
 - `--max-ms-per-prb=INT` -- time spent per problem in milliseconds.
            Available range [1e2, 60e3]. Default is `3e3`.
 - `--fix-times-per-prb=INT` -- number of iterations run per problem, N must be
            non-negative. Default is `0` (not applied, time criterion is used).
 - `-vINT, --verbose=INT` -- verbose level; use for printing additional
            information. Default is `0`.
 - `--fast-ref-gpu=true|false` -- allow using CPU primitives as the reference
            for GPU testing to reduce testing time. Default is `true`.
 - `--skip-impl="str1[:str2]..."` -- skip a specific implementation
            (see dnnl_query_impl_info_str), default `""`.
 - `--allow-unimpl=true|false` -- do not treat unimplemented configuration
            as an error. Default is `false`.
 - `--canonical=true|false` -- If `true`, print all problem and descriptor
            settings with default values. Default is `false`.
 - `--mem-check=true|false` -- When `true` (the default) a driver checks if
            problem memory requirement fits a device RAM capability. When
            verbose level with value `2` or higher is specified, driver gives a
            correspondent message if problem was skipped by RAM fit criteria.
 - `--scratchpad=SMODE` -- specifies the scratchpad mode to use in oneDNN.
            `SMODE` can be `library` [default] or `user`.
 - `--perf-template={def [default], csv, CUSTOM_TEMPLATE}` -- A template to
            provide the output for a performance run. Refer to
            [performance report](doc/knobs_perf_report.md) for details.
 - `DRIVER-OPTS` -- each driver has a customized list of options. Refer to
            the corresponding driver_DRIVER.md for detailed information.
 - `PROBLEM-DESCRIPTION` -- each driver requires a specific problem format.
            Refer to the corresponding driver_DRIVER.md for detailed
            information.
 - `--batch=file` -- use options from the given file, can handle any options.

Returns `0` on success (all tests passed) or non-zero in case of any error.

## Common Glossary
=======
Refer to [`COMMON-OPTIONS`](doc/knobs_common.md) for details on options
supported across all the drivers. Refer to each driver's documentation for
`DRIVER-OPTIONS` and `PROBLEM-DESCRIPTION` definitions, which vary from driver
to driver.
>>>>>>> 8186817f

See also [general information](doc/benchdnn_general_info.md) about
**benchdnn**.

<<<<<<< HEAD
|Prop kind      | Description
|:---           |:---
| FWD_B         | dnnl_forward_training w/ bias
| FWD_D         | dnnl_forward_training w/o bias
| FWD_I         | dnnl_forward_inference
| BWD_D         | dnnl_backward_data
| BWD_WB        | dnnl_backward_weights w/ bias
| BWD_W         | dnnl_backward_weights w/o bias
| BWD_DW        | dnnl_backward_data + dnnl_backward_weights w/o bias

|Data type/cfg  | Description
|:---           |:---
| f32           | standard float
| s32           | standard int
| s8            | standard char
| u8            | standard unsigned char
| f16           | 2-byte float (5 bits exp, 10 bits mantissa, 1 bit sign)
| bf16          | 2-byte float (8 bits exp,  7 bits mantissa, 1 bit sign)

## Format tags

Benchdnn supports two kinds of memory format tags: meta-tags (benchdnn
abstraction) and library tags (memory::format_tag enum). If an unsupported tag
is specified, an error will be reported. List of library supported tags can be
found in dnnl.hpp header file. List of supported meta-tags and special tags:

| Plain tags   | Description
|:---          |:---
| abx          | Includes `a`, `ab`, `abc`, `abcd`, `abcde`, `abcdef` tags and their former names for activations and weights.
| axb          | Includes `a`, `ab`, `acb`, `acdb`, `acdeb` tags and their former names for activations.
| xba          | Includes `a`, `ba`, `cba`, `cdba`, `cdeba` tags and their former names for weights.

| Blocked tags | Description
|:---          |:---
| aBx4b        | Includes `aBc4b`, `aBcd4b`, `aBcde4b` tags and their former names for activations.
| aBx8b        | Includes `aBc8b`, `aBcd8b`, `aBcde8b` tags and their former names for activations.
| aBx16b       | Includes `aBc16b`, `aBcd16b`, `aBcde16b` tags and their former names for activations.
| ABx16a16b    | Includes `ABc16a16b`, `ABcd16a16b`, `ABcde16a16b` tags and their former names for activations.

| Special tags | Description
|:---          |:---
| any          | dnnl_format_tag_any. Let the library decide, which layout should be used.
| undef        | dnnl_format_tag_undef. Make a driver omit dst, letting the library to deduce it.

## Running Testing

oneDNN comes with its own testing infrastructure enabled through CMake. Tests
can be executed via the command:
``` sh
    make test_<test-name>
```
This will order cmake to build a deployable project and run the specific test.

These tests target specific oneDNN features and are based out of benchdnn
configurable executions.

The different tests available can be found in the oneDNN directory:
inputs/<primitive_name>/test_<target>.
=======
## License

**benchdnn** is licensed under
[Apache License Version 2.0](http://www.apache.org/licenses/LICENSE-2.0).
>>>>>>> 8186817f

## Issues and Contributions

We welcome community contributions to **benchdnn** as well as to oneDNN.
If you have any ideas or issues, please submit an issue or pull request. For
clarity, please include ''benchdnn: '' in the title.

## Acknowledgements

This work is inspired by the [benchFFT](http://www.fftw.org/benchfft/) project
developed by Matteo Frigo and Steven G. Johnson as a benchmark for
Discrete Fourier Transform (DFT) implementations.<|MERGE_RESOLUTION|>--- conflicted
+++ resolved
@@ -1,14 +1,5 @@
 # benchdnn
 
-<<<<<<< HEAD
-**benchdnn** is a standalone correctness and performance benchmark for
-[oneDNN](https://github.com/oneapi-src/oneDNN).
-
-The purpose of the benchmark is extended and robust correctness verification of
-the primitives provided by oneDNN.
-**benchdnn** itself is a harness for different primitive-specific drivers.
-So far it supports and uses the following drivers:
-=======
 **benchdnn** is an extended and robust correctness verification and performance
 benchmarking tool for the primitives provided by
 [oneDNN](https://github.com/oneapi-src/oneDNN). The purpose of the benchmark is
@@ -22,7 +13,6 @@
 ```
 
 where `DRIVER` is one of:
->>>>>>> 8186817f
 * [binary](doc/driver_binary.md)
 * [bnorm](doc/driver_bnorm.md)
 * [concat](doc/driver_concat.md)
@@ -41,141 +31,18 @@
 * [softmax](doc/driver_softmax.md)
 * [sum](doc/driver_sum.md)
 
-<<<<<<< HEAD
-## License
-**benchdnn** is licensed under
-[Apache License Version 2.0](http://www.apache.org/licenses/LICENSE-2.0).
-
-## Harness Usage
-``` sh
-    ./benchdnn --DRIVER [--engine=ENGINE_KIND] [--mode=MODE] [--reset] \
-               [--max-ms-per-prb=INT] [--fix-times-per-prb=INT] \
-               [-vINT|--verbose=INT] [--fast-ref-gpu=BOOL] \
-               [--skip-impl=SKIP_IMPL] [--allow-unimpl=BOOL] \
-               [--canonical=BOOL] [--mem-check=BOOL] [--scratchpad=SMODE] \
-               [--perf-template=PERF_TEMPLATE] [DRIVER-OPTS] \
-               PROBLEM-DESCRIPTION [--batch=FILE]
-```
-
-where:
-
- - `--DRIVER` -- is either `binary`, `bnorm`, `concat`, `conv`, `deconv`,
-            `eltwise`, `ip`, `lnorm`, `lrn`, `matmul`, `pool`, `reorder`,
-            `resampling`, `rnn`, `shuffle`, `softmax`, or `sum`.
- - `--engine=ENGINE_KIND` -- specifies the engine kind to use for the benchmark.
-            Can be `cpu` [default] or `gpu`.
- - `--mode=MODE` -- string that contains flags for benchmark mode.
-            `C`, `c` for correctness [default], `P`, `p` for performance, `L`,
-            `l` to list all tests without running them.
- - `--reset` -- reset all the parameters set previously to the default.
- - `--max-ms-per-prb=INT` -- time spent per problem in milliseconds.
-            Available range [1e2, 60e3]. Default is `3e3`.
- - `--fix-times-per-prb=INT` -- number of iterations run per problem, N must be
-            non-negative. Default is `0` (not applied, time criterion is used).
- - `-vINT, --verbose=INT` -- verbose level; use for printing additional
-            information. Default is `0`.
- - `--fast-ref-gpu=true|false` -- allow using CPU primitives as the reference
-            for GPU testing to reduce testing time. Default is `true`.
- - `--skip-impl="str1[:str2]..."` -- skip a specific implementation
-            (see dnnl_query_impl_info_str), default `""`.
- - `--allow-unimpl=true|false` -- do not treat unimplemented configuration
-            as an error. Default is `false`.
- - `--canonical=true|false` -- If `true`, print all problem and descriptor
-            settings with default values. Default is `false`.
- - `--mem-check=true|false` -- When `true` (the default) a driver checks if
-            problem memory requirement fits a device RAM capability. When
-            verbose level with value `2` or higher is specified, driver gives a
-            correspondent message if problem was skipped by RAM fit criteria.
- - `--scratchpad=SMODE` -- specifies the scratchpad mode to use in oneDNN.
-            `SMODE` can be `library` [default] or `user`.
- - `--perf-template={def [default], csv, CUSTOM_TEMPLATE}` -- A template to
-            provide the output for a performance run. Refer to
-            [performance report](doc/knobs_perf_report.md) for details.
- - `DRIVER-OPTS` -- each driver has a customized list of options. Refer to
-            the corresponding driver_DRIVER.md for detailed information.
- - `PROBLEM-DESCRIPTION` -- each driver requires a specific problem format.
-            Refer to the corresponding driver_DRIVER.md for detailed
-            information.
- - `--batch=file` -- use options from the given file, can handle any options.
-
-Returns `0` on success (all tests passed) or non-zero in case of any error.
-
-## Common Glossary
-=======
 Refer to [`COMMON-OPTIONS`](doc/knobs_common.md) for details on options
 supported across all the drivers. Refer to each driver's documentation for
 `DRIVER-OPTIONS` and `PROBLEM-DESCRIPTION` definitions, which vary from driver
 to driver.
->>>>>>> 8186817f
 
 See also [general information](doc/benchdnn_general_info.md) about
 **benchdnn**.
 
-<<<<<<< HEAD
-|Prop kind      | Description
-|:---           |:---
-| FWD_B         | dnnl_forward_training w/ bias
-| FWD_D         | dnnl_forward_training w/o bias
-| FWD_I         | dnnl_forward_inference
-| BWD_D         | dnnl_backward_data
-| BWD_WB        | dnnl_backward_weights w/ bias
-| BWD_W         | dnnl_backward_weights w/o bias
-| BWD_DW        | dnnl_backward_data + dnnl_backward_weights w/o bias
-
-|Data type/cfg  | Description
-|:---           |:---
-| f32           | standard float
-| s32           | standard int
-| s8            | standard char
-| u8            | standard unsigned char
-| f16           | 2-byte float (5 bits exp, 10 bits mantissa, 1 bit sign)
-| bf16          | 2-byte float (8 bits exp,  7 bits mantissa, 1 bit sign)
-
-## Format tags
-
-Benchdnn supports two kinds of memory format tags: meta-tags (benchdnn
-abstraction) and library tags (memory::format_tag enum). If an unsupported tag
-is specified, an error will be reported. List of library supported tags can be
-found in dnnl.hpp header file. List of supported meta-tags and special tags:
-
-| Plain tags   | Description
-|:---          |:---
-| abx          | Includes `a`, `ab`, `abc`, `abcd`, `abcde`, `abcdef` tags and their former names for activations and weights.
-| axb          | Includes `a`, `ab`, `acb`, `acdb`, `acdeb` tags and their former names for activations.
-| xba          | Includes `a`, `ba`, `cba`, `cdba`, `cdeba` tags and their former names for weights.
-
-| Blocked tags | Description
-|:---          |:---
-| aBx4b        | Includes `aBc4b`, `aBcd4b`, `aBcde4b` tags and their former names for activations.
-| aBx8b        | Includes `aBc8b`, `aBcd8b`, `aBcde8b` tags and their former names for activations.
-| aBx16b       | Includes `aBc16b`, `aBcd16b`, `aBcde16b` tags and their former names for activations.
-| ABx16a16b    | Includes `ABc16a16b`, `ABcd16a16b`, `ABcde16a16b` tags and their former names for activations.
-
-| Special tags | Description
-|:---          |:---
-| any          | dnnl_format_tag_any. Let the library decide, which layout should be used.
-| undef        | dnnl_format_tag_undef. Make a driver omit dst, letting the library to deduce it.
-
-## Running Testing
-
-oneDNN comes with its own testing infrastructure enabled through CMake. Tests
-can be executed via the command:
-``` sh
-    make test_<test-name>
-```
-This will order cmake to build a deployable project and run the specific test.
-
-These tests target specific oneDNN features and are based out of benchdnn
-configurable executions.
-
-The different tests available can be found in the oneDNN directory:
-inputs/<primitive_name>/test_<target>.
-=======
 ## License
 
 **benchdnn** is licensed under
 [Apache License Version 2.0](http://www.apache.org/licenses/LICENSE-2.0).
->>>>>>> 8186817f
 
 ## Issues and Contributions
 
