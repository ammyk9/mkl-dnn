/*******************************************************************************
* Copyright 2017-2020 Intel Corporation
*
* Licensed under the Apache License, Version 2.0 (the "License");
* you may not use this file except in compliance with the License.
* You may obtain a copy of the License at
*
*     http://www.apache.org/licenses/LICENSE-2.0
*
* Unless required by applicable law or agreed to in writing, software
* distributed under the License is distributed on an "AS IS" BASIS,
* WITHOUT WARRANTIES OR CONDITIONS OF ANY KIND, either express or implied.
* See the License for the specific language governing permissions and
* limitations under the License.
*******************************************************************************/

#include <cmath>
#include <stdlib.h>

#include "dnnl.h"

#include "dnn_types.hpp"
#include "dnnl_common.hpp"
#include "dnnl_memory.hpp"

#include "reorder.hpp"

namespace reorder {

// prepare the output scales and mask
int prepare_attr_bundle(const prb_t *p, attr_bundle_t &attr_bundle) {
    const int mask = attr_t::scale_t::get_default_mask(p->attr.oscale.policy);

    int64_t uniq_scales = 1;
    for (int d = 0; d < p->ndims; ++d)
        if (mask & (1 << d)) uniq_scales *= p->reorder.dims[d];

    attr_bundle.oscale.resize(uniq_scales, p->attr.oscale.scale);
    if (uniq_scales > 1) attr_bundle.oscale[uniq_scales - 1] /= 2.f;

    return attr_bundle.generate(mask);
}

int fill_memory(const prb_t *p, data_kind_t kind, dnn_mem_t &mem,
        const attr_bundle_t &attr_bundle) {
    const dt_conf_t c_src = p->conf_in;
    const auto dt = c_src->dt;
    const int range = c_src->range;
    const int max = c_src->min + range - 1;
    const int scale_mask = attr_bundle.scale_mask();

    const auto nelems = mem.nelems();

    for (int64_t idx = 0; idx < nelems; ++idx) {
        const int64_t mask_idx = mem.get_scale_idx(idx, scale_mask);
        const float scale = attr_bundle.oscale[mask_idx];

        const float gen[7] = {
                (float)max, /* saturate to max of output data type */
                (float)c_src->min, /* saturate to min of output data type */
                (float)1.6 / scale, /* rounding check */
                (float)0.2 / scale, /* saturate to 0 */
                (float)1.0,
                (float)2.0,
                (float)scale,
        };

        const int rng = kind == SRC ? (idx % 7) : ((idx * 8 / 7) % 7);
        mem.set_elem(idx, maybe_saturate(dt, gen[rng]));
    }

    return OK;
}

int fill_memory_extra(const prb_t *p, dnnl_memory_extra_desc_t &extra) {
    extra.flags = dnnl_memory_extra_flag_none;

    if (p->alg == ALG_BOOT
            && (p->oflag == FLAG_CONV_S8S8 || p->oflag == FLAG_GCONV_S8S8)) {
        int with_groups = p->oflag == FLAG_GCONV_S8S8 ? 1 : 0;
        extra.flags = dnnl_memory_extra_flag_compensation_conv_s8s8;
        extra.compensation_mask = (1 << 0) + with_groups * (1 << 1);
    }

    return OK;
}

int ref_reorder(const prb_t *p, dnn_mem_t &dst, const dnn_mem_t &src,
        const attr_bundle_t &attr_bundle) {
    auto dst_dt = dst.dt();

    const auto nelems = src.nelems();

    const int scale_mask = attr_bundle.scale_mask();

    const int src_zero_point = attr_bundle.attr.zero_points[DNNL_ARG_SRC];
    const int dst_zero_point = attr_bundle.attr.zero_points[DNNL_ARG_DST];

    float beta = 0;
    const auto &po = attr_bundle.attr.post_ops;
    const int beta_idx = po.find(attr_t::post_ops_t::kind_t::SUM);
    if (beta_idx >= 0) beta = po.entry[beta_idx].sum.scale;

    for (int64_t idx = 0; idx < nelems; ++idx) {
        float s = src.get_elem(idx) - src_zero_point;
        float d = 0;
        if (beta_idx >= 0) d = dst.get_elem(idx) - dst_zero_point;

        const int64_t scale_idx = dst.get_scale_idx(idx, scale_mask);
        const float alpha = attr_bundle.oscale[scale_idx];

        dst.set_elem(idx,
                maybe_saturate(dst_dt, alpha * s + beta * d + dst_zero_point));
    }

    return OK;
}

int compare_bootstrap(dnn_mem_t &mem_ref, dnn_mem_t &mem_got, res_t *r) {
    bool ok = false;
    // demand bit-wise identical results
    const auto size_ref = mem_ref.size();
    if (size_ref == mem_got.size())
        ok = !memcmp((void *)mem_ref, (void *)mem_got, size_ref);

    r->errors = !ok;
    r->state = ok ? PASSED : FAILED;
    r->total = 1;

    return r->state == FAILED ? FAIL : OK;
}

static int compare(const prb_t *p, const dnn_mem_t &mem_ref,
        const dnn_mem_t &mem_got, const attr_bundle_t &attr_bundle, res_t *r) {
    const auto nelems = mem_got.nelems();
    r->errors = 0;
    r->total = nelems;
    int64_t inf_p = 0, inf_n = 0, zeros = 0, reg = 0;

    const auto dt_out = mem_ref.dt();
    const size_t width = mem_ref.sizeof_dt() * 8;
    const float dt_out_min
            = dt_out == dnnl_u8 ? 0.f : -(float)(1l << (width - 1));
    const float dt_out_max
            = dt_out == dnnl_u8 ? 255.f : (float)((1l << (width - 1)) - 1);
    const float tolerance = (dt_out == dnnl_bf16)
            ? 4e-3 // due to bf16 truncation (7th mantissa bit -> 1/129)
            : 0.;

    for (int64_t i = 0; i < nelems; i++) {
        const float dt = mem_got.get_elem(i);
        const float fp = mem_ref.get_elem(i);

        if (fp == dt_out_max)
            inf_p++;
        else if (fp == dt_out_min)
            inf_n++;
        else if (fp == 0.0)
            zeros++;
        else
            reg++;

        const float diff = fabsf(fp - dt);
        const float rel_diff = diff / (fabsf(fp) > FLT_MIN ? fabsf(fp) : 1);
        bool ok = rel_diff <= tolerance;

        // f32->f16 results in inf for FLT_MAX input
        if (!ok) ok = std::isinf(fp) && std::isinf(dt);

        r->errors += !ok;

        const bool dump = false || (!ok && (r->errors < 10 || verbose >= 10))
                || (verbose >= 50 && i < 30) || (verbose >= 99);
        if (dump) {
            std::stringstream ss;
            dims_t dims_idx = off2dims_idx(p->reorder.dims, i);
            ss << dims_idx;
            std::string ind_str = ss.str();

            BENCHDNN_PRINT(0,
                    "[%4ld][%s] fp:% 12.6g dt:% 12.6g diff:%8.3g rdiff:%8.3g\n",
                    (long)i, ind_str.c_str(), fp, dt, diff, rel_diff);
        }
    }

    if (r->errors) r->state = FAILED;

    if (r->state == UNTESTED) r->state = PASSED; /* optimism */

    if (r->state != FAILED) {
        float max_scale = attr_bundle.oscale[0];
        for (size_t i = 1; i < attr_bundle.oscale.size(); ++i)
            max_scale = MAX2(max_scale, attr_bundle.oscale[i]);

        dt_conf_t c_src = p->conf_in;
        dt_conf_t c_dst = p->conf_out;
        const int c_src_max = c_src->min + c_src->range - 1;
        const int c_dst_max = c_dst->min + c_dst->range - 1;

        bool check_int_overflow = (dt_out != dnnl_f32 && dt_out != dnnl_f16
                && dt_out != dnnl_bf16);
        bool check_inf_p = (check_int_overflow && dt_out != dnnl_s32)
                && (c_src_max * max_scale > c_dst_max);
        bool check_inf_n = (check_int_overflow && dt_out != dnnl_s32)
                && (c_src->min * max_scale < c_dst->min);
        bool check_zeros = (check_int_overflow)
                && (dt_out_min != 0 && dt_out_max != 0)
                && attr_bundle.attr.zero_points[DNNL_ARG_SRC] == 0
                && attr_bundle.attr.zero_points[DNNL_ARG_DST] == 0
                && attr_bundle.attr.post_ops.find(
                           attr_t::post_ops_t::kind_t::SUM)
                        == -1;

        bool mistrusted = (check_inf_p && inf_p == 0)
                || (check_inf_n && inf_n == 0) || (check_zeros && zeros == 0);

        bool expect_regular = max_scale < 2e9 || dt_out == dnnl_f32;
        if (expect_regular) mistrusted = mistrusted || reg == 0;

        if (mistrusted) r->state = MISTRUSTED;
    }

    return r->state == FAILED ? FAIL : OK;
}

static int init_pd_custom(dnnl_engine_t engine, const prb_t *p,
        dnnl_primitive_desc_t &rpd, const attr_bundle_t &attr_bundle,
        res_t *r) {
    const auto &rc = p->reorder;
    auto dims = rc.dims;
    for (int d = 0; d < p->ndims; ++d)
        if (p->runtime_dim_mask & (1 << d)) dims[d] = DNNL_RUNTIME_DIM_VAL;

    dnnl_memory_desc_t src_d, dst_d;
    DNN_SAFE(dnnl_memory_desc_init_by_tag(&src_d, p->ndims, dims.data(),
                     p->conf_in->dt, convert_tag(rc.tag_in, p->ndims)),
            WARN);
    DNN_SAFE(dnnl_memory_desc_init_by_tag(&dst_d, p->ndims, dims.data(),
                     p->conf_out->dt, convert_tag(rc.tag_out, p->ndims)),
            WARN);

    // assign extra for dst_md
    dnnl_memory_extra_desc_t dst_md_extra {};
    fill_memory_extra(p, dst_md_extra);
    dst_d.extra = dst_md_extra;

    dnnl_status_t init_status = dnnl_reorder_primitive_desc_create(
            &rpd, &src_d, engine, &dst_d, engine, attr_bundle.dnnl_attr());
    if (init_status == dnnl_unimplemented) return r->state = UNIMPLEMENTED, OK;
    SAFE(init_status, WARN);

<<<<<<< HEAD
    const char *impl_str = query_impl_info(rpd);
    BENCHDNN_PRINT(5, "oneDNN implementation: %s\n", impl_str);
=======
    r->impl_name = query_impl_info(rpd);
    BENCHDNN_PRINT(5, "oneDNN implementation: %s\n", r->impl_name.c_str());
>>>>>>> 8186817f

    return OK;
}

void check_known_skipped_case(const prb_t *p, res_t *r) {
    check_known_skipped_case_common({p->conf_in->dt, p->conf_out->dt}, r);
}

int doit(const prb_t *p, res_t *r) {
    if (bench_mode == LIST) return r->state = LISTED, OK;

    check_known_skipped_case(p, r);
    if (r->state == SKIPPED) return OK;

    //                                       ___________________
    //                                      |                   |
    //                                      | performance timer |
    //                                      |___________________|
    //                                                |
    //   _______________           ______________     V     ________________
    //  |               | oneDNN  |              | oneDNN  |                |
    //  | dt_in fmt_ref |-------->| dt_in fmt_in |-------->| dt_out fmt_out |
    //  |_______________|         |______________|    ^    |________________|
    //           |                                    |            |
    //  benchdnn |<-------------------------------- scales         | oneDNN
    //   ________V_______                                   _______V________
    //  |                |                                 |                |
    //  | dt_out fmt_ref |         <= compare =>           | dt_out fmt_ref |
    //  |________________|                                 |________________|
    //
    // Steps:
    // 1. fill scales
    // 2. create target reorder primitive
    // 3. create memories
    // 4. fill input memory
    // 5. execute oneDNN and benchdnn reorders / q10n
    // 6. compare results
    // 7. performance measurement

    /* Step 1: fill scales */
    attr_bundle_t attr_bundle(p->attr);
    SAFE(prepare_attr_bundle(p, attr_bundle), WARN);

    /* Step 2: create target reorder primitive */
    dnnl_primitive_t rp {};
    // TODO: align init_pd interface with a common one which is used
    // in the rest of the benchdnn drivers
    auto init_pd = [&](dnnl_engine_t engine, const prb_t *p,
                           dnnl_primitive_desc_t &rpd, res_t *r, dir_t dir,
                           const_dnnl_primitive_desc_t hint) {
        SAFE(init_pd_custom(engine, p, rpd, attr_bundle, r), WARN);
        return OK;
    };

    SAFE(init_prim(&rp, init_pd, p, r), WARN);
    if (r->state == SKIPPED || r->state == UNIMPLEMENTED) return OK;

    const_dnnl_primitive_desc_t const_pd;
    DNN_SAFE(dnnl_primitive_get_primitive_desc(rp, &const_pd), CRIT);

    if (dnn_mem_t::check_mem_size(const_pd) != OK) {
        DNN_SAFE_V(dnnl_primitive_destroy(rp));
        return r->state = SKIPPED, r->reason = NOT_ENOUGH_RAM, OK;
    }

    const auto q = [&](int index = 0) -> const dnnl_memory_desc_t & {
        return *dnnl_primitive_desc_query_md(
                const_pd, dnnl_query_exec_arg_md, index);
    };

    /* Step 3: create memories */
    dnnl_memory_desc_t src_md, dst_md;
    if (p->runtime_dim_mask != 0) {
        // re-create memory descriptors with defined dims
        const auto &rc = p->reorder;
        DNN_SAFE(dnnl_memory_desc_init_by_tag(&src_md, p->ndims, rc.dims.data(),
                         p->conf_in->dt, convert_tag(rc.tag_in, p->ndims)),
                WARN);
        DNN_SAFE(dnnl_memory_desc_init_by_tag(&dst_md, p->ndims, rc.dims.data(),
                         p->conf_out->dt, convert_tag(rc.tag_out, p->ndims)),
                WARN);
    } else {
        src_md = q(DNNL_ARG_SRC);
        dst_md = q(DNNL_ARG_DST);
    }
    const auto &scratchpad_md = q(DNNL_ARG_SCRATCHPAD);

    const auto tag = get_abx_tag(p->ndims);
    const auto src_dt = src_md.data_type;
    const auto dst_dt = dst_md.data_type;

    const auto &test_engine = get_test_engine();

    dnn_mem_t src_dt_in_fmt_ref(src_md, src_dt, tag, test_engine);
    dnn_mem_t src_dt_in_fmt_in(src_md, test_engine);

    dnn_mem_t dst_dt_out_fmt_ref(dst_md, dst_dt, tag, test_engine);
    dnn_mem_t dst_dt_out_fmt_out(dst_md, test_engine);
    dnn_mem_t scratchpad_dt(scratchpad_md, test_engine);

    /* Step 4: fill input memory */
    SAFE(fill_memory(p, SRC, src_dt_in_fmt_ref, attr_bundle), WARN);

    /* Step 5: execute necessary reorders */
    SAFE(src_dt_in_fmt_in.reorder(src_dt_in_fmt_ref), WARN);

    if (attr_bundle.attr.post_ops.find(attr_t::post_ops_t::kind_t::SUM) >= 0) {
        SAFE(fill_memory(p, DST, dst_dt_out_fmt_ref, attr_bundle), WARN);
        SAFE(dst_dt_out_fmt_out.reorder(dst_dt_out_fmt_ref), WARN);
    }

    dnn_mem_t scales, src_zero_points_m, dst_zero_points_m;
    maybe_prepare_runtime_scales(scales, attr_bundle);
    maybe_prepare_runtime_zero_points(
            src_zero_points_m, attr_bundle.attr, DNNL_ARG_SRC);
    maybe_prepare_runtime_zero_points(
            dst_zero_points_m, attr_bundle.attr, DNNL_ARG_DST);

    args_t args;
    args.set(DNNL_ARG_FROM, src_dt_in_fmt_in);
    args.set(DNNL_ARG_TO, dst_dt_out_fmt_out);
    args.set(DNNL_ARG_SCRATCHPAD, scratchpad_dt);
    args.set(DNNL_ARG_ATTR_OUTPUT_SCALES, scales);
    args.set(DNNL_ARG_ATTR_ZERO_POINTS | DNNL_ARG_SRC, src_zero_points_m);
    args.set(DNNL_ARG_ATTR_ZERO_POINTS | DNNL_ARG_DST, dst_zero_points_m);

    SAFE(execute_and_wait(rp, args), WARN);

    /* Step 6: check correctness */
    if (bench_mode & CORR) {
        if (p->alg == ALG_BOOT) {
            /* "bootstrap" algorithm: compare to another oneDNN reorder. use
             * this when benchdnn does not know about all details of the data
             * layout, as is the case for compensated weights formats. */

            /* Step 5a: oneDNN reorder from ref format to output format */
            dnnl_memory_extra_desc_t dst_extra {};
            fill_memory_extra(p, dst_extra);
            dnn_mem_t ref_dst_dt_out_fmt_out(dst_md, test_engine);
            ref_dst_dt_out_fmt_out.md_.extra = dst_extra;

            SAFE(ref_dst_dt_out_fmt_out.reorder(src_dt_in_fmt_ref, attr_bundle),
                    WARN);

            /* Step 5b: compare results (expect bit-wise exactness) */
            SAFE(compare_bootstrap(
                         ref_dst_dt_out_fmt_out, dst_dt_out_fmt_out, r),
                    WARN);
        } else {
            /* (default) "reference" algorithm: compare to benchdnn reorder */

            /* Step 5b: execute benchdnn reorder */
            SAFE(ref_reorder(
                         p, dst_dt_out_fmt_ref, src_dt_in_fmt_ref, attr_bundle),
                    WARN);

            /* Step 5c: compare benchdnn and oneDNN output */
<<<<<<< HEAD
            dnn_mem_t dst_dt_out(dst_md, dst_dt, tag, engine_tgt);
=======
            dnn_mem_t dst_dt_out(dst_md, dst_dt, tag, test_engine);
>>>>>>> 8186817f
            SAFE(dst_dt_out.reorder(dst_dt_out_fmt_out), WARN);
            SAFE(compare(p, dst_dt_out_fmt_ref, dst_dt_out, attr_bundle, r),
                    WARN);
        }
    }

    /* Step 7: performance measurement */
    measure_perf(r->timer, rp, args);

    DNN_SAFE_V(dnnl_primitive_destroy(rp));

    return OK;
}

} // namespace reorder<|MERGE_RESOLUTION|>--- conflicted
+++ resolved
@@ -249,13 +249,8 @@
     if (init_status == dnnl_unimplemented) return r->state = UNIMPLEMENTED, OK;
     SAFE(init_status, WARN);
 
-<<<<<<< HEAD
-    const char *impl_str = query_impl_info(rpd);
-    BENCHDNN_PRINT(5, "oneDNN implementation: %s\n", impl_str);
-=======
     r->impl_name = query_impl_info(rpd);
     BENCHDNN_PRINT(5, "oneDNN implementation: %s\n", r->impl_name.c_str());
->>>>>>> 8186817f
 
     return OK;
 }
@@ -413,11 +408,7 @@
                     WARN);
 
             /* Step 5c: compare benchdnn and oneDNN output */
-<<<<<<< HEAD
-            dnn_mem_t dst_dt_out(dst_md, dst_dt, tag, engine_tgt);
-=======
             dnn_mem_t dst_dt_out(dst_md, dst_dt, tag, test_engine);
->>>>>>> 8186817f
             SAFE(dst_dt_out.reorder(dst_dt_out_fmt_out), WARN);
             SAFE(compare(p, dst_dt_out_fmt_ref, dst_dt_out, attr_bundle, r),
                     WARN);
