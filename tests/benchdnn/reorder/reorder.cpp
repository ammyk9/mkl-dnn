--- conflicted
+++ resolved
@@ -1,5 +1,5 @@
 /*******************************************************************************
-* Copyright 2017-2023 Intel Corporation
+* Copyright 2017-2022 Intel Corporation
 *
 * Licensed under the Apache License, Version 2.0 (the "License");
 * you may not use this file except in compliance with the License.
@@ -24,7 +24,6 @@
 // TODO: refactor the driver to avoid using extra flags of a memory descriptor.
 #include "common/memory_desc.hpp"
 
-#include "utils/fill.hpp"
 #include "utils/parallel.hpp"
 
 #include "dnn_types.hpp"
@@ -35,40 +34,26 @@
 
 namespace reorder {
 
-int fill_mem(const prb_t *prb, data_kind_t kind, dnn_mem_t &mem_dt,
+// Filling for integers is different due to problematic int -> float conversion.
+// And it doesn't require many different points to be tested.
+int fill_memory_int(const prb_t *prb, data_kind_t kind, dnn_mem_t &mem_dt,
         dnn_mem_t &mem_fp) {
-    const auto nelems = mem_fp.nelems();
-    if (nelems == 0) return OK;
-
     const auto conf = prb->get_conf(kind);
 
-    const float gen[] = {
-            conf->max, // saturate to max
-            conf->min, // saturate to min
-            0.f,
-            0.25f,
-            0.5f,
-            1.f,
-            1.5f,
-            2.f,
-            16.f,
-            64.f,
-    };
-    const auto table_size = sizeof(gen) / sizeof(gen[0]);
-
-    benchdnn_parallel_nd(nelems, [&](int64_t i) {
-        const int64_t table_idx = kind == SRC
-                ? (i % table_size)
-                : ((i * (table_size + 1) / table_size) % table_size);
+    for (int64_t idx = 0; idx < mem_fp.nelems(); ++idx) {
+        const float gen[4] = {
+                conf->max, // saturate to max of output data type
+                conf->min, // saturate to min of output data type
+                0,
+                16,
+        };
+
+        const int64_t rng = kind == SRC ? (idx % 4) : ((idx * 5 / 4) % 4);
         mem_fp.set_elem(
-                i, round_to_nearest_representable(conf->dt, gen[table_idx]));
-        // MIOpen doesn't work properly when tensors are filled with 0xFF.
-        if (is_amd_gpu()) mem_dt.set_elem(i, 0);
-    });
+                idx, round_to_nearest_representable(conf->dt, gen[rng]));
+    }
 
     SAFE(mem_dt.reorder(mem_fp), WARN);
-<<<<<<< HEAD
-=======
     return OK;
 }
 
@@ -106,36 +91,28 @@
         mem_fp.set_elem(
                 idx, round_to_nearest_representable(conf->dt, gen[rng]));
     }
->>>>>>> 9bea36e6
-
+
+    SAFE(mem_dt.reorder(mem_fp), WARN);
     return OK;
 }
 
-dnn_mem_t setup_compensation_memory(const prb_t *prb, flag_bit_t flag) {
-    dnn_mem_t m;
-    if (prb->is_reorder_with_compensation(flag)) {
-        dims_t dims = prb->get_compensation_dims(flag);
-        int ndims = static_cast<int>(dims.size());
-        auto md = dnn_mem_t::init_md(ndims, dims.data(), dnnl_s32, tag::abx);
-        m = dnn_mem_t(md, get_cpu_engine());
-    }
-    return m;
-};
-
-int compare_compensation(const prb_t *prb, dnn_mem_map_t &mem_map,
-        dnn_mem_map_t &ref_mem_map, res_t *res) {
+int fill_memory(const prb_t *prb, data_kind_t kind, dnn_mem_t &mem_dt,
+        dnn_mem_t &mem_fp) {
+    const auto dt = kind == SRC ? prb->sdt : prb->ddt;
+    if (is_integral_dt(dt)) return fill_memory_int(prb, kind, mem_dt, mem_fp);
+    return fill_memory_fp(prb, kind, mem_dt, mem_fp);
+}
+
+int compare_compensation(const prb_t *prb, dnn_mem_t &mem_s8_comp_ref,
+        dnn_mem_t &mem_zp_comp_ref, dnn_mem_t &mem_got, res_t *res) {
     // Note: following check relies on certain assumptions on CPU. These
     // assumptions may not hold for GPU. In addition, it's prohibit to work
     // with raw pointers directly for buffer type of memory.
     if (!is_cpu(get_test_engine())) return FAIL;
 
-    const auto &mem_got = mem_map[DNNL_ARG_DST];
-    const auto &mem_s8_comp_ref = ref_mem_map[DNNL_ARG_SRC_1];
-    const auto &mem_zp_comp_ref = ref_mem_map[DNNL_ARG_SRC_2];
-
     const auto padded_nelems = mem_got.nelems(true);
     // Note: internally offset is aligned on 4, otherwise it's UB.
-    size_t first_comp_offset = rnd_up(padded_nelems, 4);
+    size_t first_comp_offset = div_up(padded_nelems, 4) * 4;
     int *comp_handle
             = reinterpret_cast<int *>((char *)mem_got + first_comp_offset);
 
@@ -222,16 +199,15 @@
             create_dnnl_attr(prb->attr, attr_args_t()));
 
     init_pd_args.is_iterator_supported = false;
-    return dnnl_reorder_primitive_desc_create(&init_pd_args.pd,
-            init_pd_args.src_md ? init_pd_args.src_md : src_d, src_engine,
-            dst_d, dst_engine, dnnl_attr);
+    return dnnl_reorder_primitive_desc_create(
+            &init_pd_args.pd, src_d, src_engine, dst_d, dst_engine, dnnl_attr);
 }
 
 void skip_unimplemented_prb(const prb_t *prb, res_t *res) {
     const auto sdt = prb->sdt;
     const auto ddt = prb->ddt;
     skip_unimplemented_data_type({sdt, ddt}, prb->dir, res);
-    skip_unimplemented_sum_po(prb->attr, res, dnnl_reorder, sdt);
+    skip_unimplemented_sum_po(prb->attr, res);
 
     bool scales_ok = true;
 #if !defined(DNNL_X64) || DNNL_X64 == 0
@@ -369,11 +345,6 @@
 
 void setup_cmp(compare::compare_t &cmp, const prb_t *prb, data_kind_t kind,
         const args_t &ref_args) {
-<<<<<<< HEAD
-    // This value can be exact without scales. Scales may affect the value.
-    // Avoid any scales logic involved until needed.
-    cmp.set_zero_trust_percent(80.f);
-=======
     const bool has_s32 = prb->sdt == dnnl_s32 || prb->ddt == dnnl_s32;
     const bool has_s8 = prb->sdt == dnnl_s8 || prb->ddt == dnnl_s8;
     const bool has_u8 = prb->sdt == dnnl_u8 || prb->ddt == dnnl_u8;
@@ -382,7 +353,6 @@
             : (has_s32 || has_s8)           ? 43.f
                                             : 30.f;
     cmp.set_zero_trust_percent(zero_trust_percent);
->>>>>>> 9bea36e6
 
     // Additional check to avoid false-positive result from f32->s32 conversion
     // in case of sum post-op on GPU happening when two max_dt values
@@ -399,100 +369,101 @@
     cmp.set_driver_check_function(reorder_add_check);
 }
 
-std::vector<int> supported_exec_args(dir_t dir) {
-    static const std::vector<int> exec_args = {
-            DNNL_ARG_FROM,
-            DNNL_ARG_TO,
-    };
-    return exec_args;
-};
-
-int init_ref_memory_args(dnn_mem_map_t &ref_mem_map, dnn_mem_map_t &mem_map,
-        dnnl_primitive_t prim, const prb_t *prb, res_t *res, dir_t dir,
-        dnnl_primitive_t prim_ref) {
-    if (has_bench_mode_modifier(mode_modifier_t::no_host_memory)) return OK;
-
+int doit(const prb_t *prb, res_t *res) {
+    if (bench_mode == LIST) return res->state = LISTED, OK;
+
+    benchdnn_dnnl_wrapper_t<dnnl_primitive_t> prim;
+    SAFE(init_prim(prb->ctx_init, prim, init_pd, prb, res), WARN);
+    if (res->state == SKIPPED || res->state == UNIMPLEMENTED) return OK;
+
+    auto const_pd = query_pd(prim);
+
+    benchdnn_dnnl_wrapper_t<dnnl_memory_desc_t> src_md {}, dst_md {};
+    if (prb->runtime_dim_mask != 0) {
+        // re-create memory descriptors with defined dims
+        src_md = dnn_mem_t::init_md(
+                prb->ndims, prb->dims.data(), prb->sdt, prb->stag);
+        dst_md = dnn_mem_t::init_md(
+                prb->ndims, prb->dims.data(), prb->ddt, prb->dtag);
+    } else {
+        src_md = clone_md(query_md(const_pd, DNNL_ARG_SRC));
+        dst_md = clone_md(query_md(const_pd, DNNL_ARG_DST));
+    }
+    const auto &scratchpad_md = query_md(const_pd, DNNL_ARG_SCRATCHPAD);
+
+    dnnl_engine_t src_engine
+            = query_engine(const_pd, dnnl_query_reorder_src_engine);
+    dnnl_engine_t dst_engine
+            = query_engine(const_pd, dnnl_query_reorder_dst_engine);
     const auto &ref_engine = get_cpu_engine();
 
-    for (auto &entry : mem_map) {
-        const int exec_arg = entry.first;
-        auto &mem = entry.second; // `mem` is modified by filler (reorder).
-
-        ref_mem_map.emplace(
-                exec_arg, dnn_mem_t(mem.md_, dnnl_f32, tag::abx, ref_engine));
-        auto &ref_mem = ref_mem_map[exec_arg];
-
-        switch (exec_arg) {
-            case DNNL_ARG_FROM: {
-                SAFE(fill_mem(prb, SRC, mem, ref_mem), WARN);
-                // Additional inputs to compare compensation buffers.
-                ref_mem_map.emplace(DNNL_ARG_SRC_1,
-                        setup_compensation_memory(prb, FLAG_S8S8_COMP));
-                ref_mem_map.emplace(DNNL_ARG_SRC_2,
-                        setup_compensation_memory(prb, FLAG_ZP_COMP));
-            } break;
-            case DNNL_ARG_TO: {
-                const auto &po = prb->attr.post_ops;
-                const int sum_idx = po.find(attr_t::post_ops_t::SUM);
-                // MIOpen doesn't work properly when tensors are filled with 0xFF.
-                if (sum_idx >= 0 || is_amd_gpu()) {
-                    SAFE(fill_mem(prb, DST, mem, ref_mem), WARN);
-                }
-            } break;
-            case DNNL_ARG_SCRATCHPAD: break;
-            default: { // Process all attributes here
-                bool is_scales_arg = (exec_arg & DNNL_ARG_ATTR_SCALES);
-                bool is_zero_point_arg = (exec_arg & DNNL_ARG_ATTR_ZERO_POINTS);
-
-                if (is_scales_arg) {
-                    int local_exec_arg = exec_arg ^ DNNL_ARG_ATTR_SCALES;
-                    SAFE(fill_scales(prb->attr, local_exec_arg, mem, ref_mem),
-                            WARN);
-                } else if (is_zero_point_arg) {
-                    int local_exec_arg = exec_arg ^ DNNL_ARG_ATTR_ZERO_POINTS;
-                    SAFE(fill_zero_points(
-                                 prb->attr, local_exec_arg, mem, ref_mem),
-                            WARN);
-                }
-            } break;
-        }
-        // Don't keep reference memory if it is not used further.
-        if (!has_bench_mode_bit(mode_bit_t::corr)) ref_mem_map.clear();
-    }
-
-    return OK;
-}
-
-int createit(std::vector<benchdnn_dnnl_wrapper_t<dnnl_primitive_t>> &v_prim,
-        const prb_t *prb, res_t *res) {
-    v_prim.resize(1);
-    SAFE(init_prim(prb->ctx_init, v_prim[0], init_pd, prb, res), WARN);
-    return OK;
-}
-
-int check_cacheit(
-        std::vector<benchdnn_dnnl_wrapper_t<dnnl_primitive_t>> &v_prim,
-        res_t *res) {
-    return check_caches(v_prim[0], res);
-}
-
-int doit(const std::vector<benchdnn_dnnl_wrapper_t<dnnl_primitive_t>> &v_prim,
-        const prb_t *prb, res_t *res) {
-    const auto &prim = v_prim[0];
-
-    dnn_mem_map_t mem_map, ref_mem_map;
-    init_memory_args<prb_t>(mem_map, prb, prim, supported_exec_args(prb->dir));
-    SAFE(init_ref_memory_args(ref_mem_map, mem_map, prim, prb, res, prb->dir),
-            WARN);
-
-    args_t args(mem_map), ref_args(ref_mem_map);
+    dnn_mem_t src_fp(src_md, dnnl_f32, tag::abx, ref_engine);
+    dnn_mem_t src_dt(src_md, src_engine);
+
+    dnn_mem_t scratchpad_dt(scratchpad_md, src_engine);
+
+    dnn_mem_t dst_fp(dst_md, dnnl_f32, tag::abx, ref_engine);
+    dnn_mem_t dst_dt(dst_md, dst_engine);
+
+    SAFE(fill_memory(prb, SRC, src_dt, src_fp), WARN);
+
+    const bool has_sum
+            = prb->attr.post_ops.find(attr_t::post_ops_t::kind_t::SUM) >= 0;
+    if (has_sum) { SAFE(fill_memory(prb, DST, dst_dt, dst_fp), WARN); }
+
+    const int src_mask = attr_t::get_default_mask(
+            prb->attr.scales.get(DNNL_ARG_SRC).policy);
+    const int dst_mask = attr_t::get_default_mask(
+            prb->attr.scales.get(DNNL_ARG_DST).policy);
+    dnn_mem_t src_scales, dst_scales;
+    dnn_mem_t src_zero_points_m, dst_zero_points_m;
+
+    maybe_prepare_runtime_scales(src_scales, prb->attr.scales.get(DNNL_ARG_SRC),
+            prb->nelems(src_mask), prb->src_scales);
+    maybe_prepare_runtime_scales(dst_scales, prb->attr.scales.get(DNNL_ARG_DST),
+            prb->nelems(dst_mask), prb->dst_scales);
+    maybe_prepare_runtime_zero_points(
+            src_zero_points_m, prb->attr, DNNL_ARG_SRC, 1, prb->src_zp);
+    maybe_prepare_runtime_zero_points(
+            dst_zero_points_m, prb->attr, DNNL_ARG_DST, 1, prb->dst_zp);
+
+    args_t args, ref_args;
+
+    args.set(DNNL_ARG_FROM, src_dt);
+    args.set(DNNL_ARG_TO, dst_dt);
+    args.set(DNNL_ARG_SCRATCHPAD, scratchpad_dt);
+    args.set(DNNL_ARG_ATTR_SCALES | DNNL_ARG_SRC, src_scales);
+    args.set(DNNL_ARG_ATTR_SCALES | DNNL_ARG_DST, dst_scales);
+    args.set(DNNL_ARG_ATTR_ZERO_POINTS | DNNL_ARG_SRC, src_zero_points_m);
+    args.set(DNNL_ARG_ATTR_ZERO_POINTS | DNNL_ARG_DST, dst_zero_points_m);
 
     SAFE(execute_and_wait(prim, args, res), WARN);
 
-    if (has_bench_mode_bit(mode_bit_t::corr)) {
+    if (is_bench_mode(CORR)) {
+        const auto assign_comp_mem = [&](dnn_mem_t &m, flag_bit_t flag) {
+            if (prb->is_reorder_with_compensation(flag)) {
+                dims_t dims = prb->get_compensation_dims(flag);
+                int ndims = static_cast<int>(dims.size());
+                auto md = dnn_mem_t::init_md(
+                        ndims, dims.data(), dnnl_s32, tag::abx);
+                m = dnn_mem_t(md, ref_engine);
+            }
+            return OK;
+        };
+
+        dnn_mem_t dst_s8_comp_ref, dst_zp_comp_ref;
+        assign_comp_mem(dst_s8_comp_ref, FLAG_S8S8_COMP);
+        assign_comp_mem(dst_zp_comp_ref, FLAG_ZP_COMP);
+
+        ref_args.set(DNNL_ARG_FROM, src_fp);
+        ref_args.set(DNNL_ARG_TO, dst_fp);
+        ref_args.set(DNNL_ARG_SRC_1, dst_s8_comp_ref); // Additional input
+        ref_args.set(DNNL_ARG_SRC_2, dst_zp_comp_ref); // Additional input
+        ref_args.set(DNNL_ARG_ATTR_SCALES | DNNL_ARG_SRC, src_scales);
+        ref_args.set(DNNL_ARG_ATTR_SCALES | DNNL_ARG_DST, dst_scales);
+
         // Remove extra desc so that reorders with compensation could have
         // proper reorder from blocked layout to plain for comparison.
-        auto &dst_dt = mem_map[DNNL_ARG_DST];
         dnnl::impl::memory_extra_desc_t empty_extra {};
         const auto orig_dst_extra = dst_dt.md_->extra;
         dst_dt.md_->extra = empty_extra;
@@ -505,7 +476,8 @@
 
         // Validate compensated reorder part.
         if (prb->is_reorder_with_compensation(FLAG_ANY)) {
-            compare_compensation(prb, mem_map, ref_mem_map, res);
+            compare_compensation(
+                    prb, dst_s8_comp_ref, dst_zp_comp_ref, dst_dt, res);
         }
     }
 
