/*******************************************************************************
* Copyright 2017-2023 Intel Corporation
*
* Licensed under the Apache License, Version 2.0 (the "License");
* you may not use this file except in compliance with the License.
* You may obtain a copy of the License at
*
*     http://www.apache.org/licenses/LICENSE-2.0
*
* Unless required by applicable law or agreed to in writing, software
* distributed under the License is distributed on an "AS IS" BASIS,
* WITHOUT WARRANTIES OR CONDITIONS OF ANY KIND, either express or implied.
* See the License for the specific language governing permissions and
* limitations under the License.
*******************************************************************************/

#include <algorithm> // for std::reverse and std::copy
#include <functional> // for std::bind and std::placeholders
#include <list>
#include <string> // for std::string
#include <utility> // for std::pair
#include <vector> // for std::vector

#include <assert.h>

#include "oneapi/dnnl/dnnl.hpp"
#if DNNL_GPU_RUNTIME == DNNL_RUNTIME_OCL
#include "oneapi/dnnl/dnnl_ocl.hpp"
#elif DNNL_GPU_RUNTIME == DNNL_RUNTIME_DPCPP
#include "oneapi/dnnl/dnnl_sycl.hpp"
#endif

#if DNNL_CPU_THREADING_RUNTIME == DNNL_RUNTIME_THREADPOOL
#include "oneapi/dnnl/dnnl_threadpool.h"
#endif

#ifndef DNNL_DISABLE_PRIMITIVE_CACHE
#include "src/common/primitive_cache.hpp"
#endif

#include "cpu/platform.hpp"

#include "tests/test_thread.hpp"

#include "dnnl_common.hpp"
#include "dnnl_memory.hpp"

int check_pd_cache(const_dnnl_primitive_desc_t pd, res_t *res) {
    // Disable this check for threadpool. A threadpool is always defined in
    // validation infrastructure but creates primitives in a separate
    // environment that doesn't have threadpool enabled. Thus, it utilizes a
    // specified number of threads in a testing environment that is different
    // from the number of cores per socket (internal logic for primitive
    // creation). This will cause this check to fail as the number of threads
    // is used in the primitive cache key.
#if !defined(DNNL_DISABLE_PRIMITIVE_CACHE) \
        && DNNL_CPU_THREADING_RUNTIME != DNNL_RUNTIME_THREADPOOL
    int capacity = 0;
    DNN_SAFE(dnnl_get_primitive_cache_capacity(&capacity), FAIL);
    if (capacity && !dnnl::impl::is_pd_in_cache(pd)) {
        res->state = FAILED;
        BENCHDNN_PRINT(0, "%s\n",
                "Error: primitive descriptor is expected to be fetched from "
                "the primitive cache");
        return FAIL;
    }
#endif
    return OK;
}

int check_primitive_cache(dnnl_primitive_t p, res_t *res) {
    // See the comment in `check_pd_cache`.
#if !defined(DNNL_DISABLE_PRIMITIVE_CACHE) \
        && DNNL_CPU_THREADING_RUNTIME != DNNL_RUNTIME_THREADPOOL
    int capacity = 0;
    DNN_SAFE(dnnl_get_primitive_cache_capacity(&capacity), WARN);
    if (capacity && !dnnl::impl::is_primitive_in_cache(p)) {
        res->state = FAILED;
        BENCHDNN_PRINT(0, "%s\n",
                "Error: primitive is expected to be fetched from the primitive "
                "cache");
        return FAIL;
    }
#endif
    return OK;
}

size_t set_primitive_cache_capacity_without_clearing(size_t capacity) {
#ifndef DNNL_DISABLE_PRIMITIVE_CACHE
    return dnnl::impl::set_primitive_cache_capacity_without_clearing(capacity);
#endif
    return size_t(0);
}

int get_cache_blob_id(
        std::vector<uint8_t> &cache_blob_id, const_dnnl_primitive_desc_t pd) {
    dnnl_dim_t count;
    const uint8_t *c_id;
    DNN_SAFE(dnnl_primitive_desc_query(
                     pd, dnnl_query_cache_blob_id_size_s64, 0, (void *)&count),
            WARN);
    DNN_SAFE(dnnl_primitive_desc_query(
                     pd, dnnl_query_cache_blob_id, 0, (void **)&c_id),
            WARN);
    cache_blob_id = {c_id, c_id + count};
    return OK;
}

int get_cache_blob(std::vector<uint8_t> &cache_blob, dnnl_primitive_t prim) {
    size_t size = 0;
    DNN_SAFE(dnnl_primitive_get_cache_blob(prim, &size, nullptr), WARN);

    cache_blob.resize(size);
    DNN_SAFE(dnnl_primitive_get_cache_blob(prim, &size, cache_blob.data()),
            WARN);
    return OK;
}

struct lru_cache_t {
    lru_cache_t(size_t capacity) : capacity_(capacity) {}

    const std::vector<uint8_t> &get(const std::vector<uint8_t> &key) {
        auto it = cache_mapper_.find(key);
        if (it == cache_mapper_.end()) { return dummy_; }
        cache_list_.splice(cache_list_.begin(), cache_list_, it->second);
        return cache_list_.front().value_;
    }

    void add(const std::vector<uint8_t> &key,
            const std::vector<uint8_t> &value) {
        assert(!cache_mapper_.count(key));
        if (cache_mapper_.size() >= capacity_) {
            cache_mapper_.erase(cache_list_.back().key_);
            cache_list_.pop_back();
        }
        cache_list_.push_front(entry_t(key, value));
        cache_mapper_.insert({key, cache_list_.begin()});
    }

private:
    lru_cache_t(const lru_cache_t &other) = delete;
    lru_cache_t(lru_cache_t &&other) = delete;
    lru_cache_t &operator=(const lru_cache_t &other) = delete;
    lru_cache_t &operator=(lru_cache_t &&other) = delete;

    struct entry_t {
        entry_t(const std::vector<uint8_t> &key,
                const std::vector<uint8_t> &value)
            : key_(key), value_(value) {}
        std::vector<uint8_t> key_;
        std::vector<uint8_t> value_;
    };

    size_t capacity_;
    std::list<entry_t> cache_list_;
    std::map<std::vector<uint8_t>, std::list<entry_t>::iterator> cache_mapper_;

    const std::vector<uint8_t> dummy_;
};

lru_cache_t &get_test_cache() {
    static lru_cache_t cache(1024);
    return cache;
}

int test_persistent_cache_api(
        benchdnn_dnnl_wrapper_t<dnnl_primitive_t> &prim, res_t *res) {
    if (!is_gpu() || (is_gpu() && DNNL_GPU_RUNTIME != DNNL_RUNTIME_OCL)) {
        return OK;
    }

    auto pd = query_pd(prim);
    // Start testing persistent cache API.
    // 1. Disable primitive cache to make sure that the next primitive will
    // be created from the cache blob and not fetched from the primitive cache.
    const auto old_capacity = set_primitive_cache_capacity_without_clearing(0);
    // 2. Get cache blob ID to use it as a key for the `test_cache`.
    std::vector<uint8_t> cache_blob_id;
    auto st = get_cache_blob_id(cache_blob_id, pd);
    if (st != OK) return res->state = FAILED, FAIL;
    // 3. Check if a cache blob for the obtained cache blob ID is present in the
    //    `test_cache`.
    //    a) If the cache blob is found the primitive is created from it.
    //    b) If the cache blob is not found then get it from the previously
    //       created primitive, store it in the cache and create the primitive
    //       from it.
    dnnl_primitive_t p {};
    auto &cache = get_test_cache();
    auto cache_value = cache.get(cache_blob_id);
    if (!cache_value.empty()) {
        const size_t size = cache_value.size();
        const uint8_t *cache_blob = cache_value.data();
        auto dnnl_st = dnnl_primitive_create_from_cache_blob(
                &p, pd, size, cache_blob);
        if (dnnl_st != dnnl_success) return res->state = FAILED, FAIL;
    } else {
        std::vector<uint8_t> cache_blob;
        st = get_cache_blob(cache_blob, prim);
        if (st != OK) return res->state = FAILED, FAIL;

        // The cross-engine reorder is a special primitive that may contain no
        // kernels therefore the cache blob will always be empty, which is
        // the correct behavior.
        if (cache_blob.empty()) {
            set_primitive_cache_capacity_without_clearing(old_capacity);
            if (res->impl_name.find("cross_engine") != std::string::npos)
                return OK;

            BENCHDNN_PRINT(
                    0, "error: %s\n", "cache blob is not expected to be empty");
            res->state = FAILED;
            return FAIL;
        }

        auto dnnl_st = dnnl_primitive_create_from_cache_blob(
                &p, pd, cache_blob.size(), cache_blob.data());
        if (dnnl_st != dnnl_success) return res->state = FAILED, FAIL;
        cache.add(cache_blob_id, cache_blob);
    }
    prim.reset(p);

    // 4. Restore the original primitive cache capacity to make it functional.
    set_primitive_cache_capacity_without_clearing(old_capacity);

    return OK;
}

float round_to_nearest_representable(dnnl_data_type_t dt, float value) {
    switch (dt) {
        case dnnl_f32: break;
        case dnnl_f64: break;
        case dnnl_bf16: value = (float)dnnl::impl::bfloat16_t(value); break;
        case dnnl_f16: value = (float)dnnl::impl::float16_t(value); break;
        case dnnl_s32:
        case dnnl_s8:
        case dnnl_u8: value = maybe_saturate(dt, value); break;
        default: SAFE(FAIL, CRIT);
    }

    return value;
}

// Engine kind used to run oneDNN primitives for testing
dnnl_engine_kind_t engine_tgt_kind = dnnl_cpu;
// Engine index used to run oneDNN primitives for testing
size_t engine_index = 0;
// CPU ISA specific hints : none by default
isa_hints_t hints {isa_hints_t::none};

memory_kind_ext_t memory_kind {default_memory_kind};

void init_isa_settings() {
    if (hints.get() == isa_hints_t::no_hints)
        DNN_SAFE_V(dnnl_set_cpu_isa_hints(dnnl_cpu_isa_no_hints));
    else if (hints.get() == isa_hints_t::prefer_ymm)
        DNN_SAFE_V(dnnl_set_cpu_isa_hints(dnnl_cpu_isa_prefer_ymm));
    else {
        // Do nothing when hints == none
        assert(hints.get() == isa_hints_t::none);
    }
}

// This ctor is responsible to provide proper pointers to memory objects for
// correspondent arguments. It is important for in-place cases when a single
// object should be used as SRC and DST.
// `mem_map` object is an owner of memory objects and can't use the same object
// for SRC and DST while `args` is a proxy with pointers to memories and may
// easily change what to pick for a specific arg.
args_t::args_t(const dnn_mem_map_t &mem_map) {
    for (const auto &map_entry : mem_map) {
        const dnn_mem_t *mem_ptr = &map_entry.second;
        for (int inplace_arg : {DNNL_ARG_DST, DNNL_ARG_DIFF_SRC}) {
            if (map_entry.first != inplace_arg || map_entry.second) continue;

            auto it = mem_map.begin();
            switch (inplace_arg) {
                case DNNL_ARG_DST:
                    it = mem_map.find(DNNL_ARG_SRC);
                    // May happen that source argument is different.
                    if (it == mem_map.end())
                        it = mem_map.find(DNNL_ARG_MULTIPLE_SRC);
                    break;
                case DNNL_ARG_DIFF_SRC:
                    it = mem_map.find(DNNL_ARG_DIFF_DST);
                    break;
                default: assert(!"unsupported arg"); break;
            }
            if (it == mem_map.end()) {
                BENCHDNN_PRINT(0, "%s\n", "Inplace substitution failed.");
                SAFE_V(FAIL);
            }

            mem_ptr = &((*it).second); // Update reference with in-place memory.
            break;
        }

        args_.emplace_back(map_entry.first, mem_ptr);
    }
}

args_t &args_t::set(int arg, const dnn_mem_t &mem) {
    args_.emplace_back(arg, &mem);
    return *this;
}

const dnn_mem_t &args_t::find(int arg) const {
    static dnn_mem_t empty_stub;
    for (const auto &e : args_) {
        if (e.first == arg) return *(e.second);
    }
    return empty_stub;
}

void args_t::replace(int arg, const dnn_mem_t *mem) {
    for (auto &e : args_) {
        if (e.first == arg) {
            e.second = mem;
            break;
        }
    }
}

// Unmap before passing the memory to execute
void execute_unmap_args(
        const args_t &args, std::vector<dnnl_exec_arg_t> &dnnl_args) {
    dnnl_args.resize(args.size());
    for (int i = 0; i < args.size(); ++i) {
        if (args.dnn_mem(i).is_mapped()) args.dnn_mem(i).unmap();

        dnnl_args[i].arg = args.arg(i);
        dnnl_args[i].memory = args.dnn_mem(i).m_;
    }
}

// Map the memory back after execute
void execute_map_args(const args_t &args) {
    if (has_bench_mode_modifier(mode_modifier_t::no_host_memory)) return;

    for (int i = 0; i < args.size(); ++i)
        if (!args.dnn_mem(i).is_mapped()) args.dnn_mem(i).map();
}

int execute_and_wait(perf_function_t &exec_func, const dnnl_engine_t &engine,
        const args_t &args, res_t *res) {
    stream_t stream(engine);
    std::vector<dnnl_exec_arg_t> dnnl_args;

    execute_unmap_args(args, dnnl_args);

    auto status = exec_func(stream, dnnl_args);
    DNN_SAFE(dnnl_stream_wait(stream), CRIT);
    if (res) res->state = EXECUTED;

    execute_map_args(args);
    if (status != dnnl_success) {
        if (res) res->state = FAILED;
        return FAIL;
    }

    return OK;
}

dnnl_status_t primitive_executor(dnnl_primitive_t prim,
        const dnnl_stream_t &stream,
        const std::vector<dnnl_exec_arg_t> &dnnl_args) {
    return dnnl_primitive_execute(
            prim, stream, (int)dnnl_args.size(), dnnl_args.data());
}

int execute_and_wait(dnnl_primitive_t prim, const args_t &args, res_t *res) {
    perf_function_t exec_func = std::bind(&primitive_executor, prim,
            std::placeholders::_1, std::placeholders::_2);
    auto pd = query_pd(prim);
    auto engine = query_engine(pd);
    return execute_and_wait(exec_func, engine, args, res);
}

void reset_gpu_profiling(dnnl_stream_t stream) {
#if DNNL_GPU_RUNTIME == DNNL_RUNTIME_OCL \
        || DNNL_GPU_RUNTIME == DNNL_RUNTIME_SYCL
    DNN_SAFE_V(dnnl_reset_profiling(stream));
#endif
}

void get_gpu_profiling_info(dnnl_stream_t stream, std::vector<uint64_t> &nsecs,
        std::vector<uint64_t> &cycles) {
#if DNNL_GPU_RUNTIME == DNNL_RUNTIME_OCL \
        || DNNL_GPU_RUNTIME == DNNL_RUNTIME_SYCL
    dnnl_profiling_data_kind_t undef_kind {};
    dnnl_profiling_data_kind_t time_kind {};

    // This is an internal data kind.
    dnnl_profiling_data_kind_t cycles_kind
            = dnnl::impl::profiling_data_kind::cycles;
#ifndef DNNL_EXPERIMENTAL_PROFILING
    undef_kind = 0;
    time_kind = 1;
#else
    undef_kind = dnnl_profiling_data_kind_undef;
    time_kind = dnnl_profiling_data_kind_time;
#endif

    int num_entries = 0;
    DNN_SAFE_V(dnnl_query_profiling_data(
            stream, undef_kind, &num_entries, nullptr));
    nsecs.resize(num_entries);
    cycles.resize(num_entries);
    DNN_SAFE_V(dnnl_query_profiling_data(
            stream, time_kind, &num_entries, nsecs.data()));
    DNN_SAFE_V(dnnl_query_profiling_data(
            stream, cycles_kind, &num_entries, cycles.data()));
#endif
}

void finalize() {
<<<<<<< HEAD
    finalize_tbb();
=======
    reset_gpu_profiling();
    finalize_tbb();
}

inline bool should_stop(const timer::timer_t &t) {
    const bool stop = false
            || (fix_times_per_prb && t.times() >= fix_times_per_prb)
            || (!fix_times_per_prb && t.total_ms() >= max_ms_per_prb
                    && t.times() >= min_times_per_prb);
    return stop;
>>>>>>> 9bea36e6
}

inline int measure_perf_individual(timer::timer_t &t, dnnl_stream_t stream,
        perf_function_t &perf_func, std::vector<dnnl_exec_arg_t> &dnnl_args) {
    t.reset();
    while (true) {
        DNN_SAFE(perf_func(stream, dnnl_args), WARN);
        t.stamp();
        if (should_stop(t)) break;
    }
    return OK;
}

inline int measure_perf_aggregate(timer::timer_t &t, dnnl_stream_t stream,
        perf_function_t &perf_func, std::vector<dnnl_exec_arg_t> &dnnl_args) {
    // There seems to be some limit to how many kernels can be queued in OCL
    // builds and 4096 seems to be a nice number under that limit.
    // Otherwise, hangs in perf validation are observed due to many kernels
    // being queued at once.
    static constexpr int max_batch_times = 4096;

    // Warm-up run, this is not measured due to possibility the associated
    // kernel has not been built and skews the results.
    DNN_SAFE(perf_func(stream, dnnl_args), WARN);
    DNN_SAFE(dnnl_stream_wait(stream), CRIT);

    int cur_batch_times
            = fix_times_per_prb ? fix_times_per_prb : min_times_per_prb;

    t.reset();
    reset_gpu_profiling(stream);

    // Nvidia/AMD don't support profiling.
    bool use_profiling = is_gpu() && !is_nvidia_gpu() && !is_amd_gpu();
    bool is_first_loop = true;
    while (true) {
        for (int i = 0; i < cur_batch_times; i++) {
            DNN_SAFE(perf_func(stream, dnnl_args), WARN);
        }
        DNN_SAFE(dnnl_stream_wait(stream), CRIT);

        if (use_profiling) {
            std::vector<uint64_t> nsecs;
            std::vector<uint64_t> cycles;
            get_gpu_profiling_info(stream, nsecs, cycles);
            reset_gpu_profiling(stream);

            // Profiling should have information to report, otherwise, stop.
            if (nsecs.empty()) {
                BENCHDNN_PRINT(0, "%s\n",
                        "WARNING: no counters were found during profiling.");
                break;
            }

            for (size_t i = 0; i < nsecs.size(); i++) {
                t.stop(1, (int64_t)cycles[i], nsecs[i] / 1e6);
            }
        } else {
            t.stamp(cur_batch_times);
        }

        if (should_stop(t)) break;

        // Adjust cur_batch_times after the first batch run
        if (is_first_loop) {
            double ms_min = t.ms(timer::timer_t::min);
            // Heuristic: try to use ~5 batch runs for the whole benchmark
            int batch_times_heuristic = (ms_min == 0.0)
                    ? INT_MAX
                    : MAX2(1,
                            (int)((max_ms_per_prb - t.total_ms()) / ms_min
                                    / 5));
            cur_batch_times = MIN2(max_batch_times, batch_times_heuristic);
            is_first_loop = false;
        }
    }

    return OK;
}

int measure_perf(const thr_ctx_t &ctx, res_t *res, perf_function_t &perf_func,
        args_t &args) {
    if (!has_bench_mode_bit(mode_bit_t::perf)) return OK;

    const auto &engine = get_test_engine();
    dnnl_stream_flags_t profiling_flags {};
#ifdef DNNL_EXPERIMENTAL_PROFILING
    profiling_flags = dnnl_stream_profiling;
#else
    profiling_flags = static_cast<dnnl_stream_flags_t>(
            dnnl::impl::stream_flags::profiling);
#endif
    const dnnl_stream_flags_t flags = is_gpu()
            ? static_cast<dnnl_stream_flags_t>(
                    dnnl_stream_default_flags | profiling_flags)
            : dnnl_stream_default_flags;
    stream_t stream(engine, flags, ctx.get_interop_obj());
    std::vector<dnnl_exec_arg_t> dnnl_args;
    execute_unmap_args(args, dnnl_args);

    auto &t = res->timer_map.perf_timer();
    // For non-DPCPP CPU: measure individual iterations.
    // For DPCPP CPU and GPU: measure iterations in batches to hide driver
    // overhead. DPCPP CPU follows the model of GPU, thus, handled similar.
    int ret = OK;
    if (is_cpu() && !is_sycl_engine(engine)) {
        ret = execute_in_thr_ctx(
                ctx, measure_perf_individual, t, stream, perf_func, dnnl_args);
    } else {
        ret = execute_in_thr_ctx(
                ctx, measure_perf_aggregate, t, stream, perf_func, dnnl_args);
    }

    if (ret != OK) res->state = FAILED;
    execute_map_args(args);

    return ret;
}

int measure_perf(
        const thr_ctx_t &ctx, res_t *res, dnnl_primitive_t prim, args_t &args) {
    perf_function_t perf_func = std::bind(&primitive_executor, prim,
            std::placeholders::_1, std::placeholders::_2);

    return measure_perf(ctx, res, perf_func, args);
}

std::vector<float> prepare_po_vals(const dnn_mem_t &dst_m, const args_t &args,
        const std::vector<std::pair<int, int>> &v_po_masks,
        const size_t dst_off) {
    std::vector<float> v_vals(v_po_masks.size());

    for (size_t d = 0; d < v_po_masks.size(); ++d) {
        const auto po_offset
                = dst_m.get_scale_idx(dst_off, v_po_masks[d].second);
        const float val = args.find(v_po_masks[d].first).get_elem(po_offset);
        v_vals[d] = val;
    }
    return v_vals;
}

bool check_md_consistency_with_tag(
        const_dnnl_memory_desc_t md, const std::string &tag) {
    auto md_new_tag = dnn_mem_t::init_md(
            query_md_ndims(md), query_md_dims(md), query_md_data_type(md), tag);
    return dnnl_memory_desc_equal(md_new_tag, md);
}

void skip_unimplemented_data_type(
        const std::vector<dnnl_data_type_t> &v_dt, dir_t dir, res_t *res) {
    const bool has_f64_support = is_f64_supported();
#if DNNL_CPU_RUNTIME != DNNL_RUNTIME_NONE
    using namespace dnnl::impl::cpu::platform;
    // bf16 is supported on AVX512-CORE+
    const bool has_bf16_support = is_gpu()
            || (is_cpu() && has_data_type_support(dnnl_bf16)
                    && IMPLICATION(!(dir & FLAG_INF),
                            has_training_support(dnnl_bf16)));
    const bool has_f16_support = (is_gpu() && (dir & FLAG_FWD))
            || (is_cpu() && has_data_type_support(dnnl_f16)
                    && IMPLICATION(
                            !(dir & FLAG_INF), has_training_support(dnnl_f16)));

#else
    const bool has_bf16_support = is_gpu();
    // f16 is supported on GPU for inference only.
    const bool has_f16_support = is_gpu() && (dir & FLAG_FWD);
#endif

    for (const auto &i_dt : v_dt) {
        bool need_skip = false;
        switch (i_dt) {
            case dnnl_bf16: need_skip = !has_bf16_support; break;
            case dnnl_f16: need_skip = !has_f16_support; break;
            case dnnl_f64: need_skip = !has_f64_support; break;
            default: break;
        }
        if (need_skip) {
            res->state = SKIPPED, res->reason = DATA_TYPE_NOT_SUPPORTED;
            return;
        }
    }
}

void skip_unimplemented_sum_po(const attr_t &attr, res_t *res,
        dnnl_primitive_kind_t pkind, dnnl_data_type_t src_dt,
        dnnl_data_type_t dst_dt) {
    const auto &po = attr.post_ops;
    if (po.is_def()) return;

    const int first_sum_idx = po.find(attr_t::post_ops_t::SUM);
    if (first_sum_idx == -1) return;

    const auto sum_dt = po.entry[first_sum_idx].sum.dt;

    for (int idx = 0; idx < po.len(); ++idx) {
        const auto &e = po.entry[idx];
        if (e.is_sum_kind()) {
            // API requirements
            if (e.sum.zero_point != 0) {
                // Sum with zero-point is only supported for int8
                if (!is_integral_dt(src_dt)) {
                    res->state = SKIPPED, res->reason = CASE_NOT_SUPPORTED;
                    return;
                } else {
                    // Only quantized sum operand can have zero point
                    const dnnl_data_type_t e_sum_dt
                            = e.sum.dt == dnnl_data_type_undef ? dst_dt
                                                               : e.sum.dt;
                    if (!is_integral_dt(e_sum_dt)) {
                        res->state = SKIPPED, res->reason = CASE_NOT_SUPPORTED;
                        return;
                    }
                }
            }

            // Sum with zero-point is not supported on GPU
            if (is_gpu() && e.sum.zero_point != 0) {
                res->state = SKIPPED, res->reason = CASE_NOT_SUPPORTED;
                break;
            }
            // Each sum must have same data on CPU
            if (is_cpu() && e.sum.dt != sum_dt) {
                res->state = SKIPPED, res->reason = CASE_NOT_SUPPORTED;
                break;
            }
            // Sum must have data type with the same size like dst on both
            if (dst_dt != dnnl_data_type_undef && sum_dt != dnnl_data_type_undef
                    && dnnl_data_type_size(dst_dt)
                            != dnnl_data_type_size(e.sum.dt)) {
                res->state = SKIPPED, res->reason = CASE_NOT_SUPPORTED;
                return;
            }
        }
    }
}

void skip_unimplemented_arg_scale(const attr_t &attr, res_t *res) {
    for (const auto &arg_s : attr.scales.scales) {
        if (arg_s.second.policy != policy_t::COMMON) {
            res->state = SKIPPED, res->reason = CASE_NOT_SUPPORTED;
            return;
        }
    }
}

void skip_invalid_inplace(res_t *res, dnnl_data_type_t sdt,
        dnnl_data_type_t ddt, const std::string &stag,
        const std::string &dtag) {
    // Note: existing implementation of dnn_mem_t doesn't allow to track the
    // fact that two different objects pointing on the same SYCL memory should
    // not map/unmap both objects.
    // This leads to the restriction that memory descriptors should coincide,
    // thus, a single memory object would be used for in-place validation.
    // General limitation of in-place mode is having same amount of memory on
    // input and output.
    if (sdt != ddt) {
        res->state = SKIPPED, res->reason = INVALID_CASE;
        return;
    }

    if (dtag == tag::any) return;
    if (stag != dtag) {
        res->state = SKIPPED, res->reason = INVALID_CASE;
        return;
    }
}

// Check ensures that attributes don't cause implementation fallback
int check_same_pd(const dnnl_primitive_desc_t &pd_no_attr, res_t *res) {
    const auto pd_no_attr_name = query_impl_info(pd_no_attr);
    if (res->impl_name == pd_no_attr_name) return OK;

    res->state = FAILED;
    BENCHDNN_PRINT(0,
            "ERROR: attributes caused impl fallback from [%s] to [%s]\n",
            pd_no_attr_name.c_str(), res->impl_name.c_str());
    return FAIL;
}

int check_caches(benchdnn_dnnl_wrapper_t<dnnl_primitive_t> &primw, res_t *res) {
    if (!primw) return OK;

    // Check primitive descriptor is picked up from the cache if applicable.
    SAFE(check_pd_cache(query_pd(primw), res), WARN);
    // Check primitive is picked up from the cache if applicable.
    SAFE(check_primitive_cache(primw, res), WARN);
    // Check primitive is picked up from the persistent cache if applicable.
    // Note: primw get re-written here to put a primitive from cache blob, if
    // GPU backend is OCL.
    SAFE(test_persistent_cache_api(primw, res), WARN);

    return OK;
}

bool is_cpu(const dnnl_engine_t &engine) {
    return query_engine_kind(engine) == dnnl_cpu;
}

bool is_gpu(const dnnl_engine_t &engine) {
    return query_engine_kind(engine) == dnnl_gpu;
}

bool is_sycl_engine(const dnnl_engine_t &engine) {
    if (is_cpu(engine)) return DNNL_CPU_RUNTIME == DNNL_RUNTIME_DPCPP;
    if (is_gpu(engine)) return DNNL_GPU_RUNTIME == DNNL_RUNTIME_DPCPP;
    return false;
}

bool is_opencl_engine(const dnnl_engine_t &engine) {
    if (is_gpu(engine)) return DNNL_GPU_RUNTIME == DNNL_RUNTIME_OCL;
    return false;
}

bool is_nvidia_gpu(const dnnl_engine_t &engine) {
#ifdef DNNL_WITH_SYCL
    if (!is_gpu(engine)) return false;
    constexpr int nvidia_vendor_id = 0x10DE;
    auto eng = dnnl::engine(engine, true);
    auto device = dnnl::sycl_interop::get_device(eng);
    const auto eng_vendor_id
            = device.get_info<::sycl::info::device::vendor_id>();
    return eng_vendor_id == nvidia_vendor_id;
#endif
    return false;
}

bool is_amd_gpu(const dnnl_engine_t &engine) {
#ifdef DNNL_WITH_SYCL
    if (!is_gpu(engine)) return false;
    constexpr int amd_vendor_id = 0x1002;
    auto eng = dnnl::engine(engine, true);
    auto device = dnnl::sycl_interop::get_device(eng);
    const auto eng_vendor_id
            = device.get_info<::sycl::info::device::vendor_id>();
    return eng_vendor_id == amd_vendor_id;
#endif
    return false;
}

bool is_f64_supported(const dnnl_engine_t &engine) {
    if (!is_gpu(engine)) return false;
    if (is_nvidia_gpu(engine) || is_amd_gpu(engine)) return false;
#if DNNL_GPU_RUNTIME == DNNL_RUNTIME_DPCPP
    if (is_sycl_engine(engine)) {
        auto eng = dnnl::engine(engine, true);
        auto dev = dnnl::sycl_interop::get_device(eng);
#ifdef DNNL_SYCL_INTEROP_USE_SYCL121
        return dev.has_extension("cl_khr_fp64");
#else
        return dev.has(::sycl::aspect::fp64);
#endif
    }
#endif
#if DNNL_GPU_RUNTIME == DNNL_RUNTIME_OCL
    if (is_opencl_engine(engine)) {
        auto eng = dnnl::engine(engine, true);
        cl_device_id dev = dnnl::ocl_interop::get_device(eng);
        size_t param_size = 0;
        cl_int err = clGetDeviceInfo(
                dev, CL_DEVICE_EXTENSIONS, 0, nullptr, &param_size);
        if (err != CL_SUCCESS) return false;

        std::string extension_string(param_size, '\0');
        err = clGetDeviceInfo(dev, CL_DEVICE_EXTENSIONS, param_size,
                &extension_string[0], &param_size);
        if (err != CL_SUCCESS) return false;

        return extension_string.find("cl_khr_fp64") != std::string::npos;
    }
#endif
    return false;
}

#if defined(_WIN32) && !defined(__GNUC__)
#include "windows.h"

static size_t get_cpu_ram_size() {
    MEMORYSTATUSEX s {};
    s.dwLength = sizeof(s);
    GlobalMemoryStatusEx(&s);
    return s.ullTotalPhys;
}
#elif defined(__APPLE__) || defined(__FreeBSD__) || defined(__QNXNTO__)
#include <unistd.h>
#include <sys/sysctl.h>

static size_t get_cpu_ram_size() {
#ifdef __APPLE__
    int query_ram[] = {CTL_HW, HW_MEMSIZE};
#else
    int query_ram[] = {CTL_HW, HW_PHYSMEM};
#endif
    int query_ram_len = sizeof(query_ram) / sizeof(*query_ram);
    size_t totalram = 0;
    size_t length = sizeof(totalram);

    sysctl(query_ram, query_ram_len, &totalram, &length, NULL, 0);
    return totalram;
}
#else
#include <sys/sysinfo.h>

static size_t get_cpu_ram_size() {
    struct sysinfo s {};
    sysinfo(&s);
    return s.totalram;
}
#endif

static int get_gpu_ram_sizes(size_t &ram_size, size_t &max_alloc_size) {
    if (ram_size > 0 && max_alloc_size > 0) return OK;

    // XXX: create a tmp engine to query what we need.
    // It will be removed in the future as part of switching back
    // to the global engine.
    engine_t eng_tmp(engine_tgt_kind);
    dnnl::engine eng(eng_tmp, true);
    if (eng.get_kind() != dnnl::engine::kind::gpu) return OK;

#if DNNL_GPU_RUNTIME == DNNL_RUNTIME_OCL
    cl_int status = CL_SUCCESS;
    // Get single device attached to the engine.
    engine_t engine_tgt(engine_tgt_kind);
    cl_device_id ocl_device = dnnl::ocl_interop::get_device(eng);

    cl_ulong ram_sz = 0;
    status = clGetDeviceInfo(ocl_device, CL_DEVICE_GLOBAL_MEM_SIZE,
            sizeof(cl_ulong), &ram_sz, nullptr);
    if (status != CL_SUCCESS) return FAIL;

    cl_ulong max_alloc_sz = 0;
    status = clGetDeviceInfo(ocl_device, CL_DEVICE_MAX_MEM_ALLOC_SIZE,
            sizeof(cl_ulong), &max_alloc_sz, nullptr);
    if (status != CL_SUCCESS) return FAIL;

    ram_size = (size_t)ram_sz;
    max_alloc_size = (size_t)max_alloc_sz;
    return OK;
#elif DNNL_GPU_RUNTIME == DNNL_RUNTIME_DPCPP
    auto sycl_dev = dnnl::sycl_interop::get_device(eng);
    ram_size = (size_t)sycl_dev
                       .get_info<::sycl::info::device::global_mem_size>();
    max_alloc_size
            = (size_t)sycl_dev
                      .get_info<::sycl::info::device::max_mem_alloc_size>();
    return OK;
#endif
    ram_size = 0;
    max_alloc_size = 0;
    return OK;
}

struct check_mem_size_args_t {
    check_mem_size_args_t(const_dnnl_primitive_desc_t pd, bool want_input,
            bool add_ref_size = false)
        : pd(pd)
        , want_input(want_input)
        , add_ref_size(add_ref_size)
        , is_scratchpad(false)
        , total_size_device(0)
        , total_size_cpu(0)
        , scratchpad_size(0) {}

    // Input args.
    const_dnnl_primitive_desc_t pd;
    bool want_input;
    bool add_ref_size;
    bool is_scratchpad;

    // Output args:
    // `sizes` used to validate OpenCL memory requirements.
    std::vector<size_t> sizes;
    // `total_size_device` specifies memory allocated on device for a test obj.
    size_t total_size_device;
    // `total_size_cpu` specifies:
    // * Memory allocated for reference ocmputations (`C` mode only).
    // * Memory allocated for comparison results (`C` mode only).
    // * Memory allocated for mapping device memory (GPU backend only).
    // * Memory allocated on CPU for a test obj (CPU backend only).
    size_t total_size_cpu;
    // `scratchpad_size` specifies a scratchpad size for specific checks.
    size_t scratchpad_size;
};

static int check_total_size(
        const check_mem_size_args_t &check_mem_size_args, res_t *res) {
    static size_t cpu_device_capacity = get_cpu_ram_size();
    static size_t gpu_device_capacity = 0;
    static size_t gpu_max_alloc_capacity = 0;
    SAFE(get_gpu_ram_sizes(gpu_device_capacity, gpu_max_alloc_capacity), WARN);

    const size_t device_max_capacity
            = is_cpu() ? cpu_device_capacity : gpu_device_capacity;
    const size_t cpu_max_capacity = cpu_device_capacity;

    // 0.75f is taken randomly and is subject to change in future.
    const double capacity_factor = 0.75;
    const double benchdnn_device_limit = capacity_factor * device_max_capacity;
    const double benchdnn_cpu_limit = capacity_factor * cpu_max_capacity;
    assert(benchdnn_device_limit > 0 && benchdnn_cpu_limit > 0);

    const bool fits_device_ram = is_gpu()
            ? (check_mem_size_args.total_size_device <= benchdnn_device_limit)
                    && std::all_of(check_mem_size_args.sizes.cbegin(),
                            check_mem_size_args.sizes.cend(),
                            [&](size_t s) {
                                return s < gpu_max_alloc_capacity;
                            })
            : true;
    if (!fits_device_ram) {
        BENCHDNN_PRINT(
                2, "%s\n", "benchdnn: not enough device RAM for a problem.");
        res->state = SKIPPED;
        res->reason = NOT_ENOUGH_RAM;
    }

    auto GB = [](double bytes) { return bytes / powf(2, 30); };

    if (is_gpu()) {
        BENCHDNN_PRINT((!fits_device_ram ? 2 : 6),
                "Requested: %g GB, benchdnn device limit: %g GB, device RAM "
                "capacity: %g GB, gpu_max_alloc: %g GB\n",
                GB(check_mem_size_args.total_size_device),
                GB(benchdnn_device_limit), GB(gpu_device_capacity),
                GB(gpu_max_alloc_capacity));
    }

    size_t total_size_cpu = check_mem_size_args.total_size_cpu;
    if (is_cpu()) total_size_cpu += check_mem_size_args.total_size_device;
    bool fits_cpu_ram = total_size_cpu <= benchdnn_cpu_limit;

    if (!fits_cpu_ram) {
        BENCHDNN_PRINT(
                2, "%s\n", "benchdnn: not enough CPU RAM for a problem.");
        // Try to catch a huge scratchpad size requested by the library.
        // Use following logic:
        //     scratch_size
        // ---------------------- <= 0.75 (pre-defined threshold).
        // io_size + scratch_size
        //
        // 0.75 value supposed to be experimental and might be adjusted.
        static constexpr float scratch_trh = 0.75f;
        if (check_mem_size_args.scratchpad_size
                > scratch_trh * total_size_cpu) {
            BENCHDNN_PRINT(2, "%s `%ld` %s `%ld`.\n",
                    "benchdnn: CPU scratchpad size",
                    (long)check_mem_size_args.scratchpad_size,
                    "exceeded a given threshold",
                    (long)(scratch_trh * total_size_cpu));
            res->state = FAILED;
        } else {
            res->state = SKIPPED;
        }
        res->reason = NOT_ENOUGH_RAM;
    }

    BENCHDNN_PRINT((!fits_cpu_ram ? 2 : 6),
            "Requested: %g GB, benchdnn CPU limit: %g GB, CPU RAM capacity: %g "
            "GB\n",
            GB(total_size_cpu), GB(benchdnn_cpu_limit),
            GB(cpu_device_capacity));

    res->mem_check_done = true;
    return res->state == FAILED ? FAIL : OK;
}

void add_md_size(const_dnnl_memory_desc_t md,
        check_mem_size_args_t &check_mem_size_args) {
    const auto mem_size = dnnl_memory_desc_get_size(md);
    // Runtime mem size is not defined.
    if (mem_size == 0 || mem_size == DNNL_RUNTIME_SIZE_VAL) return;

    check_mem_size_args.sizes.push_back(mem_size);

    // Original memory size.
    check_mem_size_args.total_size_device += mem_size;

    // GPU mapped memory factor.
    // All memory is mapped once it is created and unmapped only before
    // primitive execution. Device memory requires additional buffer for mapped
    // memory allocated on host (CPU).
    // Note: In DPC++ build oneDNN uses USM memory, which shouldn't require an
    // additional buffer, so map factor should be equal to 0 for DPC++.
    // However due to a driver issue oneDNN pretends that shared USM is not
    // accessible on the host, hence map will allocate an extra memory.
    const bool mapped_mem_factor = !is_cpu()
            && !has_bench_mode_modifier(mode_modifier_t::no_host_memory);

    // Mapped memory for GPU backend on CPU.
    check_mem_size_args.total_size_cpu += mapped_mem_factor * mem_size;

    if (check_mem_size_args.is_scratchpad) {
        check_mem_size_args.scratchpad_size += mem_size;
    } else {
        if (!check_mem_size_args.add_ref_size) return;

        // Reference memories are always tag::abx fp32, hence need re-creating
        // memory descriptor and take its size.
        auto ref_md = dnn_mem_t::init_md(
                query_md_ndims(md), query_md_dims(md), dnnl_f32, tag::abx);
        const auto ref_md_size = dnnl_memory_desc_get_size(ref_md);

        // Correctness pass allocates additional tag::abx f32 memory.
        bool compare_mem_factor = !check_mem_size_args.want_input
                && check_mem_size_args.add_ref_size;

        check_mem_size_args.total_size_cpu += ref_md_size; // Reference memory.
        // Comparison memory.
        check_mem_size_args.total_size_cpu += compare_mem_factor * ref_md_size;
    }
}

bool is_fwd_prop_kind(dnnl_prop_kind_t prop_kind) {
    return prop_kind == dnnl_forward_training
            || prop_kind == dnnl_forward_inference
            || prop_kind == dnnl_prop_kind_undef;
}

static void get_memory_bytes(check_mem_size_args_t &check_mem_size_args) {
    auto const_pd = check_mem_size_args.pd;
    const int n_idx = check_mem_size_args.want_input
            ? query_n_inputs(const_pd)
            : query_n_outputs(const_pd);
    const auto prop_kind = query_prop_kind(const_pd);
    const bool is_fwd = is_fwd_prop_kind(prop_kind);

#define MD(name) dnnl_query_##name##_md
    std::vector<dnnl_query_t> query_fwd_in_mds {MD(src), MD(weights)};
    std::vector<dnnl_query_t> query_fwd_out_mds {MD(dst), MD(workspace)};

    std::vector<dnnl_query_t> query_bwd_in_mds {
            MD(src), MD(weights), MD(dst), MD(diff_dst), MD(workspace)};
    std::vector<dnnl_query_t> query_bwd_out_mds {
            MD(diff_src), MD(diff_weights)};
#undef MD

    const auto &query_in_mds = is_fwd ? query_fwd_in_mds : query_bwd_in_mds;
    const auto &query_out_mds = is_fwd ? query_fwd_out_mds : query_bwd_out_mds;
    const auto &query_mds
            = check_mem_size_args.want_input ? query_in_mds : query_out_mds;

    for_(const auto query : query_mds)
    for (int idx = 0; idx < n_idx; ++idx) {
        const auto &md = query_md(const_pd, query, idx);
        add_md_size(md, check_mem_size_args);
    }

    // Binary post-op memories counted as input.
    if (check_mem_size_args.want_input) {
        auto const_attr_po = query_post_ops(const_pd);
        auto po_len = dnnl_post_ops_len(const_attr_po);
        for (int idx = 0; idx < po_len; ++idx) {
            const auto kind = dnnl_post_ops_get_kind(const_attr_po, idx);
            if (kind == dnnl_binary) {
                int po_arg
                        = DNNL_ARG_ATTR_MULTIPLE_POST_OP(idx) | DNNL_ARG_SRC_1;
                const auto &po_md = query_md(const_pd, po_arg);
                add_md_size(po_md, check_mem_size_args);
            }
        }
    }
}

int check_mem_size(const_dnnl_memory_desc_t md, res_t *res) {
    if (!mem_check) return OK;

    check_mem_size_args_t check_mem_size_args(nullptr, false, false);
    check_mem_size_args.total_size_device = dnnl_memory_desc_get_size(md);

    return check_total_size(check_mem_size_args, res);
}

int check_mem_size(const_dnnl_primitive_desc_t const_pd, res_t *res) {
    if (!mem_check) return OK;

    // Add reference memory estimation for correctness only.
    bool add_ref_size = has_bench_mode_bit(mode_bit_t::corr);
    // Get input sizes.
    check_mem_size_args_t check_mem_size_args(
            const_pd, /* want_input = */ true, add_ref_size);
    get_memory_bytes(check_mem_size_args);

    // Get scratchpad size.
    // Since scratchpad modes are mutually excluded, it takes sizes of both
    // modes as either of them will report 0 size depending on the mode.
    const auto library_scratchpad_size = query_mem_consumption(const_pd);
    if (library_scratchpad_size > 0) {
        // Update same fields as `add_md_size` would. See details there.
        check_mem_size_args.sizes.push_back(library_scratchpad_size);
        check_mem_size_args.total_size_device += library_scratchpad_size;
        check_mem_size_args.scratchpad_size += library_scratchpad_size;
    } else {
        check_mem_size_args.is_scratchpad = true;
        const auto &scratchpad_md = query_md(const_pd, DNNL_ARG_SCRATCHPAD);
        add_md_size(scratchpad_md, check_mem_size_args);
        check_mem_size_args.is_scratchpad = false;
    }

    // Get output sizes.
    check_mem_size_args.want_input = false;
    get_memory_bytes(check_mem_size_args);

    return check_total_size(check_mem_size_args, res);
}

int get_memory_footprint(const_dnnl_primitive_desc_t const_pd, res_t *res) {
    check_mem_size_args_t check_mem_in_size_args(
            const_pd, /* want_input = */ true);
    get_memory_bytes(check_mem_in_size_args); // Get input bytes.
    check_mem_size_args_t check_mem_out_size_args(
            const_pd, /* want_input = */ false);
    get_memory_bytes(check_mem_out_size_args); // Get output bytes.

    // Update read bytes with dst bytes in case of sum post-op.
    auto const_attr_po = query_post_ops(const_pd);
    auto po_len = dnnl_post_ops_len(const_attr_po);
    for (int idx = 0; idx < po_len; ++idx) {
        const auto kind = dnnl_post_ops_get_kind(const_attr_po, idx);
        if (kind == dnnl_sum) {
            const auto &dst_md = query_md(const_pd, DNNL_ARG_DST);
            add_md_size(dst_md, check_mem_in_size_args);
        } else if (kind == dnnl_binary) {
            int po_arg = DNNL_ARG_ATTR_MULTIPLE_POST_OP(idx) | DNNL_ARG_SRC_1;
            const auto &po_md = query_md(const_pd, po_arg);
            add_md_size(po_md, check_mem_in_size_args);
        }
    }

    res->ibytes = check_mem_in_size_args.total_size_device;
    res->obytes = check_mem_out_size_args.total_size_device;

    return OK;
}

memory_kind_ext_t str2memory_kind(const char *str) {
#define CASE(param) \
    if (!strcasecmp(#param, str)) return memory_kind_ext_t::param

    CASE(usm);
    CASE(buffer);
    CASE(usm_device);
    CASE(usm_shared);

#undef CASE

    assert(!"not expected");
    return memory_kind_ext_t::usm;
}

static void maybe_print_cpu_engine_error_message() {
#if DNNL_CPU_RUNTIME == DNNL_RUNTIME_SYCL
    fprintf(stderr,
            "ERROR: can't create CPU engine. Possible reasons for this error:\n"
            "- Incorrect SYCL_DEVICE_FILTER. The filter must be either unset "
            "or include 'opencl:cpu' devices.\n"
            "- Missing TBB library which is required for OpenCL CPU runtime. "
            "Check that TBB library is available in the system.\n"
            "- Missing OpenCL CPU runtime or other issues with OpenCL CPU "
            "runtime. Check that output from `sycl-ls` or `clinfo -l` commands "
            "include any CPU devices.\n");
#endif
}

engine_t::engine_t(dnnl_engine_kind_t engine_kind) : is_owner_(true) {
    size_t idx = engine_kind == dnnl_cpu ? 0 : engine_index;
    dnnl_status_t status = dnnl_engine_create(&engine_, engine_kind, idx);
    if (engine_kind == dnnl_cpu && status != dnnl_success)
        maybe_print_cpu_engine_error_message();
    if (has_bench_mode_modifier(mode_modifier_t::no_host_memory)) {
        if (engine_tgt_kind != dnnl_gpu) {
            BENCHDNN_PRINT(0, "%s\n",
                    "Error: the modifier to disable host memory usage is "
                    "supported for GPU engine only.");
            status = dnnl_invalid_arguments;
        }
        if (!has_bench_mode_bit(mode_bit_t::perf)) {
            BENCHDNN_PRINT(0, "%s\n",
                    "Error: the modifier to disable host memory usage is "
                    "supported for performance mode only.");
            status = dnnl_invalid_arguments;
        }
    }
    DNN_SAFE_V(status);
}

engine_t::engine_t(dnnl_engine_t engine) : engine_(engine), is_owner_(false) {}

engine_t::engine_t(const engine_t &other) {
    is_owner_ = other.is_owner_;

    if (!is_owner_) {
        engine_ = other.engine_;
        return;
    }

    dnnl_engine_kind_t engine_kind;
    DNN_SAFE_V(dnnl_engine_get_kind(other.engine_, &engine_kind));

    if (engine_kind == dnnl_cpu) {
#if DNNL_CPU_RUNTIME == DNNL_RUNTIME_SYCL
        void *dev;
        void *ctx;
        DNN_SAFE_V(dnnl_sycl_interop_engine_get_device(other.engine_, &dev));
        DNN_SAFE_V(dnnl_sycl_interop_engine_get_context(other.engine_, &ctx));
        DNN_SAFE_V(dnnl_sycl_interop_engine_create(&engine_, dev, ctx));
#else
        DNN_SAFE_V(dnnl_engine_create(&engine_, dnnl_cpu, 0));
#endif
    } else if (engine_kind == dnnl_gpu) {
#if DNNL_GPU_RUNTIME == DNNL_RUNTIME_OCL
        cl_device_id dev;
        cl_context ctx;
        DNN_SAFE_V(dnnl_ocl_interop_get_device(other.engine_, &dev));
        DNN_SAFE_V(dnnl_ocl_interop_engine_get_context(other.engine_, &ctx));
        DNN_SAFE_V(dnnl_ocl_interop_engine_create(&engine_, dev, ctx));
#elif DNNL_GPU_RUNTIME == DNNL_RUNTIME_SYCL
        void *dev;
        void *ctx;
        DNN_SAFE_V(dnnl_sycl_interop_engine_get_device(other.engine_, &dev));
        DNN_SAFE_V(dnnl_sycl_interop_engine_get_context(other.engine_, &ctx));
        DNN_SAFE_V(dnnl_sycl_interop_engine_create(&engine_, dev, ctx));
#endif
    } else {
        assert(!"unsupported engine kind");
    }
}

engine_t::~engine_t() {
    if (is_owner_) DNN_SAFE_V(dnnl_engine_destroy(engine_));
}

stream_t::stream_t(
        dnnl_engine_t engine, dnnl_stream_flags_t flags, void *interop_obj) {
#if DNNL_CPU_THREADING_RUNTIME == DNNL_RUNTIME_THREADPOOL
    if (is_cpu(engine)) {
        auto tp = static_cast<dnnl::threadpool_interop::threadpool_iface *>(
                interop_obj);
        if (tp == nullptr) tp = dnnl::testing::get_threadpool();
        SAFE_V(dnnl_threadpool_interop_stream_create(&stream_, engine, tp));
        return;
    }
#endif
    DNN_SAFE_V(dnnl_stream_create(&stream_, engine, flags));
}

stream_t::~stream_t() {
    DNN_SAFE_V(dnnl_stream_destroy(stream_));
}

float reorder_rescale_factor() {
    float factor = 1.f;
#if DNNL_CPU_RUNTIME != DNNL_RUNTIME_NONE
    if (is_cpu(get_test_engine()))
        factor = dnnl::impl::cpu::platform::s8s8_weights_scale_factor();
#endif
    return factor;
}

dims_t md2dims(const_dnnl_memory_desc_t md) {
    auto ndims = query_md_ndims(md);
    dims_t dims(ndims, 0);
    for (int d = 0; d < ndims; ++d)
        dims[d] = query_md_dims(md)[d];
    return dims;
}

dnnl_data_type_t deduce_cfg_data_type(
        dnnl_data_type_t in_dt, const attr_t &attr, data_kind_t dk) {
    dnnl_data_type_t dt_ = in_dt;

    if ((dk == SRC || dk == WEI) && dt_ == dnnl_f32) {
        // Update data type based on fpmath-mode attribute
        switch (attr.fpmath_mode) {
            case dnnl_fpmath_mode_strict: break;
            case dnnl_fpmath_mode_bf16: dt_ = dnnl_bf16; break;
            case dnnl_fpmath_mode_tf32: dt_ = dnnl_bf16; break;
            default: assert(!"unsupported_fpmath_mode"); SAFE_V(CRIT);
        }
    } else if (dk == DST) {
        // Sum post-op defines the type of filling destination.
        const int sum_idx = attr.post_ops.find(attr_t::post_ops_t::SUM);
        if (sum_idx >= 0) {
            auto sum_dt = attr.post_ops.entry[sum_idx].sum.dt;
            if (sum_dt != dnnl_data_type_undef) dt_ = sum_dt;
        }
    }

    return dt_;
}<|MERGE_RESOLUTION|>--- conflicted
+++ resolved
@@ -45,22 +45,21 @@
 #include "dnnl_common.hpp"
 #include "dnnl_memory.hpp"
 
-int check_pd_cache(const_dnnl_primitive_desc_t pd, res_t *res) {
-    // Disable this check for threadpool. A threadpool is always defined in
-    // validation infrastructure but creates primitives in a separate
-    // environment that doesn't have threadpool enabled. Thus, it utilizes a
-    // specified number of threads in a testing environment that is different
-    // from the number of cores per socket (internal logic for primitive
-    // creation). This will cause this check to fail as the number of threads
-    // is used in the primitive cache key.
-#if !defined(DNNL_DISABLE_PRIMITIVE_CACHE) \
-        && DNNL_CPU_THREADING_RUNTIME != DNNL_RUNTIME_THREADPOOL
+#if DNNL_GPU_RUNTIME == DNNL_RUNTIME_OCL \
+        || DNNL_GPU_RUNTIME == DNNL_RUNTIME_SYCL
+extern "C" dnnl_status_t dnnl_impl_gpu_set_profiling(int flag);
+extern "C" dnnl_status_t dnnl_impl_gpu_reset_profiling();
+extern "C" dnnl_status_t dnnl_impl_gpu_get_profile_info(
+        uint64_t &time, double &freq, int mode);
+#endif
+
+int check_pd_cache(const_dnnl_primitive_desc_t pd) {
+#ifndef DNNL_DISABLE_PRIMITIVE_CACHE
     int capacity = 0;
-    DNN_SAFE(dnnl_get_primitive_cache_capacity(&capacity), FAIL);
+    DNN_SAFE(dnnl_get_primitive_cache_capacity(&capacity), CRIT);
     if (capacity && !dnnl::impl::is_pd_in_cache(pd)) {
-        res->state = FAILED;
-        BENCHDNN_PRINT(0, "%s\n",
-                "Error: primitive descriptor is expected to be fetched from "
+        BENCHDNN_PRINT(0, "error: %s\n",
+                "primitive descriptor is expected to be fetched from "
                 "the primitive cache");
         return FAIL;
     }
@@ -68,16 +67,13 @@
     return OK;
 }
 
-int check_primitive_cache(dnnl_primitive_t p, res_t *res) {
-    // See the comment in `check_pd_cache`.
-#if !defined(DNNL_DISABLE_PRIMITIVE_CACHE) \
-        && DNNL_CPU_THREADING_RUNTIME != DNNL_RUNTIME_THREADPOOL
+int check_primitive_cache(dnnl_primitive_t p) {
+#ifndef DNNL_DISABLE_PRIMITIVE_CACHE
     int capacity = 0;
-    DNN_SAFE(dnnl_get_primitive_cache_capacity(&capacity), WARN);
+    DNN_SAFE(dnnl_get_primitive_cache_capacity(&capacity), CRIT);
     if (capacity && !dnnl::impl::is_primitive_in_cache(p)) {
-        res->state = FAILED;
-        BENCHDNN_PRINT(0, "%s\n",
-                "Error: primitive is expected to be fetched from the primitive "
+        BENCHDNN_PRINT(0, "error: %s\n",
+                "primitive is expected to be fetched from the primitive "
                 "cache");
         return FAIL;
     }
@@ -163,21 +159,19 @@
     return cache;
 }
 
-int test_persistent_cache_api(
-        benchdnn_dnnl_wrapper_t<dnnl_primitive_t> &prim, res_t *res) {
+int test_persistent_cache_api(benchdnn_dnnl_wrapper_t<dnnl_primitive_t> &prim,
+        const_dnnl_primitive_desc_t pd, res_t *res) {
     if (!is_gpu() || (is_gpu() && DNNL_GPU_RUNTIME != DNNL_RUNTIME_OCL)) {
         return OK;
     }
 
-    auto pd = query_pd(prim);
     // Start testing persistent cache API.
     // 1. Disable primitive cache to make sure that the next primitive will
     // be created from the cache blob and not fetched from the primitive cache.
     const auto old_capacity = set_primitive_cache_capacity_without_clearing(0);
     // 2. Get cache blob ID to use it as a key for the `test_cache`.
     std::vector<uint8_t> cache_blob_id;
-    auto st = get_cache_blob_id(cache_blob_id, pd);
-    if (st != OK) return res->state = FAILED, FAIL;
+    SAFE(get_cache_blob_id(cache_blob_id, pd), WARN);
     // 3. Check if a cache blob for the obtained cache blob ID is present in the
     //    `test_cache`.
     //    a) If the cache blob is found the primitive is created from it.
@@ -190,13 +184,12 @@
     if (!cache_value.empty()) {
         const size_t size = cache_value.size();
         const uint8_t *cache_blob = cache_value.data();
-        auto dnnl_st = dnnl_primitive_create_from_cache_blob(
-                &p, pd, size, cache_blob);
-        if (dnnl_st != dnnl_success) return res->state = FAILED, FAIL;
+        DNN_SAFE(
+                dnnl_primitive_create_from_cache_blob(&p, pd, size, cache_blob),
+                WARN);
     } else {
         std::vector<uint8_t> cache_blob;
-        st = get_cache_blob(cache_blob, prim);
-        if (st != OK) return res->state = FAILED, FAIL;
+        SAFE(get_cache_blob(cache_blob, prim), WARN);
 
         // The cross-engine reorder is a special primitive that may contain no
         // kernels therefore the cache blob will always be empty, which is
@@ -212,9 +205,9 @@
             return FAIL;
         }
 
-        auto dnnl_st = dnnl_primitive_create_from_cache_blob(
-                &p, pd, cache_blob.size(), cache_blob.data());
-        if (dnnl_st != dnnl_success) return res->state = FAILED, FAIL;
+        DNN_SAFE(dnnl_primitive_create_from_cache_blob(
+                         &p, pd, cache_blob.size(), cache_blob.data()),
+                WARN);
         cache.add(cache_blob_id, cache_blob);
     }
     prim.reset(p);
@@ -260,46 +253,16 @@
     }
 }
 
-// This ctor is responsible to provide proper pointers to memory objects for
-// correspondent arguments. It is important for in-place cases when a single
-// object should be used as SRC and DST.
-// `mem_map` object is an owner of memory objects and can't use the same object
-// for SRC and DST while `args` is a proxy with pointers to memories and may
-// easily change what to pick for a specific arg.
-args_t::args_t(const dnn_mem_map_t &mem_map) {
-    for (const auto &map_entry : mem_map) {
-        const dnn_mem_t *mem_ptr = &map_entry.second;
-        for (int inplace_arg : {DNNL_ARG_DST, DNNL_ARG_DIFF_SRC}) {
-            if (map_entry.first != inplace_arg || map_entry.second) continue;
-
-            auto it = mem_map.begin();
-            switch (inplace_arg) {
-                case DNNL_ARG_DST:
-                    it = mem_map.find(DNNL_ARG_SRC);
-                    // May happen that source argument is different.
-                    if (it == mem_map.end())
-                        it = mem_map.find(DNNL_ARG_MULTIPLE_SRC);
-                    break;
-                case DNNL_ARG_DIFF_SRC:
-                    it = mem_map.find(DNNL_ARG_DIFF_DST);
-                    break;
-                default: assert(!"unsupported arg"); break;
-            }
-            if (it == mem_map.end()) {
-                BENCHDNN_PRINT(0, "%s\n", "Inplace substitution failed.");
-                SAFE_V(FAIL);
-            }
-
-            mem_ptr = &((*it).second); // Update reference with in-place memory.
-            break;
-        }
-
-        args_.emplace_back(map_entry.first, mem_ptr);
-    }
-}
-
 args_t &args_t::set(int arg, const dnn_mem_t &mem) {
     args_.emplace_back(arg, &mem);
+    return *this;
+}
+
+args_t &args_t::set(
+        const std::vector<int> &args, const std::vector<dnn_mem_t> &mems) {
+    assert(args.size() == mems.size());
+    for (size_t i = 0; i < mems.size(); ++i)
+        args_.emplace_back(args[i], &mems[i]);
     return *this;
 }
 
@@ -309,15 +272,6 @@
         if (e.first == arg) return *(e.second);
     }
     return empty_stub;
-}
-
-void args_t::replace(int arg, const dnn_mem_t *mem) {
-    for (auto &e : args_) {
-        if (e.first == arg) {
-            e.second = mem;
-            break;
-        }
-    }
 }
 
 // Unmap before passing the memory to execute
@@ -334,8 +288,6 @@
 
 // Map the memory back after execute
 void execute_map_args(const args_t &args) {
-    if (has_bench_mode_modifier(mode_modifier_t::no_host_memory)) return;
-
     for (int i = 0; i < args.size(); ++i)
         if (!args.dnn_mem(i).is_mapped()) args.dnn_mem(i).map();
 }
@@ -347,15 +299,11 @@
 
     execute_unmap_args(args, dnnl_args);
 
-    auto status = exec_func(stream, dnnl_args);
+    DNN_SAFE(exec_func(stream, dnnl_args), CRIT);
     DNN_SAFE(dnnl_stream_wait(stream), CRIT);
     if (res) res->state = EXECUTED;
 
     execute_map_args(args);
-    if (status != dnnl_success) {
-        if (res) res->state = FAILED;
-        return FAIL;
-    }
 
     return OK;
 }
@@ -375,47 +323,40 @@
     return execute_and_wait(exec_func, engine, args, res);
 }
 
-void reset_gpu_profiling(dnnl_stream_t stream) {
+void enable_gpu_profiling() {
 #if DNNL_GPU_RUNTIME == DNNL_RUNTIME_OCL \
         || DNNL_GPU_RUNTIME == DNNL_RUNTIME_SYCL
-    DNN_SAFE_V(dnnl_reset_profiling(stream));
-#endif
-}
-
-void get_gpu_profiling_info(dnnl_stream_t stream, std::vector<uint64_t> &nsecs,
-        std::vector<uint64_t> &cycles) {
+    if (!is_bench_mode(PROF)) return;
+    DNN_SAFE_V(dnnl_impl_gpu_set_profiling(1));
+#endif
+}
+
+void disable_gpu_profiling() {
 #if DNNL_GPU_RUNTIME == DNNL_RUNTIME_OCL \
         || DNNL_GPU_RUNTIME == DNNL_RUNTIME_SYCL
-    dnnl_profiling_data_kind_t undef_kind {};
-    dnnl_profiling_data_kind_t time_kind {};
-
-    // This is an internal data kind.
-    dnnl_profiling_data_kind_t cycles_kind
-            = dnnl::impl::profiling_data_kind::cycles;
-#ifndef DNNL_EXPERIMENTAL_PROFILING
-    undef_kind = 0;
-    time_kind = 1;
-#else
-    undef_kind = dnnl_profiling_data_kind_undef;
-    time_kind = dnnl_profiling_data_kind_time;
-#endif
-
-    int num_entries = 0;
-    DNN_SAFE_V(dnnl_query_profiling_data(
-            stream, undef_kind, &num_entries, nullptr));
-    nsecs.resize(num_entries);
-    cycles.resize(num_entries);
-    DNN_SAFE_V(dnnl_query_profiling_data(
-            stream, time_kind, &num_entries, nsecs.data()));
-    DNN_SAFE_V(dnnl_query_profiling_data(
-            stream, cycles_kind, &num_entries, cycles.data()));
+    if (!is_bench_mode(PROF)) return;
+    DNN_SAFE_V(dnnl_impl_gpu_reset_profiling());
+    DNN_SAFE_V(dnnl_impl_gpu_set_profiling(0));
+#endif
+}
+
+void reset_gpu_profiling() {
+#if DNNL_GPU_RUNTIME == DNNL_RUNTIME_OCL \
+        || DNNL_GPU_RUNTIME == DNNL_RUNTIME_SYCL
+    if (!is_bench_mode(PROF)) return;
+    DNN_SAFE_V(dnnl_impl_gpu_reset_profiling());
+#endif
+}
+
+void get_gpu_profiling_info(uint64_t &nsec, double &freq, int mode) {
+#if DNNL_GPU_RUNTIME == DNNL_RUNTIME_OCL \
+        || DNNL_GPU_RUNTIME == DNNL_RUNTIME_SYCL
+    if (!is_bench_mode(PROF)) return;
+    DNN_SAFE_V(dnnl_impl_gpu_get_profile_info(nsec, freq, mode));
 #endif
 }
 
 void finalize() {
-<<<<<<< HEAD
-    finalize_tbb();
-=======
     reset_gpu_profiling();
     finalize_tbb();
 }
@@ -426,7 +367,6 @@
             || (!fix_times_per_prb && t.total_ms() >= max_ms_per_prb
                     && t.times() >= min_times_per_prb);
     return stop;
->>>>>>> 9bea36e6
 }
 
 inline int measure_perf_individual(timer::timer_t &t, dnnl_stream_t stream,
@@ -442,48 +382,32 @@
 
 inline int measure_perf_aggregate(timer::timer_t &t, dnnl_stream_t stream,
         perf_function_t &perf_func, std::vector<dnnl_exec_arg_t> &dnnl_args) {
-    // There seems to be some limit to how many kernels can be queued in OCL
-    // builds and 4096 seems to be a nice number under that limit.
-    // Otherwise, hangs in perf validation are observed due to many kernels
-    // being queued at once.
-    static constexpr int max_batch_times = 4096;
+    const int max_batch_times = 10000;
 
     // Warm-up run, this is not measured due to possibility the associated
     // kernel has not been built and skews the results.
     DNN_SAFE(perf_func(stream, dnnl_args), WARN);
-    DNN_SAFE(dnnl_stream_wait(stream), CRIT);
+    DNN_SAFE(dnnl_stream_wait(stream), WARN);
 
     int cur_batch_times
             = fix_times_per_prb ? fix_times_per_prb : min_times_per_prb;
 
     t.reset();
-    reset_gpu_profiling(stream);
-
-    // Nvidia/AMD don't support profiling.
-    bool use_profiling = is_gpu() && !is_nvidia_gpu() && !is_amd_gpu();
+    reset_gpu_profiling();
+
     bool is_first_loop = true;
     while (true) {
         for (int i = 0; i < cur_batch_times; i++) {
             DNN_SAFE(perf_func(stream, dnnl_args), WARN);
         }
-        DNN_SAFE(dnnl_stream_wait(stream), CRIT);
-
-        if (use_profiling) {
-            std::vector<uint64_t> nsecs;
-            std::vector<uint64_t> cycles;
-            get_gpu_profiling_info(stream, nsecs, cycles);
-            reset_gpu_profiling(stream);
-
-            // Profiling should have information to report, otherwise, stop.
-            if (nsecs.empty()) {
-                BENCHDNN_PRINT(0, "%s\n",
-                        "WARNING: no counters were found during profiling.");
-                break;
-            }
-
-            for (size_t i = 0; i < nsecs.size(); i++) {
-                t.stop(1, (int64_t)cycles[i], nsecs[i] / 1e6);
-            }
+        DNN_SAFE(dnnl_stream_wait(stream), WARN);
+
+        if (is_bench_mode(PROF)) {
+            uint64_t nsec = 0;
+            double freq = 0;
+            get_gpu_profiling_info(nsec, freq, 0);
+            reset_gpu_profiling();
+            t.stamp_with_frequency(cur_batch_times, nsec / 1e6, freq);
         } else {
             t.stamp(cur_batch_times);
         }
@@ -509,40 +433,26 @@
 
 int measure_perf(const thr_ctx_t &ctx, res_t *res, perf_function_t &perf_func,
         args_t &args) {
-    if (!has_bench_mode_bit(mode_bit_t::perf)) return OK;
-
-    const auto &engine = get_test_engine();
-    dnnl_stream_flags_t profiling_flags {};
-#ifdef DNNL_EXPERIMENTAL_PROFILING
-    profiling_flags = dnnl_stream_profiling;
-#else
-    profiling_flags = static_cast<dnnl_stream_flags_t>(
-            dnnl::impl::stream_flags::profiling);
-#endif
-    const dnnl_stream_flags_t flags = is_gpu()
-            ? static_cast<dnnl_stream_flags_t>(
-                    dnnl_stream_default_flags | profiling_flags)
-            : dnnl_stream_default_flags;
-    stream_t stream(engine, flags, ctx.get_interop_obj());
-    std::vector<dnnl_exec_arg_t> dnnl_args;
-    execute_unmap_args(args, dnnl_args);
-
-    auto &t = res->timer_map.perf_timer();
-    // For non-DPCPP CPU: measure individual iterations.
-    // For DPCPP CPU and GPU: measure iterations in batches to hide driver
-    // overhead. DPCPP CPU follows the model of GPU, thus, handled similar.
     int ret = OK;
-    if (is_cpu() && !is_sycl_engine(engine)) {
-        ret = execute_in_thr_ctx(
-                ctx, measure_perf_individual, t, stream, perf_func, dnnl_args);
-    } else {
-        ret = execute_in_thr_ctx(
-                ctx, measure_perf_aggregate, t, stream, perf_func, dnnl_args);
-    }
-
-    if (ret != OK) res->state = FAILED;
-    execute_map_args(args);
-
+    if (is_bench_mode(PERF)) {
+        const auto &engine = get_test_engine();
+        stream_t stream(engine, ctx.get_interop_obj());
+        std::vector<dnnl_exec_arg_t> dnnl_args;
+        execute_unmap_args(args, dnnl_args);
+
+        auto &t = res->timer_map.perf_timer();
+        // For non-DPCPP CPU: measure individual iterations.
+        // For DPCPP CPU and GPU: measure iterations in batches to hide driver
+        // overhead. DPCPP CPU follows the model of GPU, thus, handled similar.
+        if (is_cpu() && !is_sycl_engine(engine))
+            ret = execute_in_thr_ctx(ctx, measure_perf_individual, t, stream,
+                    perf_func, dnnl_args);
+        else
+            ret = execute_in_thr_ctx(ctx, measure_perf_aggregate, t, stream,
+                    perf_func, dnnl_args);
+
+        if (ret == OK) execute_map_args(args);
+    }
     return ret;
 }
 
@@ -552,6 +462,53 @@
             std::placeholders::_1, std::placeholders::_2);
 
     return measure_perf(ctx, res, perf_func, args);
+}
+
+void maybe_prepare_runtime_scales(dnn_mem_t &scales_m,
+        const attr_t::scale_t &scale, int64_t scale_cnt, const float *scales) {
+    if (!scale.runtime) return;
+
+    const int64_t count = scale.policy == policy_t::COMMON ? 1 : scale_cnt;
+
+    scales_m = dnn_mem_t(1, &count, dnnl_f32, tag::x, get_test_engine());
+    for (int64_t c = 0; c < count; ++c)
+        ((float *)scales_m)[c] = scales[c];
+}
+
+void maybe_prepare_runtime_scales_v2(dnn_mem_t &scales_dt, dnn_mem_t &scales_fp,
+        const attr_t::scale_t &scale, int64_t scale_cnt, const float *scales) {
+    if (!scale.runtime) return;
+    maybe_prepare_runtime_scales(scales_dt, scale, scale_cnt, scales);
+    const int64_t count = scale.policy == policy_t::COMMON ? 1 : scale_cnt;
+    scales_fp = dnn_mem_t(1, &count, dnnl_f32, tag::x, get_cpu_engine());
+    for (int64_t c = 0; c < count; ++c)
+        ((float *)scales_fp)[c] = ((float *)scales_dt)[c];
+}
+
+void maybe_prepare_runtime_zero_points(dnn_mem_t &zero_points_m,
+        const attr_t &attr, int arg, int64_t count,
+        const int32_t *zero_points) {
+    if (!attr.zero_points.runtime(arg)) return;
+
+    const auto e = attr.zero_points.get(arg);
+    const int64_t cnt = e.policy == policy_t::COMMON ? 1 : count;
+
+    zero_points_m = dnn_mem_t(1, &cnt, dnnl_s32, tag::x, get_test_engine());
+    for (int64_t c = 0; c < cnt; ++c)
+        ((int32_t *)zero_points_m)[c] = zero_points[c];
+}
+
+void maybe_prepare_runtime_zero_points_v2(dnn_mem_t &zero_points_dt,
+        dnn_mem_t &zero_points_fp, const attr_t &attr, int arg, int64_t count,
+        const int32_t *zero_points) {
+    if (!attr.zero_points.runtime(arg)) return;
+    maybe_prepare_runtime_zero_points(
+            zero_points_dt, attr, arg, count, zero_points);
+    const auto e = attr.zero_points.get(arg);
+    const int64_t cnt = e.policy == policy_t::COMMON ? 1 : count;
+    zero_points_fp = dnn_mem_t(1, &cnt, dnnl_s32, tag::x, get_cpu_engine());
+    for (int64_t c = 0; c < cnt; ++c)
+        ((int32_t *)zero_points_fp)[c] = ((int32_t *)zero_points_dt)[c];
 }
 
 std::vector<float> prepare_po_vals(const dnn_mem_t &dst_m, const args_t &args,
@@ -573,6 +530,14 @@
     auto md_new_tag = dnn_mem_t::init_md(
             query_md_ndims(md), query_md_dims(md), query_md_data_type(md), tag);
     return dnnl_memory_desc_equal(md_new_tag, md);
+}
+
+void skip_start(res_t *res) {
+    if (benchdnn_stat.tests < test_start) {
+        res->state = SKIPPED;
+        res->reason = SKIP_START;
+        return;
+    }
 }
 
 void skip_unimplemented_data_type(
@@ -581,14 +546,10 @@
 #if DNNL_CPU_RUNTIME != DNNL_RUNTIME_NONE
     using namespace dnnl::impl::cpu::platform;
     // bf16 is supported on AVX512-CORE+
-    const bool has_bf16_support = is_gpu()
-            || (is_cpu() && has_data_type_support(dnnl_bf16)
-                    && IMPLICATION(!(dir & FLAG_INF),
-                            has_training_support(dnnl_bf16)));
+    const bool has_bf16_support
+            = is_gpu() || (is_cpu() && has_data_type_support(dnnl_bf16));
     const bool has_f16_support = (is_gpu() && (dir & FLAG_FWD))
-            || (is_cpu() && has_data_type_support(dnnl_f16)
-                    && IMPLICATION(
-                            !(dir & FLAG_INF), has_training_support(dnnl_f16)));
+            || (is_cpu() && has_data_type_support(dnnl_f16));
 
 #else
     const bool has_bf16_support = is_gpu();
@@ -611,9 +572,8 @@
     }
 }
 
-void skip_unimplemented_sum_po(const attr_t &attr, res_t *res,
-        dnnl_primitive_kind_t pkind, dnnl_data_type_t src_dt,
-        dnnl_data_type_t dst_dt) {
+void skip_unimplemented_sum_po(
+        const attr_t &attr, res_t *res, dnnl_data_type_t dst_dt) {
     const auto &po = attr.post_ops;
     if (po.is_def()) return;
 
@@ -625,24 +585,6 @@
     for (int idx = 0; idx < po.len(); ++idx) {
         const auto &e = po.entry[idx];
         if (e.is_sum_kind()) {
-            // API requirements
-            if (e.sum.zero_point != 0) {
-                // Sum with zero-point is only supported for int8
-                if (!is_integral_dt(src_dt)) {
-                    res->state = SKIPPED, res->reason = CASE_NOT_SUPPORTED;
-                    return;
-                } else {
-                    // Only quantized sum operand can have zero point
-                    const dnnl_data_type_t e_sum_dt
-                            = e.sum.dt == dnnl_data_type_undef ? dst_dt
-                                                               : e.sum.dt;
-                    if (!is_integral_dt(e_sum_dt)) {
-                        res->state = SKIPPED, res->reason = CASE_NOT_SUPPORTED;
-                        return;
-                    }
-                }
-            }
-
             // Sum with zero-point is not supported on GPU
             if (is_gpu() && e.sum.zero_point != 0) {
                 res->state = SKIPPED, res->reason = CASE_NOT_SUPPORTED;
@@ -707,21 +649,6 @@
     return FAIL;
 }
 
-int check_caches(benchdnn_dnnl_wrapper_t<dnnl_primitive_t> &primw, res_t *res) {
-    if (!primw) return OK;
-
-    // Check primitive descriptor is picked up from the cache if applicable.
-    SAFE(check_pd_cache(query_pd(primw), res), WARN);
-    // Check primitive is picked up from the cache if applicable.
-    SAFE(check_primitive_cache(primw, res), WARN);
-    // Check primitive is picked up from the persistent cache if applicable.
-    // Note: primw get re-written here to put a primitive from cache blob, if
-    // GPU backend is OCL.
-    SAFE(test_persistent_cache_api(primw, res), WARN);
-
-    return OK;
-}
-
 bool is_cpu(const dnnl_engine_t &engine) {
     return query_engine_kind(engine) == dnnl_cpu;
 }
@@ -837,15 +764,13 @@
 }
 #endif
 
-static int get_gpu_ram_sizes(size_t &ram_size, size_t &max_alloc_size) {
-    if (ram_size > 0 && max_alloc_size > 0) return OK;
-
+static size_t get_gpu_ram_size() {
     // XXX: create a tmp engine to query what we need.
     // It will be removed in the future as part of switching back
     // to the global engine.
     engine_t eng_tmp(engine_tgt_kind);
     dnnl::engine eng(eng_tmp, true);
-    if (eng.get_kind() != dnnl::engine::kind::gpu) return OK;
+    if (eng.get_kind() != dnnl::engine::kind::gpu) return 0;
 
 #if DNNL_GPU_RUNTIME == DNNL_RUNTIME_OCL
     cl_int status = CL_SUCCESS;
@@ -853,31 +778,15 @@
     engine_t engine_tgt(engine_tgt_kind);
     cl_device_id ocl_device = dnnl::ocl_interop::get_device(eng);
 
-    cl_ulong ram_sz = 0;
+    cl_ulong ram_size = 0;
     status = clGetDeviceInfo(ocl_device, CL_DEVICE_GLOBAL_MEM_SIZE,
-            sizeof(cl_ulong), &ram_sz, nullptr);
-    if (status != CL_SUCCESS) return FAIL;
-
-    cl_ulong max_alloc_sz = 0;
-    status = clGetDeviceInfo(ocl_device, CL_DEVICE_MAX_MEM_ALLOC_SIZE,
-            sizeof(cl_ulong), &max_alloc_sz, nullptr);
-    if (status != CL_SUCCESS) return FAIL;
-
-    ram_size = (size_t)ram_sz;
-    max_alloc_size = (size_t)max_alloc_sz;
-    return OK;
+            sizeof(cl_ulong), &ram_size, nullptr);
+    if (status == CL_SUCCESS) return (size_t)ram_size;
 #elif DNNL_GPU_RUNTIME == DNNL_RUNTIME_DPCPP
     auto sycl_dev = dnnl::sycl_interop::get_device(eng);
-    ram_size = (size_t)sycl_dev
-                       .get_info<::sycl::info::device::global_mem_size>();
-    max_alloc_size
-            = (size_t)sycl_dev
-                      .get_info<::sycl::info::device::max_mem_alloc_size>();
-    return OK;
-#endif
-    ram_size = 0;
-    max_alloc_size = 0;
-    return OK;
+    return (size_t)sycl_dev.get_info<::sycl::info::device::global_mem_size>();
+#endif
+    return 0;
 }
 
 struct check_mem_size_args_t {
@@ -897,31 +806,20 @@
     bool add_ref_size;
     bool is_scratchpad;
 
-    // Output args:
-    // `sizes` used to validate OpenCL memory requirements.
-    std::vector<size_t> sizes;
-    // `total_size_device` specifies memory allocated on device for a test obj.
+    // Output args.
     size_t total_size_device;
-    // `total_size_cpu` specifies:
-    // * Memory allocated for reference ocmputations (`C` mode only).
-    // * Memory allocated for comparison results (`C` mode only).
-    // * Memory allocated for mapping device memory (GPU backend only).
-    // * Memory allocated on CPU for a test obj (CPU backend only).
     size_t total_size_cpu;
-    // `scratchpad_size` specifies a scratchpad size for specific checks.
     size_t scratchpad_size;
 };
 
 static int check_total_size(
         const check_mem_size_args_t &check_mem_size_args, res_t *res) {
-    static size_t cpu_device_capacity = get_cpu_ram_size();
-    static size_t gpu_device_capacity = 0;
-    static size_t gpu_max_alloc_capacity = 0;
-    SAFE(get_gpu_ram_sizes(gpu_device_capacity, gpu_max_alloc_capacity), WARN);
-
-    const size_t device_max_capacity
+    static uint64_t cpu_device_capacity = get_cpu_ram_size();
+    static uint64_t gpu_device_capacity = get_gpu_ram_size();
+
+    const uint64_t device_max_capacity
             = is_cpu() ? cpu_device_capacity : gpu_device_capacity;
-    const size_t cpu_max_capacity = cpu_device_capacity;
+    const uint64_t cpu_max_capacity = cpu_device_capacity;
 
     // 0.75f is taken randomly and is subject to change in future.
     const double capacity_factor = 0.75;
@@ -931,11 +829,6 @@
 
     const bool fits_device_ram = is_gpu()
             ? (check_mem_size_args.total_size_device <= benchdnn_device_limit)
-                    && std::all_of(check_mem_size_args.sizes.cbegin(),
-                            check_mem_size_args.sizes.cend(),
-                            [&](size_t s) {
-                                return s < gpu_max_alloc_capacity;
-                            })
             : true;
     if (!fits_device_ram) {
         BENCHDNN_PRINT(
@@ -949,10 +842,9 @@
     if (is_gpu()) {
         BENCHDNN_PRINT((!fits_device_ram ? 2 : 6),
                 "Requested: %g GB, benchdnn device limit: %g GB, device RAM "
-                "capacity: %g GB, gpu_max_alloc: %g GB\n",
+                "capacity: %g GB\n",
                 GB(check_mem_size_args.total_size_device),
-                GB(benchdnn_device_limit), GB(gpu_device_capacity),
-                GB(gpu_max_alloc_capacity));
+                GB(benchdnn_device_limit), GB(gpu_device_capacity));
     }
 
     size_t total_size_cpu = check_mem_size_args.total_size_cpu;
@@ -990,50 +882,39 @@
             GB(total_size_cpu), GB(benchdnn_cpu_limit),
             GB(cpu_device_capacity));
 
-    res->mem_check_done = true;
     return res->state == FAILED ? FAIL : OK;
 }
 
-void add_md_size(const_dnnl_memory_desc_t md,
+static void add_md_size(const_dnnl_memory_desc_t md,
         check_mem_size_args_t &check_mem_size_args) {
     const auto mem_size = dnnl_memory_desc_get_size(md);
     // Runtime mem size is not defined.
     if (mem_size == 0 || mem_size == DNNL_RUNTIME_SIZE_VAL) return;
 
-    check_mem_size_args.sizes.push_back(mem_size);
-
-    // Original memory size.
-    check_mem_size_args.total_size_device += mem_size;
-
-    // GPU mapped memory factor.
+    check_mem_size_args.total_size_device += mem_size; // Original memory size.
+    if (!check_mem_size_args.add_ref_size) return;
+
+    // Reference memories are always tag::abx fp32, hence need re-creating
+    // memory descriptor and take its size.
+    auto ref_md = dnn_mem_t::init_md(
+            query_md_ndims(md), query_md_dims(md), dnnl_f32, tag::abx);
+    const auto ref_md_size = dnnl_memory_desc_get_size(ref_md);
+
+    // Correctness pass allocates additional tag::abx f32 memory.
+    bool compare_mem_factor = !check_mem_size_args.want_input
+            && check_mem_size_args.add_ref_size;
+
     // All memory is mapped once it is created and unmapped only before
     // primitive execution. Device memory requires additional buffer for mapped
-    // memory allocated on host (CPU).
-    // Note: In DPC++ build oneDNN uses USM memory, which shouldn't require an
+    // memory.
+    // XXX: In DPC++ build oneDNN uses USM memory, which shouldn't require an
     // additional buffer, so map factor should be equal to 0 for DPC++.
     // However due to a driver issue oneDNN pretends that shared USM is not
     // accessible on the host, hence map will allocate an extra memory.
-    const bool mapped_mem_factor = !is_cpu()
-            && !has_bench_mode_modifier(mode_modifier_t::no_host_memory);
-
-    // Mapped memory for GPU backend on CPU.
-    check_mem_size_args.total_size_cpu += mapped_mem_factor * mem_size;
-
+    check_mem_size_args.total_size_cpu += !is_cpu() * mem_size; // Map factor.
     if (check_mem_size_args.is_scratchpad) {
         check_mem_size_args.scratchpad_size += mem_size;
     } else {
-        if (!check_mem_size_args.add_ref_size) return;
-
-        // Reference memories are always tag::abx fp32, hence need re-creating
-        // memory descriptor and take its size.
-        auto ref_md = dnn_mem_t::init_md(
-                query_md_ndims(md), query_md_dims(md), dnnl_f32, tag::abx);
-        const auto ref_md_size = dnnl_memory_desc_get_size(ref_md);
-
-        // Correctness pass allocates additional tag::abx f32 memory.
-        bool compare_mem_factor = !check_mem_size_args.want_input
-                && check_mem_size_args.add_ref_size;
-
         check_mem_size_args.total_size_cpu += ref_md_size; // Reference memory.
         // Comparison memory.
         check_mem_size_args.total_size_cpu += compare_mem_factor * ref_md_size;
@@ -1074,21 +955,6 @@
         const auto &md = query_md(const_pd, query, idx);
         add_md_size(md, check_mem_size_args);
     }
-
-    // Binary post-op memories counted as input.
-    if (check_mem_size_args.want_input) {
-        auto const_attr_po = query_post_ops(const_pd);
-        auto po_len = dnnl_post_ops_len(const_attr_po);
-        for (int idx = 0; idx < po_len; ++idx) {
-            const auto kind = dnnl_post_ops_get_kind(const_attr_po, idx);
-            if (kind == dnnl_binary) {
-                int po_arg
-                        = DNNL_ARG_ATTR_MULTIPLE_POST_OP(idx) | DNNL_ARG_SRC_1;
-                const auto &po_md = query_md(const_pd, po_arg);
-                add_md_size(po_md, check_mem_size_args);
-            }
-        }
-    }
 }
 
 int check_mem_size(const_dnnl_memory_desc_t md, res_t *res) {
@@ -1103,28 +969,20 @@
 int check_mem_size(const_dnnl_primitive_desc_t const_pd, res_t *res) {
     if (!mem_check) return OK;
 
-    // Add reference memory estimation for correctness only.
-    bool add_ref_size = has_bench_mode_bit(mode_bit_t::corr);
     // Get input sizes.
-    check_mem_size_args_t check_mem_size_args(
-            const_pd, /* want_input = */ true, add_ref_size);
+    check_mem_size_args_t check_mem_size_args(const_pd, /* want_input = */ true,
+            /* add_ref_size = */ true);
     get_memory_bytes(check_mem_size_args);
 
-    // Get scratchpad size.
-    // Since scratchpad modes are mutually excluded, it takes sizes of both
-    // modes as either of them will report 0 size depending on the mode.
-    const auto library_scratchpad_size = query_mem_consumption(const_pd);
-    if (library_scratchpad_size > 0) {
-        // Update same fields as `add_md_size` would. See details there.
-        check_mem_size_args.sizes.push_back(library_scratchpad_size);
-        check_mem_size_args.total_size_device += library_scratchpad_size;
-        check_mem_size_args.scratchpad_size += library_scratchpad_size;
-    } else {
-        check_mem_size_args.is_scratchpad = true;
-        const auto &scratchpad_md = query_md(const_pd, DNNL_ARG_SCRATCHPAD);
-        add_md_size(scratchpad_md, check_mem_size_args);
-        check_mem_size_args.is_scratchpad = false;
-    }
+    // Get scratchpad size. Treat it as `want_input=true` to avoid comparison
+    // factor count. Since scratchpad modes are mutual excluded, it takes sizes
+    // of both modes since either of them will report 0 size.
+    check_mem_size_args.is_scratchpad = true;
+    const auto &scratchpad_md = query_md(const_pd, DNNL_ARG_SCRATCHPAD);
+    add_md_size(scratchpad_md, check_mem_size_args);
+    check_mem_size_args.is_scratchpad = false;
+    check_mem_size_args.total_size_device += query_mem_consumption(const_pd);
+    check_mem_size_args.scratchpad_size += query_mem_consumption(const_pd);
 
     // Get output sizes.
     check_mem_size_args.want_input = false;
@@ -1149,10 +1007,6 @@
         if (kind == dnnl_sum) {
             const auto &dst_md = query_md(const_pd, DNNL_ARG_DST);
             add_md_size(dst_md, check_mem_in_size_args);
-        } else if (kind == dnnl_binary) {
-            int po_arg = DNNL_ARG_ATTR_MULTIPLE_POST_OP(idx) | DNNL_ARG_SRC_1;
-            const auto &po_md = query_md(const_pd, po_arg);
-            add_md_size(po_md, check_mem_in_size_args);
         }
     }
 
@@ -1192,24 +1046,11 @@
 }
 
 engine_t::engine_t(dnnl_engine_kind_t engine_kind) : is_owner_(true) {
+    enable_gpu_profiling();
     size_t idx = engine_kind == dnnl_cpu ? 0 : engine_index;
     dnnl_status_t status = dnnl_engine_create(&engine_, engine_kind, idx);
     if (engine_kind == dnnl_cpu && status != dnnl_success)
         maybe_print_cpu_engine_error_message();
-    if (has_bench_mode_modifier(mode_modifier_t::no_host_memory)) {
-        if (engine_tgt_kind != dnnl_gpu) {
-            BENCHDNN_PRINT(0, "%s\n",
-                    "Error: the modifier to disable host memory usage is "
-                    "supported for GPU engine only.");
-            status = dnnl_invalid_arguments;
-        }
-        if (!has_bench_mode_bit(mode_bit_t::perf)) {
-            BENCHDNN_PRINT(0, "%s\n",
-                    "Error: the modifier to disable host memory usage is "
-                    "supported for performance mode only.");
-            status = dnnl_invalid_arguments;
-        }
-    }
     DNN_SAFE_V(status);
 }
 
@@ -1259,8 +1100,7 @@
     if (is_owner_) DNN_SAFE_V(dnnl_engine_destroy(engine_));
 }
 
-stream_t::stream_t(
-        dnnl_engine_t engine, dnnl_stream_flags_t flags, void *interop_obj) {
+stream_t::stream_t(dnnl_engine_t engine, void *interop_obj) {
 #if DNNL_CPU_THREADING_RUNTIME == DNNL_RUNTIME_THREADPOOL
     if (is_cpu(engine)) {
         auto tp = static_cast<dnnl::threadpool_interop::threadpool_iface *>(
@@ -1270,7 +1110,7 @@
         return;
     }
 #endif
-    DNN_SAFE_V(dnnl_stream_create(&stream_, engine, flags));
+    DNN_SAFE_V(dnnl_stream_create(&stream_, engine, dnnl_stream_default_flags));
 }
 
 stream_t::~stream_t() {
@@ -1286,7 +1126,7 @@
     return factor;
 }
 
-dims_t md2dims(const_dnnl_memory_desc_t md) {
+dims_t md2dims(const dnnl_memory_desc_t &md) {
     auto ndims = query_md_ndims(md);
     dims_t dims(ndims, 0);
     for (int d = 0; d < ndims; ++d)
