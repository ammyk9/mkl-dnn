--- conflicted
+++ resolved
@@ -37,25 +37,8 @@
 // Engine kind used to run oneDNN primitives for testing
 dnnl_engine_kind_t engine_tgt_kind = dnnl_cpu;
 
-<<<<<<< HEAD
-// Engine used to run oneDNN primitives for testing
-dnnl_engine_t engine_tgt;
-
-// Stream for target engine
-dnnl_stream_t stream_tgt;
-
-// Scratchpad mode for oneDNN
-dnnl_scratchpad_mode_t scratchpad_mode;
-
-// Engine used to run reference implementations (fast-ref-gpu option)
-dnnl_engine_t engine_cpu;
-
-// Stream for CPU engine
-dnnl_stream_t stream_cpu;
-=======
 // Scratchpad mode for oneDNN
 dnnl_scratchpad_mode_t scratchpad_mode = dnnl_scratchpad_mode_library;
->>>>>>> 8186817f
 
 args_t &args_t::set(int arg, const dnn_mem_t &mem) {
     args_.push_back(std::make_pair(arg, &mem));
