--- conflicted
+++ resolved
@@ -1,5 +1,5 @@
 /*******************************************************************************
-* Copyright 2019-2023 Intel Corporation
+* Copyright 2019-2022 Intel Corporation
 *
 * Licensed under the Apache License, Version 2.0 (the "License");
 * you may not use this file except in compliance with the License.
@@ -14,7 +14,6 @@
 * limitations under the License.
 *******************************************************************************/
 
-#include <algorithm>
 #include <random>
 
 #include <float.h>
@@ -24,13 +23,11 @@
 
 #include "oneapi/dnnl/dnnl.h"
 
-#include "utils/fill.hpp"
 #include "utils/parallel.hpp"
 
 #include "dnnl_common.hpp"
 #include "dnnl_memory.hpp"
 
-#include "binary/binary.hpp"
 #include "softmax/softmax.hpp"
 
 namespace softmax {
@@ -44,10 +41,8 @@
     dnnl_alg_kind_t alg_kind = dnnl_softmax_accurate;
     if (prb->alg == LOGSOFTMAX) alg_kind = dnnl_softmax_log;
 
-    attr_args_t attr_args;
-    attr_args.prepare_post_ops_mds(prb->attr, prb->ndims, prb->dims.data());
     auto dnnl_attr = make_benchdnn_dnnl_wrapper(
-            create_dnnl_attr(prb->attr, attr_args));
+            create_dnnl_attr(prb->attr, attr_args_t()));
 
     if (prb->dir & FLAG_FWD) {
         auto src_d = dnn_mem_t::init_md(
@@ -57,9 +52,8 @@
                                         : dnnl_forward_training;
 
         DNN_SAFE_STATUS(dnnl_softmax_forward_primitive_desc_create(
-                &init_pd_args.pd, init_pd_args.engine, prop, alg_kind,
-                init_pd_args.src_md ? init_pd_args.src_md : src_d, dst_d,
-                prb->axis, dnnl_attr));
+                &init_pd_args.pd, init_pd_args.engine, prop, alg_kind, src_d,
+                dst_d, prb->axis, dnnl_attr));
     } else {
         // Re-create dst_md with source tag if dst was not specified, immitating
         // default value.
@@ -144,8 +138,7 @@
             i = 0;
             for (int64_t as = 0; as < axis_size; as++) {
                 auto offset = inner_size * (idx * axis_size + as) + in;
-                float value
-                        = std::max(lowest_dt(mem_dt.dt()), lowest_dt(prb->ddt));
+                float value = INT_MIN;
                 if (as >= axis_idx_start && as < axis_idx_start + n_sum) {
                     value = top_val[i];
                     n_top[i]--;
@@ -162,22 +155,20 @@
     return OK;
 }
 
-int fill_data_bwd(data_kind_t data_kind, const prb_t *prb, dnn_mem_t &mem_dt,
-        dnn_mem_t &mem_fp, int seed) {
+int fill_data_bwd(
+        const prb_t *prb, dnn_mem_t &mem_dt, dnn_mem_t &mem_fp, int seed) {
     const auto nelems = mem_fp.nelems();
-    const int range = seed % 2 == 0 ? 8 : 128;
-
-    // to avoid any cancellation error it's better to have d_dst and dst of
+    const int range = 128;
+
+    // to avoid any cancellation erros it's better to have d_dst and dst of
     // different signs (refer to ref computations).
     // softmax := (d_dst - SUM (d_dst * dst); keep +d_dst and -dst.
     // logsoftmax := d_dst - exp(dst) * SUM (d_dst); keep -d_dst and +dst.
-    // seed decides about the sign; 1 for SOFTMAX, 0 for LOGSOFTMAX
-
+    // seed decides about the sign.
     const float sign = seed % 2 == 0 ? 1.f : -1.f;
     benchdnn_parallel_nd(nelems, [&](int64_t i) {
         const float gen = ((11 * i) + 37 + 19 * seed) % range;
-        float coeff = data_kind == DIFF_DST ? sign * 1.f : sign * (1.f / range);
-        float value = coeff * gen;
+        const float value = sign * gen / range;
         mem_fp.set_elem(i, value);
     });
 
@@ -186,8 +177,6 @@
     return OK;
 }
 
-<<<<<<< HEAD
-=======
 int fill_scales(
         const attr_t &attr, int arg, dnn_mem_t &mem_dt, dnn_mem_t &mem_fp) {
     const auto nelems = mem_fp.nelems();
@@ -227,20 +216,9 @@
     return OK;
 }
 
->>>>>>> 9bea36e6
 void skip_unimplemented_prb(const prb_t *prb, res_t *res) {
     skip_unimplemented_data_type({prb->sdt, prb->ddt}, prb->dir, res);
-    skip_unimplemented_sum_po(prb->attr, res, dnnl_softmax, prb->sdt);
-
-    if (prb->attr.post_ops.find(attr_t::post_ops_t::kind_t::SUM) != -1) {
-        res->state = SKIPPED, res->reason = CASE_NOT_SUPPORTED;
-        return;
-    }
-
-    if (is_gpu() && prb->attr.post_ops.len() != 0) {
-        res->state = SKIPPED, res->reason = CASE_NOT_SUPPORTED;
-        return;
-    }
+    skip_unimplemented_sum_po(prb->attr, res);
 }
 
 void skip_invalid_prb(const prb_t *prb, res_t *res) {
@@ -255,8 +233,7 @@
         const args_t &ref_args) {
     const auto trh_dt = (prb->dir & FLAG_FWD) ? prb->ddt : prb->sdt;
     const float trh_coeff_log = prb->alg == LOGSOFTMAX ? 5 : 1;
-    const float trh_coeff_f32
-            = (trh_dt == dnnl_f32 || trh_dt == dnnl_f64) ? 10.f : 1.f;
+    const float trh_coeff_f32 = trh_dt == dnnl_f32 ? 10.f : 1.f;
     const float trh_coeff_bwd = (prb->dir & FLAG_FWD) ? 1.f : 4.f;
     const float trh = trh_coeff_log * trh_coeff_bwd * trh_coeff_f32
             * epsilon_dt(trh_dt);
@@ -284,135 +261,104 @@
     cmp.set_driver_check_function(softmax_add_check);
 }
 
-std::vector<int> supported_exec_args(dir_t dir) {
-    static const std::vector<int> exec_fwd_args = {
-            DNNL_ARG_SRC,
-            DNNL_ARG_DST,
-    };
-    static const std::vector<int> exec_bwd_args = {
-            DNNL_ARG_DST,
-            DNNL_ARG_DIFF_SRC,
-            DNNL_ARG_DIFF_DST,
-    };
-    return (dir & FLAG_FWD) ? exec_fwd_args : exec_bwd_args;
-};
-
-int init_ref_memory_args(dnn_mem_map_t &ref_mem_map, dnn_mem_map_t &mem_map,
-        dnnl_primitive_t prim, const prb_t *prb, res_t *res, dir_t dir,
-        dnnl_primitive_t prim_ref) {
-    if (has_bench_mode_modifier(mode_modifier_t::no_host_memory)) return OK;
-
+int doit(const prb_t *prb, res_t *res) {
+    if (bench_mode == LIST) return res->state = LISTED, OK;
+
+    benchdnn_dnnl_wrapper_t<dnnl_primitive_t> prim;
+    SAFE(init_prim(prb->ctx_init, prim, init_pd, prb, res), WARN);
+    if (res->state == SKIPPED || res->state == UNIMPLEMENTED) return OK;
+
+    auto const_pd = query_pd(prim);
+
+    const auto &scratchpad_md = query_md(const_pd, DNNL_ARG_SCRATCHPAD);
+    const auto &test_engine = get_test_engine();
     const auto &ref_engine = get_cpu_engine();
 
-    for (auto &entry : mem_map) {
-        const int exec_arg = entry.first;
-        auto &mem = entry.second; // `mem` is modified by filler (reorder).
-
-        ref_mem_map.emplace(
-                exec_arg, dnn_mem_t(mem.md_, dnnl_f32, tag::abx, ref_engine));
-        auto &ref_mem = ref_mem_map[exec_arg];
-
-        switch (exec_arg) {
-            case DNNL_ARG_SRC:
-                SAFE(fill_data_fwd(prb, mem, ref_mem), WARN);
-                break;
-            case DNNL_ARG_DST:
-                if (dir & FLAG_BWD) {
-                    const bool neg_sign = prb->alg == SOFTMAX ? true : false;
-                    SAFE(fill_data_bwd(DST, prb, mem, ref_mem, neg_sign), WARN);
-                }
-                break;
-            case DNNL_ARG_DIFF_DST: {
-                const bool neg_sign = prb->alg == SOFTMAX ? true : false;
-                SAFE(fill_data_bwd(DIFF_DST, prb, mem, ref_mem, !neg_sign),
-                        WARN);
-            } break;
-            case DNNL_ARG_SCRATCHPAD: break;
-            default: { // Process all attributes here
-                bool is_scales_arg = (exec_arg & DNNL_ARG_ATTR_SCALES);
-                if (is_scales_arg) {
-                    int exec_src_arg = exec_arg ^ DNNL_ARG_ATTR_SCALES;
-                    SAFE(fill_scales(prb->attr, exec_src_arg, mem, ref_mem),
-                            WARN);
-                }
-                int post_ops_range = DNNL_ARG_ATTR_MULTIPLE_POST_OP(31)
-                        - DNNL_ARG_ATTR_MULTIPLE_POST_OP(0);
-                bool is_post_ops_arg = (exec_arg & post_ops_range);
-                if (is_post_ops_arg) {
-                    SAFE(binary::fill_mem(exec_arg, mem, ref_mem), WARN);
-                }
-            } break;
-        }
-        // Don't keep reference memory if it is not used further.
-        if (!has_bench_mode_bit(mode_bit_t::corr)) ref_mem_map.clear();
+    dnn_mem_t src_dt, placeholder_dst_dt;
+    dnn_mem_t &dst_dt = prb->inplace && (prb->dir & FLAG_FWD)
+            ? src_dt
+            : placeholder_dst_dt;
+    dnn_mem_t scratchpad_dt(scratchpad_md, test_engine);
+
+    dnn_mem_t d_dst_dt, placeholder_d_src_dt;
+    dnn_mem_t &d_src_dt = prb->inplace ? d_dst_dt : placeholder_d_src_dt;
+
+    const dnnl_dims_t scale_dims = {1};
+    auto scales_md = dnn_mem_t::init_md(1, scale_dims, dnnl_f32, tag::abx);
+    dnn_mem_t src_scales_dt(scales_md, test_engine);
+    dnn_mem_t dst_scales_dt(scales_md, test_engine);
+
+    args_t args, ref_args;
+
+    if (prb->dir & FLAG_FWD) {
+        const auto &src_md = query_md(const_pd, DNNL_ARG_SRC);
+        const auto &dst_md = query_md(const_pd, DNNL_ARG_DST);
+
+        src_dt = dnn_mem_t(src_md, test_engine);
+        if (!prb->inplace) {
+            placeholder_dst_dt = dnn_mem_t(dst_md, test_engine);
+        }
+
+        dnn_mem_t src_fp(src_md, dnnl_f32, tag::abx, ref_engine);
+        dnn_mem_t &dst_fp = src_fp; // in-place reference
+        SAFE(fill_data_fwd(prb, src_dt, src_fp), WARN);
+
+        dnn_mem_t src_scales_fp(scales_md, ref_engine);
+        dnn_mem_t dst_scales_fp(scales_md, ref_engine);
+        fill_scales(prb->attr, DNNL_ARG_SRC, src_scales_dt, src_scales_fp);
+        fill_scales(prb->attr, DNNL_ARG_DST, dst_scales_dt, dst_scales_fp);
+
+        args.set(DNNL_ARG_SRC, src_dt);
+        args.set(DNNL_ARG_DST, dst_dt);
+        args.set(DNNL_ARG_SCRATCHPAD, scratchpad_dt);
+        args.set(DNNL_ARG_ATTR_SCALES | DNNL_ARG_SRC, src_scales_dt);
+        args.set(DNNL_ARG_ATTR_SCALES | DNNL_ARG_DST, dst_scales_dt);
+
+        SAFE(execute_and_wait(prim, args, res), WARN);
+
+        if (is_bench_mode(CORR)) {
+            ref_args.set(DNNL_ARG_SRC, src_fp);
+            ref_args.set(DNNL_ARG_DST, dst_fp);
+            ref_args.set(DNNL_ARG_ATTR_SCALES | DNNL_ARG_SRC, src_scales_fp);
+            ref_args.set(DNNL_ARG_ATTR_SCALES | DNNL_ARG_DST, dst_scales_fp);
+
+            check_correctness(prb, {DST}, args, ref_args, setup_cmp, res);
+        }
+    } else {
+        const auto &dst_md = query_md(const_pd, DNNL_ARG_DST);
+        const auto &d_dst_md = query_md(const_pd, DNNL_ARG_DIFF_DST);
+        const auto &d_src_md = query_md(const_pd, DNNL_ARG_DIFF_SRC);
+
+        placeholder_dst_dt = dnn_mem_t(dst_md, test_engine);
+        d_dst_dt = dnn_mem_t(d_dst_md, test_engine);
+        if (!prb->inplace) {
+            placeholder_d_src_dt = dnn_mem_t(d_src_md, test_engine);
+        }
+
+        dnn_mem_t dst_fp(dst_md, dnnl_f32, tag::abx, ref_engine);
+        dnn_mem_t d_dst_fp(d_dst_md, dnnl_f32, tag::abx, ref_engine);
+        dnn_mem_t &d_src_fp = d_dst_fp; // in-place reference
+
+        const bool neg_sign = prb->alg == SOFTMAX ? true : false;
+        SAFE(fill_data_bwd(prb, dst_dt, dst_fp, neg_sign), WARN);
+        SAFE(fill_data_bwd(prb, d_dst_dt, d_dst_fp, !neg_sign), WARN);
+
+        args.set(DNNL_ARG_DST, dst_dt);
+        args.set(DNNL_ARG_DIFF_DST, d_dst_dt);
+        args.set(DNNL_ARG_DIFF_SRC, d_src_dt);
+        args.set(DNNL_ARG_SCRATCHPAD, scratchpad_dt);
+
+        SAFE(execute_and_wait(prim, args, res), WARN);
+
+        if (is_bench_mode(CORR)) {
+            ref_args.set(DNNL_ARG_DST, dst_fp);
+            ref_args.set(DNNL_ARG_DIFF_DST, d_dst_fp);
+            ref_args.set(DNNL_ARG_DIFF_SRC, d_src_fp);
+
+            check_correctness(prb, {SRC}, args, ref_args, setup_cmp, res);
+        }
     }
 
-    // Drop destination memory for in-place case. `args` will take care of rest.
-    const bool inplace_fwd = prb->inplace && (prb->dir & FLAG_FWD);
-    const bool inplace_bwd = prb->inplace && (dir & FLAG_BWD);
-    if (inplace_fwd) {
-        mem_map[DNNL_ARG_DST] = dnn_mem_t();
-    } else if (inplace_bwd) {
-        mem_map[DNNL_ARG_DIFF_SRC] = dnn_mem_t();
-    }
-
-    if (!has_bench_mode_bit(mode_bit_t::corr)) return OK;
-
-    // Use inplace reference computation every time.
-    if (dir & FLAG_FWD) {
-        ref_mem_map.emplace(DNNL_ARG_DST, dnn_mem_t());
-    } else {
-        ref_mem_map.emplace(DNNL_ARG_DIFF_SRC, dnn_mem_t());
-    }
-
-    return OK;
-}
-
-std::vector<data_kind_t> get_kinds_to_check(const prb_t *prb) {
-    std::vector<data_kind_t> check_kinds;
-    if (prb->dir & FLAG_FWD) {
-        check_kinds = {DST};
-    } else if (prb->dir & FLAG_BWD) {
-        check_kinds = {SRC};
-    } else {
-        assert(!"unexpected!");
-        SAFE_V(FAIL);
-    }
-    assert(!check_kinds.empty());
-    return check_kinds;
-}
-
-int createit(std::vector<benchdnn_dnnl_wrapper_t<dnnl_primitive_t>> &v_prim,
-        const prb_t *prb, res_t *res) {
-    v_prim.resize(1);
-    SAFE(init_prim(prb->ctx_init, v_prim[0], init_pd, prb, res), WARN);
-    return OK;
-}
-
-int check_cacheit(
-        std::vector<benchdnn_dnnl_wrapper_t<dnnl_primitive_t>> &v_prim,
-        res_t *res) {
-    return check_caches(v_prim[0], res);
-}
-
-int doit(const std::vector<benchdnn_dnnl_wrapper_t<dnnl_primitive_t>> &v_prim,
-        const prb_t *prb, res_t *res) {
-    const auto &prim = v_prim[0];
-
-    dnn_mem_map_t mem_map, ref_mem_map;
-    init_memory_args<prb_t>(mem_map, prb, prim, supported_exec_args(prb->dir));
-    SAFE(init_ref_memory_args(ref_mem_map, mem_map, prim, prb, res, prb->dir),
-            WARN);
-
-    args_t args(mem_map), ref_args(ref_mem_map);
-
-    SAFE(execute_and_wait(prim, args, res), WARN);
-
-    if (has_bench_mode_bit(mode_bit_t::corr)) {
-        check_correctness(
-                prb, get_kinds_to_check(prb), args, ref_args, setup_cmp, res);
-    }
-
     return measure_perf(prb->ctx_exe, res, prim, args);
 }
 
