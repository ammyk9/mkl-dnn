--- conflicted
+++ resolved
@@ -585,13 +585,8 @@
     // Return if pd is not the one being tested
     if ((dir & FLAG_FWD) && (p.prop == dnnl_backward)) return OK;
 
-<<<<<<< HEAD
-    const char *impl_str = query_impl_info(rpd);
-    BENCHDNN_PRINT(5, "oneDNN implementation: %s\n", impl_str);
-=======
     r->impl_name = query_impl_info(rpd);
     BENCHDNN_PRINT(5, "oneDNN implementation: %s\n", r->impl_name.c_str());
->>>>>>> 8186817f
 
     return OK;
 }
