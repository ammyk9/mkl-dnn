/*******************************************************************************
* Copyright 2018-2020 Intel Corporation
*
* Licensed under the Apache License, Version 2.0 (the "License");
* you may not use this file except in compliance with the License.
* You may obtain a copy of the License at
*
*     http://www.apache.org/licenses/LICENSE-2.0
*
* Unless required by applicable law or agreed to in writing, software
* distributed under the License is distributed on an "AS IS" BASIS,
* WITHOUT WARRANTIES OR CONDITIONS OF ANY KIND, either express or implied.
* See the License for the specific language governing permissions and
* limitations under the License.
*******************************************************************************/

#include <stdio.h>
#include <stdlib.h>
#include <string.h>

#include <sstream>

#include "dnnl.h"

#include "dnnl_common.hpp"
#include "dnnl_memory.hpp"
#include "parser.hpp"

#include "rnn/rnn.hpp"

namespace rnn {

<<<<<<< HEAD
std::vector<dir_t> prop {FWD_D};
std::vector<const dt_conf_t *> cfg {conf_f32};
std::vector<alg_t> alg {VANILLA_RNN};
std::vector<dnnl_rnn_direction_t> direction {dnnl_unidirectional_left2right};
std::vector<activation_t> activation {RELU};
std::vector<bool> skip_nonlinear {false};
std::vector<int64_t> mb {0};
std::vector<policy_t> scale_policy {policy_t::NONE};

attr_t attr;
bool allow_unimpl = false;
unsigned int flags = 0x0;
float alpha = .9f;
float beta = 0.0f;
const char *perf_template_csv
        = "perf,%engine%,%name%,%prop%,%cfg%,%alg%,%activation%,%direction%,"
          "%DESC%,%Gops%,%Gfreq%,%-time%,%-Gflops%,%0time%,%0Gflops%";
const char *perf_template_def
        = "perf,%engine%,%name%,%prb%,%Gops%,%Gfreq%,%-time%,%-Gflops%,"
          "%0time%,%0Gflops%";
const char *perf_template = perf_template_def;

void reset_parameters() {
    prop = {FWD_D};
    cfg = {conf_f32};
    alg = {VANILLA_RNN};
    direction = {dnnl_unidirectional_left2right};
    activation = {RELU};
    mb = {0};
    attr = attr_t();
    scale_policy = {policy_t::NONE};
    allow_unimpl = false;
    alpha = .9f;
    beta = 0.0f;
}

void check_correctness(const desc_t *c) {
    for_(const auto &i_prop : prop)
    for_(const auto &i_cfg : cfg)
    for_(const auto &i_alg : alg)
    for_(const auto &i_scale_policy : scale_policy)
    for_(const auto &i_direction : direction)
    for_(const auto &i_activation : activation)
    for_(const auto &i_skip_nonlinear : skip_nonlinear)
    for (const auto &i_mb : mb) {
        check_case_validity(i_cfg, i_scale_policy);
        dnnl_prop_kind_t prop_kind = prop2prop_kind(i_prop);

        const prb_t p(*c, i_cfg, prop_kind, i_alg, i_direction, attr,
                i_scale_policy, flags, i_activation, alpha, beta,
                i_skip_nonlinear, i_mb);
=======
void check_correctness(const settings_t &s) {
    for_(const auto &i_prop : s.prop)
    for_(const auto &i_cfg : s.cfg)
    for_(const auto &i_alg : s.alg)
    for_(auto i_with_peephole : s.with_peephole)
    for_(auto i_with_projection : s.with_projection)
    for_(const auto &i_scale_policy : s.scale_policy)
    for_(const auto &i_direction : s.direction)
    for_(const auto &i_activation : s.activation)
    for_(auto i_skip_nonlinear : s.skip_nonlinear)
    for_(auto i_trivial_strides : s.trivial_strides)
    for (const auto &i_mb : s.mb) {
        if (i_with_peephole && i_alg != VANILLA_LSTM) continue;

        const dt_conf_t &cfg = dt_conf_t::create(i_cfg);
        check_case_validity(cfg, i_scale_policy);

        const prb_t p(s.desc, cfg, i_prop, i_alg, i_with_peephole,
                i_with_projection, i_direction, s.attr, i_scale_policy, s.flags,
                i_activation, s.alpha, s.beta, i_skip_nonlinear,
                i_trivial_strides, i_mb);
>>>>>>> f7c41dc7
        std::stringstream ss;
        ss << p;
        const std::string cpp_pstr = ss.str();
        const char *pstr = cpp_pstr.c_str();
        BENCHDNN_PRINT(1, "run: %s\n", pstr);

        res_t res {};
        const int status = doit(p, &res);

        bool want_perf_report = false;
        parse_result(res, want_perf_report, s.allow_unimpl, status, pstr);

        if (want_perf_report && bench_mode & PERF) {
            perf_report_t pr(s.perf_template);
            pr.report(&p, &res, pstr);
        }

        benchdnn_stat.tests++;
    }
}

int bench(int argc, char **argv) {
    driver_name = "rnn";
    using namespace parser;
    static settings_t s;
    for (; argc > 0; --argc, ++argv) {
        auto cstr2str = [](const char *str) { return std::string(str); };
        const bool parsed_options = parse_bench_settings(argv[0])
                || parse_batch(bench, argv[0])
                || parse_dir(s.prop, argv[0], "prop")
                || parse_cfg(s.cfg, cstr2str, argv[0])
                || parse_vector_option(s.alg, str2alg, argv[0], "alg")
                || parse_vector_option(
                        s.direction, str2direction, argv[0], "direction")
                || parse_vector_option(
                        s.activation, str2activation, argv[0], "activation")
                || parse_scale_policy(s.scale_policy, argv[0])
                || parse_mb(s.mb, argv[0])
                || parse_skip_nonlinear(s.skip_nonlinear, argv[0])
                || parse_trivial_strides(s.trivial_strides, argv[0])
                || parse_vector_option(
                        s.with_peephole, str2bool, argv[0], "with-peephole")
                || parse_vector_option(
                        s.with_projection, str2bool, argv[0], "with-projection")
                || parse_attr(s.attr, argv[0])
                || parse_allow_unimpl(s.allow_unimpl, argv[0])
                || parse_perf_template(s.perf_template, s.perf_template_def,
                        s.perf_template_csv, argv[0])
                || parse_reset(s, argv[0]);
        if (!parsed_options) {
            catch_unknown_options(argv[0]);

            SAFE_V(str2desc(&s.desc, argv[0]));
            check_correctness(s);
        }
    }

    return parse_last_argument();
}

} // namespace rnn<|MERGE_RESOLUTION|>--- conflicted
+++ resolved
@@ -30,59 +30,6 @@
 
 namespace rnn {
 
-<<<<<<< HEAD
-std::vector<dir_t> prop {FWD_D};
-std::vector<const dt_conf_t *> cfg {conf_f32};
-std::vector<alg_t> alg {VANILLA_RNN};
-std::vector<dnnl_rnn_direction_t> direction {dnnl_unidirectional_left2right};
-std::vector<activation_t> activation {RELU};
-std::vector<bool> skip_nonlinear {false};
-std::vector<int64_t> mb {0};
-std::vector<policy_t> scale_policy {policy_t::NONE};
-
-attr_t attr;
-bool allow_unimpl = false;
-unsigned int flags = 0x0;
-float alpha = .9f;
-float beta = 0.0f;
-const char *perf_template_csv
-        = "perf,%engine%,%name%,%prop%,%cfg%,%alg%,%activation%,%direction%,"
-          "%DESC%,%Gops%,%Gfreq%,%-time%,%-Gflops%,%0time%,%0Gflops%";
-const char *perf_template_def
-        = "perf,%engine%,%name%,%prb%,%Gops%,%Gfreq%,%-time%,%-Gflops%,"
-          "%0time%,%0Gflops%";
-const char *perf_template = perf_template_def;
-
-void reset_parameters() {
-    prop = {FWD_D};
-    cfg = {conf_f32};
-    alg = {VANILLA_RNN};
-    direction = {dnnl_unidirectional_left2right};
-    activation = {RELU};
-    mb = {0};
-    attr = attr_t();
-    scale_policy = {policy_t::NONE};
-    allow_unimpl = false;
-    alpha = .9f;
-    beta = 0.0f;
-}
-
-void check_correctness(const desc_t *c) {
-    for_(const auto &i_prop : prop)
-    for_(const auto &i_cfg : cfg)
-    for_(const auto &i_alg : alg)
-    for_(const auto &i_scale_policy : scale_policy)
-    for_(const auto &i_direction : direction)
-    for_(const auto &i_activation : activation)
-    for_(const auto &i_skip_nonlinear : skip_nonlinear)
-    for (const auto &i_mb : mb) {
-        check_case_validity(i_cfg, i_scale_policy);
-        dnnl_prop_kind_t prop_kind = prop2prop_kind(i_prop);
-
-        const prb_t p(*c, i_cfg, prop_kind, i_alg, i_direction, attr,
-                i_scale_policy, flags, i_activation, alpha, beta,
-                i_skip_nonlinear, i_mb);
-=======
 void check_correctness(const settings_t &s) {
     for_(const auto &i_prop : s.prop)
     for_(const auto &i_cfg : s.cfg)
@@ -104,7 +51,6 @@
                 i_with_projection, i_direction, s.attr, i_scale_policy, s.flags,
                 i_activation, s.alpha, s.beta, i_skip_nonlinear,
                 i_trivial_strides, i_mb);
->>>>>>> f7c41dc7
         std::stringstream ss;
         ss << p;
         const std::string cpp_pstr = ss.str();
