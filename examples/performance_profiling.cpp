--- conflicted
+++ resolved
@@ -238,15 +238,9 @@
     ///
     /// First it creates the md as in **naive implementation**. Next it changes
     /// the dnnl::memory::format_tag for each md to `ANY`. Then it uses those
-<<<<<<< HEAD
-    /// md to create the convolution descriptor conv_d, which tells Intel
-    /// DNNL to use whatever format it recommends for the convolution.
-    /// DNNL will choose a friendly blocked format.
-=======
     /// md to create the convolution descriptor conv_d, which tells oneDNN
     /// to use whatever format it recommends for the convolution.
     /// oneDNN will choose a friendly blocked format.
->>>>>>> f7c41dc7
     /// @page performance_profiling_cpp
     /// @snippet performance_profiling.cpp Create mem_desc with tag=any
     // [Create mem_desc with tag=any]
