# Contributing guidelines

If you have improvements to the oneDNN code, please send us your pull
requests! For getting started, see GitHub
[howto](https://help.github.com/en/articles/about-pull-requests).

The current guidelines are work in progress.

## Pull request checklist

Before sending your pull requests, please make sure that you followed this
list.

* If you are contributing a new compute primitive, check the
  [library functionality guidelines](CONTRIBUTING.md#library_functionality_guidelines).
  It is strongly advised to first open an
  [RFC pull request](CONTRIBUTING.md#RFC_pull_requests) with a
  detailed explanation of expected use cases and performance benefits.

* Ensure that the changes are consistent with the
  [code contribution guidelines](CONTRIBUTING.md#code_contribution_guidelines).

* Check that the changes are consistent with the
  [coding style](CONTRIBUTING.md#coding_style).

* Check that [unit tests](CONTRIBUTING.md#unit_tests) pass.

## Library functionality guidelines

oneDNN focuses on functionality that satisfies all of the following
criteria:

1. *Performance*: the functionality has material impact on a workload level.
   In other words, this means that for a new primitive it should be
   demonstrated that it brings visible performance improvement to some
   workload.

2. *Generality*: the functionality is useful in a wide range of deep learning
   applications. This implies that when introducing a new primitive, its API
   needs to be general enough to be integrated into multiple deep learning
   frameworks that have similar functionality.

3. *Complexity*: it is not trivial to implement the functionality directly in
   a deep learning application.

### RFC pull requests

Significant library changes (new primitives, library architecture changes,
API modifications, etc) require approval from oneDNN maintainers before
opening a Pull Request with such implementation. For that we use the Request
For Comments (RFC) process, which consists of opening, discussing, and
accepting (promoting) RFC pull requests.

<<<<<<< HEAD
* The expected performance benefit. This usually best presented as a profiling
  information from a workload showing that a particular operation takes
  significant percentage of the total time and thus is a good optimization
  candidate.

* The definition of the operation as a oneDNN primitive including interface
  and semantics. It is OK to have sketches for the interface, but the
  semantics should be fairly well defined.

* If possible, provide information about similar compute operations. Sometimes
  oneDNN primitives are super-sets of operations available in the
  deep learning applications for the sake of greater portability across them.
=======
More information about the process can be found in the dedicated
[`rfcs`](https://github.com/oneapi-src/oneDNN/tree/rfcs) branch.
>>>>>>> 8186817f

## Code contribution guidelines

The code must be:

* *Tested*: oneDNN uses gtests for lightweight functional testing and
  benchdnn for functionality that requires both performance and functional
  testing.

* *Documented*: oneDNN uses Doxygen for inline comments in public header
  files that is used to build reference manual and markdown (also processed by
  Doxygen) for user guide.

* *Portable*: oneDNN supports different operating systems, CPU and GPU
  architectures, compilers, and run-times. The new code should be compliant
  with the [System Requirements](README.md#system-requirements).

## Coding style

The general principle is to follow the style of existing / surrounding code.

Particularly:
* Use 4-space indentation.
* Limit line length to 80 columns.
* Do put spaces after `if`, `for`, `switch`; otherwise, do not put spaces
  around braces, parenthesis, square or angle brackets.
* Do put spaces around binary arithmetic operators.
* Avoid trailing and double spaces (unless used for indentation).
* Do not indent namespaces, `private:`, `public:`, `protected:` and case
  labels.
* Keep opening brace on the same line as the statement or function.

If in doubt, use the `clang-format`:
```sh
clang-format -style=file -i foo.cpp
```
This will format code using the `_clang_format` file found in the oneDNN
top level directory.

Coding style is secondary to the general code design.

## Unit tests

oneDNN uses gtests for lightweight functional testing and benchdnn for
performance and functional testing.

Be sure to extend the existing tests when fixing an issue.

Developing new benchdnn tests can be hard, so it is a good idea to start with
gtests first.<|MERGE_RESOLUTION|>--- conflicted
+++ resolved
@@ -51,23 +51,8 @@
 For Comments (RFC) process, which consists of opening, discussing, and
 accepting (promoting) RFC pull requests.
 
-<<<<<<< HEAD
-* The expected performance benefit. This usually best presented as a profiling
-  information from a workload showing that a particular operation takes
-  significant percentage of the total time and thus is a good optimization
-  candidate.
-
-* The definition of the operation as a oneDNN primitive including interface
-  and semantics. It is OK to have sketches for the interface, but the
-  semantics should be fairly well defined.
-
-* If possible, provide information about similar compute operations. Sometimes
-  oneDNN primitives are super-sets of operations available in the
-  deep learning applications for the sake of greater portability across them.
-=======
 More information about the process can be found in the dedicated
 [`rfcs`](https://github.com/oneapi-src/oneDNN/tree/rfcs) branch.
->>>>>>> 8186817f
 
 ## Code contribution guidelines
 
