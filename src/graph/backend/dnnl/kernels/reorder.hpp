/*******************************************************************************
* Copyright 2020-2023 Intel Corporation
*
* Licensed under the Apache License, Version 2.0 (the "License");
* you may not use this file except in compliance with the License.
* You may obtain a copy of the License at
*
*     http://www.apache.org/licenses/LICENSE-2.0
*
* Unless required by applicable law or agreed to in writing, software
* distributed under the License is distributed on an "AS IS" BASIS,
* WITHOUT WARRANTIES OR CONDITIONS OF ANY KIND, either express or implied.
* See the License for the specific language governing permissions and
* limitations under the License.
*******************************************************************************/

#ifndef GRAPH_BACKEND_DNNL_KERNELS_REORDER_HPP
#define GRAPH_BACKEND_DNNL_KERNELS_REORDER_HPP

#include <algorithm>
#include <memory>
#include <vector>

#include "graph/backend/dnnl/constant_cache.hpp"
#include "graph/backend/dnnl/dnnl_partition_impl.hpp"
#include "graph/backend/dnnl/op_executable.hpp"
#include "graph/backend/dnnl/scratchpad.hpp"
#include "graph/backend/dnnl/thread_local_cache.hpp"

#include "graph/backend/dnnl/passes/compile_ops.hpp"
#include "graph/backend/dnnl/passes/constant_propagation.hpp"
#include "graph/backend/dnnl/passes/insert_ops.hpp"
#include "graph/backend/dnnl/passes/layout_propagation.hpp"
#include "graph/backend/dnnl/passes/lower.hpp"
#include "graph/backend/dnnl/passes/memory_planning.hpp"
#include "graph/backend/dnnl/passes/transform.hpp"
#include "graph/backend/dnnl/passes/utils.hpp"

namespace dnnl {
namespace impl {
namespace graph {
namespace dnnl_impl {

template <bool quantized>
struct reorder_t : public kernel_base_t {
private:
    allocator_t *g_alloc_;

    std::shared_ptr<subgraph_t> subgraph_;
    memory_planner_t memory_planner_;

    std::function<std::shared_ptr<execution_args_set_t>()> resource_ctor_;

    // FIXME(qun) improve the cache key
    constant_cache_t::key_t constant_key_
            = reinterpret_cast<constant_cache_t::key_t>(this);

public:
    reorder_t() {
        thread_local_cache_t<execution_args_set_t> res_cache;
        res_cache.retain();

        if (enabled_constant_cache()) get_global_constant_cache().retain();
    }

    ~reorder_t() override {
        thread_local_cache_t<execution_args_set_t> res_cache;
        res_cache.remove_if_exist(reinterpret_cast<size_t>(this));
        res_cache.release();

        if (enabled_constant_cache()) {
            get_global_constant_cache().remove_if_exist(constant_key_);
            get_global_constant_cache().release();
        }
    }

    status_t compile_impl(const dnnl_partition_impl_t *part,
            const engine_t *g_engine,
            const std::vector<logical_tensor_t> &inputs,
            const std::vector<logical_tensor_t> &outputs) override {
        p_engine_ = make_dnnl_engine(*g_engine);
        g_alloc_ = reinterpret_cast<graph::allocator_t *>(
                g_engine->get_allocator());

        subgraph_ = std::make_shared<subgraph_t>(part->get_ops(), p_engine_,
                part->get_fpmath_mode(), part->get_use_blocked_layout(), true);
        BACKEND_DNNL_CHECK(
                set_given_inputs_outputs(subgraph_, inputs, outputs));

        subgraph_visualizer_t vis(part->id(), [this](const value_t *val) {
            return this->memory_planner_.get_memory_info(val);
        });
        pass_pipeline_t pipeline(vis);

        BACKEND_DNNL_ADD_PASS(pipeline, lower_down);
        BACKEND_DNNL_ADD_PASS(pipeline, binary_canonicalization);

        if (quantized) {
<<<<<<< HEAD
            BACKEND_DNNL_ADD_PASS(pipeline, remove_quant_data_with_no_effect);
=======
>>>>>>> 9bea36e6
            BACKEND_DNNL_ADD_PASS(pipeline, convert_to_runtime_src_scales);
            BACKEND_DNNL_ADD_PASS(pipeline, fuse_src_scales);
            BACKEND_DNNL_ADD_PASS(pipeline, convert_to_runtime_src_zero_points);
            BACKEND_DNNL_ADD_PASS(pipeline, fuse_src_zero_points);
        }
        BACKEND_DNNL_ADD_PASS(pipeline, fuse_post_ops);
        if (quantized) {
            BACKEND_DNNL_ADD_PASS(pipeline, convert_to_runtime_dst_scales);
            BACKEND_DNNL_ADD_PASS(pipeline, fuse_dst_scales);
            BACKEND_DNNL_ADD_PASS(pipeline, convert_to_runtime_dst_zero_points);
            BACKEND_DNNL_ADD_PASS(pipeline, fuse_dst_zero_points);
        }

        // insert_to_group_for_reorder: work for weight prepacking case
        BACKEND_DNNL_ADD_PASS(pipeline, insert_to_group_for_reorder);

        pipeline.reset_visualize_arg(true, false);

        if (enabled_constant_cache()) {
            BACKEND_DNNL_ADD_PASS(pipeline, constant_propagation);
        }

        BACKEND_DNNL_ADD_PASS(pipeline, layout_propagation);

        // constant propagation
        if (enabled_constant_cache()) {
            BACKEND_DNNL_ADD_PASS(pipeline, constant_propagation);
        }

        // bind the memory for each op
        auto memory_plan = [&](std::shared_ptr<subgraph_t> &sg) {
            return memory_planner_.run(sg);
        };
        pipeline.reset_visualize_arg(true, true);
        BACKEND_DNNL_ADD_PASS(pipeline, memory_plan);
        BACKEND_DNNL_ADD_PASS(pipeline, compile_ops);

        // Run the added passes
        BACKEND_DNNL_CHECK(pipeline.run(subgraph_));

        // fill information for outputs logical tensors
        for (size_t i = 0; i < outputs.size(); i++) {
            auto &out = const_cast<logical_tensor_t &>(outputs[i]);
            out = subgraph_->outs_[i];
        }

        // generate a hash key for exec_args_mgr
        resource_ctor_ = [this]() {
            return this->memory_planner_.get_exec_args_set().clone();
        };

        return status::success;
    }

    void prepare_args_set(const execution_args_set_t *res,
            const std::vector<tensor_t> &inputs,
            const std::vector<tensor_t> &outputs,
            const scratchpad_t &scratchpad) {
        // update the data of partition in/outputs args
        for (const auto &mem_idx : res->get_mems_use_external_inputs()) {
            mem_idx.first.set_data_handle(
                    inputs[mem_idx.second].get_data_handle());
        }
        for (const auto &mem_idx : res->get_mems_use_external_outputs()) {
            mem_idx.first.set_data_handle(
                    outputs[mem_idx.second].get_data_handle());
        }

        grantor_t var_grantor = memory_planner_.internal_temporary_grantor(
                scratchpad.get_buffer());

        for (auto &mem_offkey : res->get_mems_use_internal_temporary()) {
            mem_offkey.first.set_data_handle(
                    var_grantor.get(mem_offkey.second));
        }
    }

    status_t execute_impl(const stream_t *g_stream,
            const std::vector<tensor_t> &inputs,
            const std::vector<tensor_t> &outputs) override {
        dnnl::stream p_stream = make_dnnl_stream(p_engine_, *g_stream);

        // each thread's own local resource
        thread_local_cache_t<execution_args_set_t> res_cache;
        execution_args_set_t *res = res_cache.get_or_add(
                reinterpret_cast<size_t>(this), resource_ctor_);

        temporary_scratchpad_t scratchpad(
                memory_planner_.total_internal_temporary_size(), p_engine_,
                *g_alloc_);
        assertm(scratchpad.size()
                        >= memory_planner_.total_internal_temporary_size(),
                "no enough scratchpad memory");
        prepare_args_set(res, inputs, outputs, scratchpad);

        if (enabled_constant_cache()) {
            std::promise<constant_cache_t::cached_t> c_promise;
            constant_cache_t::value_t cached_value
                    = get_global_constant_cache().get_or_add(
                            constant_key_, c_promise.get_future());
            bool is_from_cache = cached_value.valid();
            if (is_from_cache) {
                const constant_cache_t::cached_t &c_buffer = cached_value.get();
                grantor_t c_grantor
                        = memory_planner_.internal_persistent_grantor(
                                c_buffer->data<char>());
                for (auto &mem_offkey :
                        res->get_mems_use_internal_persistent()) {
                    mem_offkey.first.set_data_handle(
                            c_grantor.get(mem_offkey.second));
                }
            } else {
                constant_cache_t::cached_t c_buffer
                        = std::make_shared<constant_buffer_t>(
                                memory_planner_
                                        .total_internal_persistent_size(),
                                p_engine_, g_alloc_);
                grantor_t c_grantor
                        = memory_planner_.internal_persistent_grantor(
                                c_buffer->data<char>());
                for (auto &mem_offkey :
                        res->get_mems_use_internal_persistent()) {
                    mem_offkey.first.set_data_handle(
                            c_grantor.get(mem_offkey.second));
                }

                for (size_t i = 0; i < subgraph_->execs_.size(); i++) {
                    if (!subgraph_->is_constant_[i]) continue;
                    subgraph_->execs_[i]->execute(
                            p_stream, res->get_exec_args()[i]);
                }

                c_promise.set_value(c_buffer);
            }
        }

        for (size_t i = 0; i < subgraph_->execs_.size(); i++) {
            if (subgraph_->is_constant_[i]) continue;
            subgraph_->execs_[i]->execute(p_stream, res->get_exec_args()[i]);
        }

        return status::success;
    }

#ifdef DNNL_WITH_SYCL
    status_t sycl_execute_impl(const stream_t *g_stream,
            const std::vector<tensor_t> &inputs,
            const std::vector<tensor_t> &outputs,
            const std::vector<::sycl::event> &sycl_deps,
            ::sycl::event *sycl_event) override {

        auto deps = sycl_deps;
        ::sycl::event returned_event;
        dnnl::stream p_stream = make_dnnl_stream(p_engine_, *g_stream);

        // each thread's own local resource
        thread_local_cache_t<execution_args_set_t> res_cache;
        execution_args_set_t *res = res_cache.get_or_add(
                reinterpret_cast<size_t>(this), resource_ctor_);

        temporary_scratchpad_t scratchpad(
                memory_planner_.total_internal_temporary_size(), p_engine_,
                *g_alloc_);
        assertm(scratchpad.size()
                        >= memory_planner_.total_internal_temporary_size(),
                "no enough scratchpad memory");
        prepare_args_set(res, inputs, outputs, scratchpad);

        if (enabled_constant_cache()) {
            std::promise<constant_cache_t::cached_t> c_promise;
            constant_cache_t::value_t cached_value
                    = get_global_constant_cache().get_or_add(
                            constant_key_, c_promise.get_future());
            bool is_from_cache = cached_value.valid();
            if (is_from_cache) {
                const constant_cache_t::cached_t &c_buffer = cached_value.get();
                grantor_t c_grantor
                        = memory_planner_.internal_persistent_grantor(
                                c_buffer->data<char>());
                for (auto &mem_offkey :
                        res->get_mems_use_internal_persistent()) {
                    mem_offkey.first.set_data_handle(
                            c_grantor.get(mem_offkey.second));
                }
            } else {
                constant_cache_t::cached_t c_buffer
                        = std::make_shared<constant_buffer_t>(
                                memory_planner_
                                        .total_internal_persistent_size(),
                                p_engine_, g_alloc_);
                grantor_t c_grantor
                        = memory_planner_.internal_persistent_grantor(
                                c_buffer->data<char>());
                for (auto &mem_offkey :
                        res->get_mems_use_internal_persistent()) {
                    mem_offkey.first.set_data_handle(
                            c_grantor.get(mem_offkey.second));
                }

                for (size_t i = 0; i < subgraph_->execs_.size(); i++) {
                    if (!subgraph_->is_constant_[i]) continue;
                    returned_event = subgraph_->execs_[i]->execute_sycl(
                            p_stream, res->get_exec_args()[i], deps);
                    deps = {returned_event};
                }

                c_promise.set_value(c_buffer);
            }
        }

        for (size_t i = 0; i < subgraph_->execs_.size(); i++) {
            if (subgraph_->is_constant_[i]) continue;
            returned_event = subgraph_->execs_[i]->execute_sycl(
                    p_stream, res->get_exec_args()[i], deps);
            deps = {returned_event};
        }

        scratchpad.set_deps(returned_event);
        if (sycl_event) *sycl_event = returned_event;

        return status::success;
    }
#endif

    status_t prepare_inplace_pairs_impl() override {
        inplace_pairs_ = memory_planner_.get_subgraph_inplace_pairs();
        return status::success;
    }
};

using float_reorder = reorder_t</* quantized */ false>;
using quantized_reorder = reorder_t</* quantized */ true>;
} // namespace dnnl_impl
} // namespace graph
} // namespace impl
} // namespace dnnl

#endif<|MERGE_RESOLUTION|>--- conflicted
+++ resolved
@@ -1,5 +1,5 @@
 /*******************************************************************************
-* Copyright 2020-2023 Intel Corporation
+* Copyright 2020-2022 Intel Corporation
 *
 * Licensed under the Apache License, Version 2.0 (the "License");
 * you may not use this file except in compliance with the License.
@@ -44,6 +44,7 @@
 template <bool quantized>
 struct reorder_t : public kernel_base_t {
 private:
+    dnnl::engine p_engine_;
     allocator_t *g_alloc_;
 
     std::shared_ptr<subgraph_t> subgraph_;
@@ -55,22 +56,16 @@
     constant_cache_t::key_t constant_key_
             = reinterpret_cast<constant_cache_t::key_t>(this);
 
+    bool enable_constant_cache_ = is_constant_cache_enabled();
+
 public:
-    reorder_t() {
-        thread_local_cache_t<execution_args_set_t> res_cache;
-        res_cache.retain();
-
-        if (enabled_constant_cache()) get_global_constant_cache().retain();
-    }
-
     ~reorder_t() override {
         thread_local_cache_t<execution_args_set_t> res_cache;
         res_cache.remove_if_exist(reinterpret_cast<size_t>(this));
-        res_cache.release();
-
-        if (enabled_constant_cache()) {
-            get_global_constant_cache().remove_if_exist(constant_key_);
-            get_global_constant_cache().release();
+
+        if (enable_constant_cache_) {
+            constant_cache_t constant_cache;
+            constant_cache.remove_if_exist(constant_key_);
         }
     }
 
@@ -82,8 +77,7 @@
         g_alloc_ = reinterpret_cast<graph::allocator_t *>(
                 g_engine->get_allocator());
 
-        subgraph_ = std::make_shared<subgraph_t>(part->get_ops(), p_engine_,
-                part->get_fpmath_mode(), part->get_use_blocked_layout(), true);
+        subgraph_ = std::make_shared<subgraph_t>(part->get_ops(), p_engine_);
         BACKEND_DNNL_CHECK(
                 set_given_inputs_outputs(subgraph_, inputs, outputs));
 
@@ -96,10 +90,6 @@
         BACKEND_DNNL_ADD_PASS(pipeline, binary_canonicalization);
 
         if (quantized) {
-<<<<<<< HEAD
-            BACKEND_DNNL_ADD_PASS(pipeline, remove_quant_data_with_no_effect);
-=======
->>>>>>> 9bea36e6
             BACKEND_DNNL_ADD_PASS(pipeline, convert_to_runtime_src_scales);
             BACKEND_DNNL_ADD_PASS(pipeline, fuse_src_scales);
             BACKEND_DNNL_ADD_PASS(pipeline, convert_to_runtime_src_zero_points);
@@ -118,14 +108,14 @@
 
         pipeline.reset_visualize_arg(true, false);
 
-        if (enabled_constant_cache()) {
+        if (enable_constant_cache_) {
             BACKEND_DNNL_ADD_PASS(pipeline, constant_propagation);
         }
 
         BACKEND_DNNL_ADD_PASS(pipeline, layout_propagation);
 
         // constant propagation
-        if (enabled_constant_cache()) {
+        if (enable_constant_cache_) {
             BACKEND_DNNL_ADD_PASS(pipeline, constant_propagation);
         }
 
@@ -195,10 +185,11 @@
                 "no enough scratchpad memory");
         prepare_args_set(res, inputs, outputs, scratchpad);
 
-        if (enabled_constant_cache()) {
+        if (enable_constant_cache_) {
             std::promise<constant_cache_t::cached_t> c_promise;
+            constant_cache_t global_constant_cache;
             constant_cache_t::value_t cached_value
-                    = get_global_constant_cache().get_or_add(
+                    = global_constant_cache.get_or_add(
                             constant_key_, c_promise.get_future());
             bool is_from_cache = cached_value.valid();
             if (is_from_cache) {
@@ -237,7 +228,6 @@
         }
 
         for (size_t i = 0; i < subgraph_->execs_.size(); i++) {
-            if (subgraph_->is_constant_[i]) continue;
             subgraph_->execs_[i]->execute(p_stream, res->get_exec_args()[i]);
         }
 
@@ -268,10 +258,11 @@
                 "no enough scratchpad memory");
         prepare_args_set(res, inputs, outputs, scratchpad);
 
-        if (enabled_constant_cache()) {
+        if (enable_constant_cache_) {
             std::promise<constant_cache_t::cached_t> c_promise;
+            constant_cache_t global_constant_cache;
             constant_cache_t::value_t cached_value
-                    = get_global_constant_cache().get_or_add(
+                    = global_constant_cache.get_or_add(
                             constant_key_, c_promise.get_future());
             bool is_from_cache = cached_value.valid();
             if (is_from_cache) {
@@ -311,7 +302,6 @@
         }
 
         for (size_t i = 0; i < subgraph_->execs_.size(); i++) {
-            if (subgraph_->is_constant_[i]) continue;
             returned_event = subgraph_->execs_[i]->execute_sycl(
                     p_stream, res->get_exec_args()[i], deps);
             deps = {returned_event};
