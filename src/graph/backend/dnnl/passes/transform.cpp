/*******************************************************************************
 * Copyright 2021-2023 Intel Corporation
 *
 * Licensed under the Apache License, Version 2.0 (the "License");
 * you may not use this file except in compliance with the License.
 * You may obtain a copy of the License at
 *
 *     http://www.apache.org/licenses/LICENSE-2.0
 *
 * Unless required by applicable law or agreed to in writing, software
 * distributed under the License is distributed on an "AS IS" BASIS,
 * WITHOUT WARRANTIES OR CONDITIONS OF ANY KIND, either express or implied.
 * See the License for the specific language governing permissions and
 * limitations under the License.
 *******************************************************************************/
#include <algorithm>
#include <cmath>
#include <functional>
#include <iterator>
#include <limits>
#include <map>
#include <memory>
#include <numeric>
#include <set>
#include <string>
#include <tuple>
#include <utility>
#include <vector>

#include "graph/interface/c_types_map.hpp"
#include "graph/interface/graph.hpp"
#include "graph/interface/op_schema.hpp"
#include "graph/interface/shape_infer.hpp"
#include "graph/utils/utils.hpp"

#include "graph/backend/dnnl/fusion_info.hpp"
#include "graph/backend/dnnl/internal_attrs.hpp"
#include "graph/backend/dnnl/op_executable.hpp"
#include "graph/backend/dnnl/passes/insert_ops.hpp"
#include "graph/backend/dnnl/passes/transform.hpp"
#include "graph/backend/dnnl/passes/utils.hpp"

namespace dnnl {
namespace impl {
namespace graph {
namespace dnnl_impl {
using op_t = op_t;
using op_ptr = std::shared_ptr<op_t>;
using value_ptr = std::shared_ptr<value_t>;
using ltw = logical_tensor_wrapper_t;

static bool has_optional_bias(op_kind_t kind) {
    std::set<op_kind_t> ops {op_kind::dnnl_convolution, op_kind::dnnl_matmul,
            op_kind::dnnl_convtranspose};
    return ops.count(kind) != 0;
}

// TODO(xxx): extend to support other ops
static bool has_int8_support(op_kind_t kind) {
    std::set<op_kind_t> ops {op_kind::dnnl_convolution, op_kind::dnnl_matmul,
            op_kind::dnnl_convtranspose, op_kind::dnnl_reorder};
    return ops.count(kind) != 0;
}

// TODO(xxx): extend to support other ops
static bool is_output_scales_supported(op_kind_t kind) {
    // ops which don't support output scales
    std::set<op_kind_t> ops {op_kind::dnnl_pool, op_kind::dnnl_eltwise};
    return ops.count(kind) == 0;
}

status_t check_with_bias(std::shared_ptr<subgraph_t> &sg) {
    for (auto &cur_op : sg->get_ops()) {
        if (!has_optional_bias(cur_op->get_kind())) continue;
        if (cur_op->num_inputs() == 3) {
            cur_op->set_attr<bool>(op_attr::with_bias, true);
        } else {
            cur_op->set_attr<bool>(op_attr::with_bias, false);
        }
    }
    return status::success;
}

status_t fuse_bias_add(std::shared_ptr<subgraph_t> &sg) {
    std::vector<op_ptr> bias_add_ops;
    subgraph_rewriter_t rewriter(sg);

    std::set<op_t *> visited;
    for (auto &cur_op : sg->get_ops()) {
        if (cur_op->get_kind() != op_kind::dnnl_binary
                || visited.count(cur_op.get()) != 0)
            continue;

        if (!cur_op->has_attr(op_attr::is_bias_add)
                || !cur_op->get_attr<bool>(op_attr::is_bias_add))
            continue;

        // bias add may be standalone
        if (!cur_op->get_input_value(0)->has_producer()) continue;

        bias_add_ops.emplace_back(cur_op);
        visited.insert(cur_op.get());
    }

    for (auto &bias_add : bias_add_ops) {
        auto in_val = bias_add->get_input_value(0);
        auto &prv_op = in_val->get_producer();
        if (!has_optional_bias(prv_op.get_kind())) continue;
        rewriter.fuse_op_to_predecessor(bias_add);
        prv_op.set_attr<bool>(op_attr::with_bias, true);
    }

    rewriter.run();
    return status::success;
}

// replace mul_scales and add_zps with binary_mul and binary_add respectively
status_t replace_quant_data_with_binary_post_op(
        std::shared_ptr<subgraph_t> &sg) {
    const auto get_next_op = [](const op_t *op) -> op_t * {
        const value_ptr out_val = op->get_output_value(0);
        if (!out_val->get_consumers().empty()) {
            size_t offset = out_val->get_consumers()[0].get_offset();
            auto &next_op = out_val->get_consumers()[0].get_op();
            if (next_op.get_kind() == op_kind::dnnl_add_zps
                    || next_op.get_kind() == op_kind::dnnl_sub_zps
                    || next_op.get_kind() == op_kind::dnnl_mul_scales)
                // cur_op's output must be mul_scales and add_zps ops' first
                // input
                return offset == 0 ? &next_op : nullptr;
            else
                return &out_val->get_consumers()[0].get_op();
        } else
            return nullptr;
    };

    const std::set<op_kind_t> accepted_kinds_in_chain
            = {op_kind::dnnl_binary, op_kind::dnnl_mul_scales,
                    op_kind::dnnl_add_zps, op_kind::dnnl_sub_zps};

    subgraph_rewriter_t rewriter(sg);
    std::set<op_t *> visited;
    for (const auto &cur_op : sg->get_ops()) {
        if ((is_output_scales_supported(cur_op->get_kind())
                    && cur_op->get_kind() != op_kind::dnnl_softmax
                    && cur_op->get_kind() != op_kind::dnnl_layernorm)
                || visited.count(cur_op.get()))
            continue;

        visited.insert(cur_op.get());
        op_t *next_op = get_next_op(cur_op.get());
        while (next_op && accepted_kinds_in_chain.count(next_op->get_kind())) {
            // TODO(xxx): handle the case where other binary input is a
            // 'add_zps'. For patterns like 'int8 pool + binary-mul',
            // 'mul_scales' which feeds 'binary-mul' will get removed.
            // Standalone 'add_zps' is not supported right now, and here we can
            // cover that by treating it as other 'add_zps' OPs in a chain.
            if (next_op->get_kind() == op_kind::dnnl_binary
                    || visited.count(next_op)) {
                next_op = get_next_op(next_op);
                continue;
            }

            // replace quant related op with binary
            op_t *quant_data_op = next_op;
            auto algo = (quant_data_op->get_kind() == op_kind::dnnl_mul_scales)
                    ? dnnl::algorithm::binary_mul
                    : quant_data_op->get_kind() == op_kind::dnnl_add_zps
                    ? dnnl::algorithm::binary_add
                    : dnnl::algorithm::binary_sub;
            op_ptr bin_op = std::make_shared<op_t>(op_kind::dnnl_binary);
            bin_op->set_attr<int64_t>(
                    op_attr::alg_kind, static_cast<int64_t>(algo));
            auto in_val = quant_data_op->get_input_value(0);
            in_val->remove_consumer(*quant_data_op, 0);
            in_val->add_consumer(*bin_op, 0);
            bin_op->add_input(in_val);
            auto out_val = quant_data_op->get_output_value(0);
            bin_op->add_output(out_val);
            in_val->set_data_type(out_val->get_logical_tensor().data_type);
            insert_empty_scratchpad(bin_op);

            // add quant data as a constant input
            const auto qtype
                    = quant_data_op->get_attr<std::string>(op_attr::qtype);
            const std::vector<int64_t> out_shape
                    = ltw(out_val->get_logical_tensor()).vdims();
            std::vector<int64_t> new_shape(out_shape.size(), 1);

            // axis in  [-r, r-1], it may less 0
            const auto axis = (quant_data_op->get_attr<int64_t>(op_attr::axis)
                                      + out_shape.size())
                    % out_shape.size();

            if (qtype != "per_tensor") new_shape[axis] = out_shape[axis];
            op_ptr const_data_op;
            if (quant_data_op->get_kind() == op_kind::dnnl_mul_scales) {
                const auto scales = quant_data_op->get_attr<std::vector<float>>(
                        op_attr::scales);
                const_data_op
                        = std::make_shared<op_t>(op_kind::dnnl_constant_scales);
                const_data_op->set_attr(op_attr::scales, scales);
            } else { // add_zps
                const auto zps = quant_data_op->get_attr<std::vector<int64_t>>(
                        op_attr::zps);
                const_data_op
                        = std::make_shared<op_t>(op_kind::dnnl_constant_zps);
                const_data_op->set_attr(op_attr::zps, zps);
            }
            const_data_op->set_attr(op_attr::shape, new_shape);
            logical_tensor_t const_data_dst_lt
                    = empty_logical_tensor_with_default_id();
            auto const_data_dst_value = std::make_shared<value_t>(
                    *const_data_op, 0, const_data_dst_lt, true);
            auto out_dtype = const_data_op->has_attr(op_attr::zps)
                    ? graph::data_type::s32
                    : graph::data_type::f32;
            const_data_dst_value->set_data_type(out_dtype);
            const_data_dst_value->set_layout_type(layout_type::strided);
            const_data_op->add_output(const_data_dst_value);

            // connect binary and constant data
            bin_op->connect_input(1, const_data_dst_value);

            rewriter.to_insert(bin_op);
            rewriter.to_insert(const_data_op);
            rewriter.to_remove(quant_data_op->shared_from_this());

            visited.insert(next_op);
            next_op = get_next_op(next_op);
        }
    }

    rewriter.run();
    return infer_shape(sg);
}

status_t convert_to_runtime_src_scales(std::shared_ptr<subgraph_t> &sg) {
    std::set<op_t *> visited;
    std::vector<op_t *> scales_ops;

    for (auto &cur_op : sg->get_ops()) {
        if (cur_op->get_kind() != op_kind::dnnl_mul_scales
                || visited.count(cur_op.get()) != 0)
            continue;

        scales_ops.emplace_back(cur_op.get());
        visited.insert(cur_op.get());
    }

    subgraph_rewriter_t rewriter(sg);
    for (auto &cur_op : scales_ops) {
        assertm(cur_op->num_outputs() == 1,
                "scale_op should have only one output value.");
        auto out_val = cur_op->get_output_values()[0];
        auto consumers = out_val->get_consumers();
        if (consumers.empty()) continue;
        if (!impl::utils::one_of(consumers[0].get_op().get_kind(),
                    op_kind::dnnl_matmul, op_kind::dnnl_convolution,
                    op_kind::dnnl_convtranspose, op_kind::dnnl_reorder))
            continue;

        // make scales as a constant input
        op_ptr const_data_op;
        const auto scales
                = cur_op->get_attr<std::vector<float>>(op_attr::scales);
        const_data_op = std::make_shared<op_t>(op_kind::dnnl_constant_scales);
        const_data_op->set_attr(op_attr::scales, scales);
        std::vector<int64_t> dst_shape(1, scales.size());
        const_data_op->set_attr(op_attr::shape, dst_shape);
        logical_tensor_t const_data_dst_lt
                = empty_logical_tensor_with_default_id();
        auto const_data_dst_value = std::make_shared<value_t>(
                *const_data_op, 0, const_data_dst_lt, true);
        const_data_dst_value->set_data_type(graph::data_type::f32);
        const_data_dst_value->set_layout_type(layout_type::strided);
        const_data_dst_value->set_strides({1});
        const_data_op->add_output(const_data_dst_value);
        cur_op->set_attr(op_attr::with_runtime_scales, true);
        cur_op->remove_attr(op_attr::scales);

        // connect mul_scale and constant data
        cur_op->connect_input(1, const_data_dst_value);
        rewriter.to_insert(const_data_op);
    }

    rewriter.run();
    return infer_shape(sg);
}

status_t convert_to_runtime_src_zero_points(std::shared_ptr<subgraph_t> &sg) {
    std::set<op_t *> visited;
    std::vector<op_t *> zp_ops;

    for (auto &cur_op : sg->get_ops()) {
        if (cur_op->get_kind() != op_kind::dnnl_sub_zps
                || visited.count(cur_op.get()) != 0)
            continue;

        zp_ops.emplace_back(cur_op.get());
        visited.insert(cur_op.get());
    }

    subgraph_rewriter_t rewriter(sg);
    for (auto &zp_op : zp_ops) {
        assertm(zp_op->num_outputs() == 1,
                "zp_op should have only one output value.");
        auto out_val = zp_op->get_output_values()[0];
        auto consumers = out_val->get_consumers();

        if (!impl::utils::one_of(consumers[0].get_op().get_kind(),
                    op_kind::dnnl_matmul, op_kind::dnnl_convolution,
                    op_kind::dnnl_convtranspose, op_kind::dnnl_reorder))
            continue;

        // make zps as a constant input
        op_ptr const_data_op;
        auto zps = zp_op->get_attr<std::vector<int64_t>>(op_attr::zps);
        // adjusted zp
        std::vector<int64_t> adj_zps = {zps[0]};
        const_data_op = std::make_shared<op_t>(op_kind::dnnl_constant_zps);
        const_data_op->set_attr(op_attr::zps, adj_zps);
        std::vector<int64_t> dst_shape(1, adj_zps.size());
        const_data_op->set_attr(op_attr::shape, dst_shape);
        logical_tensor_t const_data_dst_lt
                = empty_logical_tensor_with_default_id();
        auto const_data_dst_value = std::make_shared<value_t>(
                *const_data_op, 0, const_data_dst_lt, true);
        const_data_dst_value->set_data_type(graph::data_type::s32);
        const_data_dst_value->set_layout_type(layout_type::strided);
        const_data_dst_value->set_strides({1});
        const_data_op->add_output(const_data_dst_value);
        zp_op->set_attr(op_attr::with_runtime_zps, true);
        zp_op->remove_attr(op_attr::zps);

        // connect add_zp and constant data
        zp_op->connect_input(1, const_data_dst_value);
        rewriter.to_insert(const_data_op);
    }

    rewriter.run();
    return infer_shape(sg);
}

status_t convert_to_runtime_dst_zero_points(std::shared_ptr<subgraph_t> &sg) {
    std::set<op_t *> visited;
    std::vector<op_t *> zp_ops;

    for (auto &cur_op : sg->get_ops()) {
        if (cur_op->get_kind() != op_kind::dnnl_add_zps
                || visited.count(cur_op.get()) != 0)
            continue;

        zp_ops.emplace_back(cur_op.get());
        visited.insert(cur_op.get());
    }

    subgraph_rewriter_t rewriter(sg);
    for (auto &zp_op : zp_ops) {
        assertm(zp_op->num_outputs() == 1,
                "zp_op should have only one output value.");
        auto in_val = zp_op->get_input_values()[0];
        bool is_output_zps = in_val->has_producer()
                && impl::utils::one_of(in_val->get_producer().get_kind(),
                        op_kind::dnnl_matmul, op_kind::dnnl_convolution,
                        op_kind::dnnl_convtranspose, op_kind::dnnl_reorder);

        if (!is_output_zps) continue;

        // make scales as a constant input
        op_ptr const_data_op;
        auto zps = zp_op->get_attr<std::vector<int64_t>>(op_attr::zps);
        // adjusted zp
        std::vector<int64_t> adj_zps = {zps[0]};
        const_data_op = std::make_shared<op_t>(op_kind::dnnl_constant_zps);
        const_data_op->set_attr(op_attr::zps, adj_zps);
        std::vector<int64_t> dst_shape(1, adj_zps.size());
        const_data_op->set_attr(op_attr::shape, dst_shape);
        logical_tensor_t const_data_dst_lt
                = empty_logical_tensor_with_default_id();
        auto const_data_dst_value = std::make_shared<value_t>(
                *const_data_op, 0, const_data_dst_lt, true);
        const_data_dst_value->set_data_type(graph::data_type::s32);
        const_data_dst_value->set_layout_type(layout_type::strided);
        const_data_dst_value->set_strides({1});
        const_data_op->add_output(const_data_dst_value);
        zp_op->set_attr(op_attr::with_runtime_zps, true);
        zp_op->remove_attr(op_attr::zps);

        // connect add_zp and constant data
        zp_op->connect_input(1, const_data_dst_value);
        rewriter.to_insert(const_data_op);
    }

    rewriter.run();
    return infer_shape(sg);
}

status_t fold_mul_scales(std::shared_ptr<subgraph_t> &sg) {
    // lambda function to fold the consecutive mul_scales ops
    auto fold_mul_scales_func = [&]() {
        std::vector<std::pair<op_t *, op_t *>> folding_groups;
        std::set<op_t *> visited;
        for (const auto &cur_op : sg->get_ops()) {
            if (cur_op->get_kind() != op_kind::dnnl_mul_scales
                    || visited.count(cur_op.get()) != 0)
                continue;

            assertm(cur_op->num_outputs() == 1,
                    "cur_op should have only one output value.");
            auto out_val = cur_op->get_output_values()[0];
            auto consumers = out_val->get_consumers();
            if (consumers.empty()) continue;

            auto &consumer_op = consumers[0].get_op();
            if (consumer_op.get_kind() != op_kind::dnnl_mul_scales) continue;

            folding_groups.emplace_back(
                    std::pair<op_t *, op_t *> {cur_op.get(), &consumer_op});
            visited.insert(cur_op.get());
            visited.insert(&consumer_op);
        }

        if (folding_groups.empty()) return false;

        subgraph_rewriter_t rewriter(sg);
        for (auto &folding_ops : folding_groups) {
            auto base_op = folding_ops.first;
            auto next_op = folding_ops.second;

            // update the scales
            const auto &scales_base
                    = base_op->get_attr<std::vector<float>>(op_attr::scales);
            const auto &scales_next
                    = next_op->get_attr<std::vector<float>>(op_attr::scales);
            std::vector<float> new_scales(
                    std::max(scales_base.size(), scales_next.size()), 1.f);
            // per-channel -> per-tensor
            if (scales_base.size() > scales_next.size()) {
                for (size_t i = 0; i < new_scales.size(); ++i)
                    new_scales[i] = scales_base[i] * scales_next[0];
            } else {
                for (size_t i = 0; i < new_scales.size(); ++i)
                    new_scales[i] = scales_base[0] * scales_next[i];
                // set attrs
                base_op->set_attr<int64_t>(op_attr::axis,
                        next_op->get_attr<int64_t>(op_attr::axis));
                base_op->set_attr<std::string>(op_attr::qtype,
                        next_op->get_attr<std::string>(op_attr::qtype));
            }
            base_op->set_attr<std::vector<float>>(op_attr::scales, new_scales);

            rewriter.fuse_op_to_predecessor(next_op->shared_from_this(), 0);
        }
        rewriter.run();
        return true;
    };

    bool changed = true;
    do {
        changed = fold_mul_scales_func();
    } while (changed);
    return status::success;
}

<<<<<<< HEAD
impl::status_t fold_sub_zps_add_zps(std::shared_ptr<subgraph_t> &sg) {
    // lambda function to fold the consecutive zps ops
    auto fold_zps_func = [&]() {
        std::vector<std::pair<op_t *, op_t *>> folding_groups;
        std::set<op_t *> visited;
        for (const auto &cur_op : sg->get_ops()) {
            if (cur_op->get_kind() != op_kind::dnnl_sub_zps
                    || visited.count(cur_op.get()) != 0)
                continue;

            assertm(cur_op->num_outputs() == 1,
                    "cur_op should have only one output value.");
            auto out_val = cur_op->get_output_values()[0];
            auto consumers = out_val->get_consumers();
            if (consumers.empty()) continue;

            auto &consumer_op = consumers[0].get_op();
            if (consumer_op.get_kind() != op_kind::dnnl_add_zps) continue;

            folding_groups.emplace_back(
                    std::pair<op_t *, op_t *> {cur_op.get(), &consumer_op});
            visited.insert(cur_op.get());
            visited.insert(&consumer_op);
        }

        if (folding_groups.empty()) return false;

        subgraph_rewriter_t rewriter(sg);
        for (auto &folding_ops : folding_groups) {
            auto previous_op = folding_ops.first;
            auto base_op = folding_ops.second;

            // update the scales
            const auto &zps_previous
                    = previous_op->get_attr<std::vector<int64_t>>(op_attr::zps);
            const auto &zps_base
                    = base_op->get_attr<std::vector<int64_t>>(op_attr::zps);
            std::vector<int64_t> new_zps(
                    std::max(zps_previous.size(), zps_base.size()), 0);
            // per-channel -> per-tensor
            if (zps_base.size() > zps_previous.size()) {
                for (size_t i = 0; i < new_zps.size(); ++i)
                    new_zps[i] = zps_base[i] - zps_previous[0];
            } else {
                for (size_t i = 0; i < new_zps.size(); ++i)
                    new_zps[i] = zps_base[0] - zps_previous[i];
                // set attrs
                base_op->set_attr<int64_t>(op_attr::axis,
                        previous_op->get_attr<int64_t>(op_attr::axis));
                base_op->set_attr<std::string>(op_attr::qtype,
                        previous_op->get_attr<std::string>(op_attr::qtype));
            }
            base_op->set_attr<std::vector<int64_t>>(op_attr::zps, new_zps);

            rewriter.fuse_op_to_predecessor(previous_op->shared_from_this(), 0);
        }
        rewriter.run();
        return true;
    };

    bool changed = true;
    do {
        changed = fold_zps_func();
    } while (changed);
    return impl::status::success;
}

=======
>>>>>>> 9bea36e6
// FIXME(xx) This pass works correctly only when all inputs/outputs scales/zps
// are same, since we are simply ignoring the scales and zps. We can improve
// this pass to support different per-tensor scale since oneDNN concat primitive
// support inputs scaling
status_t fuse_to_int8_concat(std::shared_ptr<subgraph_t> &sg) {
    std::vector<op_t *> fusion_ops;
    for (const auto &cur_op : sg->get_ops()) {
        if (cur_op->get_kind() != op_kind::dnnl_concat) continue;

        bool matched = true;
        for (auto &in : cur_op->get_input_values()) {
            if (!in->has_producer()
                    || in->get_producer().get_kind()
                            != op_kind::dnnl_mul_scales) {
                matched = false;
                break;
            }

            auto producer_in = in->get_producer().get_input_value(0);
            if (!producer_in->has_producer()
                    || producer_in->get_producer().get_kind()
                            != op_kind::dnnl_sub_zps) {
                matched = false;
                break;
            }
        }

        if (!matched) continue;

        fusion_ops.emplace_back(cur_op.get());
    }

    if (fusion_ops.empty()) return status::success;

    subgraph_rewriter_t rewriter(sg);
    for (auto &concat_op : fusion_ops) {
        for (size_t i = 0; i < concat_op->num_inputs(); ++i) {
            op_t &scale_op = concat_op->get_input_value(i)->get_producer();
            op_t &zp_op = scale_op.get_input_value(0)->get_producer();
            rewriter.fuse_op_to_successor(zp_op.shared_from_this());
            rewriter.fuse_op_to_successor(scale_op.shared_from_this());
        }

        assertm(concat_op->get_output_value(0)->get_consumers().size() == 1,
                "concat's successor op should only have one consumer.");
        op_t &scale_op
                = concat_op->get_output_value(0)->get_consumers()[0].get_op();
        op_t &zp_op = scale_op.get_output_value(0)->get_consumers()[0].get_op();
        rewriter.fuse_op_to_predecessor(zp_op.shared_from_this());
        rewriter.fuse_op_to_predecessor(scale_op.shared_from_this());
    }

    rewriter.run();
    return status::success;
}

// Moves quant related OPs after pool op.
// This function has effect only if post-ops are present.
//
//       |                   |
//      zps0               zps0
//       |       |           |         |
//    scales0   zps1       pool       zps1
//       |       |           |         |
//     pool   scales1     scales0   scales1
//       \      /              \      /
//        binary      =>        binary
//           |                     |
//        scales2               scales2
//           |                     |
//          zps2                  zps2
//           |                     |
//
status_t fuse_to_int8_pool(std::shared_ptr<subgraph_t> &sg) {
    std::vector<op_ptr> pool_ops;
    for (auto &cur_op : sg->get_ops()) {
        if (cur_op->get_kind() == op_kind::dnnl_pool
                && cur_op->get_input_value(0)->has_producer()
                && !cur_op->get_output_value(0)->get_consumers().empty()
                && cur_op->get_input_value(0)->get_producer().get_kind()
                        == op_kind::dnnl_mul_scales) {
            pool_ops.emplace_back(cur_op);
        }
    }

    if (pool_ops.empty()) return status::success;

    for (auto &pool_op : pool_ops) {
        value_ptr pool_in_val = pool_op->get_input_value(0);
        value_ptr pool_out_val = pool_op->get_output_value(0);
        op_t &scales_op = pool_in_val->get_producer();

        auto csm = pool_out_val->get_consumers()[0];
        op_t &csm_op = csm.get_op();
        const size_t csm_offset = csm.get_offset();

        value_ptr scales_in_val = scales_op.get_input_value(0);
        if (!scales_in_val->has_producer()) continue;

        // connect pooling with a scales input
        scales_in_val->remove_consumer(scales_op, 0);
        pool_op->connect_input(0, scales_in_val);

        // connect zps with a pooling using a fresh value
        logical_tensor_t pool_to_scales_lt
                = empty_logical_tensor_with_default_id();
        auto pool_to_scales_val = std::make_shared<value_t>(
                *pool_op, 0, pool_to_scales_lt, true);
        pool_to_scales_val->set_data_type(
                scales_in_val->get_logical_tensor().data_type);
        pool_op->connect_output(0, pool_to_scales_val);
        scales_op.connect_input(0, pool_to_scales_val);

        // connect scales with a binary using a fresh value
        logical_tensor_t scales_to_bin_lt
                = empty_logical_tensor_with_default_id();
        auto scales_to_bin_val = std::make_shared<value_t>(
                scales_op, 0, scales_to_bin_lt, true);
        scales_to_bin_val->set_data_type(
                scales_in_val->get_logical_tensor().data_type);
        scales_op.connect_output(0, scales_to_bin_val);
        csm_op.connect_input(csm_offset, scales_to_bin_val);
    }

    return infer_shape(sg);
}

// Moves unfused src zps after pool op, to implement it as a post-binary
//
//       |       |           |         |
//     zps0   zps1         pool       zps1
//       |       |           |         |
//     pool   scales1      zps0     scales1
//       \      /              \      /
//        binary      =>        binary
//           |                     |
//        scales2               scales2
//           |                     |
//          zps2                  zps2
//           |                     |
//
status_t defer_src_zps_for_pool(std::shared_ptr<subgraph_t> &sg) {
    std::vector<op_ptr> pool_ops;
    for (auto &cur_op : sg->get_ops()) {
        if (cur_op->get_kind() == op_kind::dnnl_pool
                && cur_op->get_input_value(0)->has_producer()
                && !cur_op->get_output_value(0)->get_consumers().empty()
                && cur_op->get_input_value(0)->get_producer().get_kind()
                        == op_kind::dnnl_sub_zps) {
            pool_ops.emplace_back(cur_op);
        }
    }

    if (pool_ops.empty()) return status::success;

    for (auto &pool_op : pool_ops) {
        value_ptr pool_in_val = pool_op->get_input_value(0);
        value_ptr pool_out_val = pool_op->get_output_value(0);

        op_t &sub_zps_op = pool_in_val->get_producer();

        auto csm = pool_out_val->get_consumers()[0];
        op_t &csm_op = csm.get_op();
        const size_t csm_offset = csm.get_offset();

        value_ptr zps_in_val = sub_zps_op.get_input_value(0);

        // connect pooling with a zps input
        zps_in_val->remove_consumer(*pool_op, 0);
        pool_op->connect_input(0, zps_in_val);

        // connect zps with a pooling using a fresh value
        logical_tensor_t pool_to_zps_lt
                = empty_logical_tensor_with_default_id();
        auto pool_to_zps_val
                = std::make_shared<value_t>(*pool_op, 0, pool_to_zps_lt, true);
        pool_to_zps_val->set_data_type(
                zps_in_val->get_logical_tensor().data_type);
        pool_op->connect_output(0, pool_to_zps_val);
        sub_zps_op.connect_input(0, pool_to_zps_val);

        // connect zps with a binary using a fresh value
        logical_tensor_t zps_to_bin_lt = empty_logical_tensor_with_default_id();
        auto zps_to_bin_val
                = std::make_shared<value_t>(sub_zps_op, 0, zps_to_bin_lt, true);
        zps_to_bin_val->set_data_type(
                zps_in_val->get_logical_tensor().data_type);
        sub_zps_op.connect_output(0, zps_to_bin_val);
        csm_op.connect_input(csm_offset, zps_to_bin_val);
    }

    return infer_shape(sg);
}

status_t fuse_to_shuffle(std::shared_ptr<subgraph_t> &sg) {
    std::vector<std::vector<op_t *>> fusion_groups;
    for (const auto &cur_op : sg->get_ops()) {
        if (cur_op->get_kind() != op_kind::dnnl_reshape) continue;

        if (cur_op->get_output_value(0)->get_consumers().size() != 1) continue;
        auto &next0 = cur_op->get_output_value(0)->get_consumers()[0].get_op();
        if (next0.get_kind() != op_kind::dnnl_transpose) continue;

        if (next0.get_output_value(0)->get_consumers().size() != 1) continue;
        auto &next1 = next0.get_output_value(0)->get_consumers()[0].get_op();
        if (next1.get_kind() != op_kind::dnnl_reshape) continue;

        fusion_groups.emplace_back(
                std::vector<op_t *> {cur_op.get(), &next0, &next1});
    }

    subgraph_rewriter_t rewriter(sg);
    for (auto &fusion_group : fusion_groups) {
        op_t *reshape0 = fusion_group[0];
        op_t *reshape1 = fusion_group[2];
        op_t *transpose = fusion_group[1];

        const auto res = shuffle_fusible(reshape0, reshape1, transpose);
        const bool fusible = res.first;
        if (!fusible) continue;

        op_ptr shuffle = std::make_shared<op_t>(op_kind::dnnl_shuffle);

        value_ptr in_value = reshape0->get_input_value(0);
        value_ptr out_value = reshape1->get_output_value(0);

        const auto src_shape = ltw(in_value->get_logical_tensor()).vdims();
        const auto attr_shape
                = reshape0->get_attr<std::vector<int64_t>>(op_attr::shape);
        const size_t axis = res.second.first;
        const int64_t group = res.second.second;
        shuffle->set_attr<int64_t>(op_attr::axis, static_cast<int64_t>(axis));
        shuffle->set_attr<int64_t>(op_attr::groups, group);

        shuffle->connect_input(0, in_value);
        in_value->remove_consumer(*reshape0, 0);

        shuffle->add_output(out_value);

        insert_empty_scratchpad(shuffle);

        for (auto &del_op : fusion_group) {
            rewriter.to_remove(del_op->shared_from_this());
        }

        rewriter.to_insert(shuffle);
    }

    rewriter.run();
    return status::success;
}

status_t fuse_post_ops(std::shared_ptr<subgraph_t> &sg) {
    // lambda function to fuse one post op into base primitive
    auto fuse_post_ops_func = [&](bool &changed) -> status_t {
        auto &mgr = sg->fusion_info_mgr_;
        subgraph_rewriter_t rewriter(sg);

        std::vector<std::pair<op_t *, op_t *>> fuse_groups;

        std::set<op_t *> visited;
        status_t ret = topo_order_visit(sg->get_output_ops(), [&](op_t *op) {
            const auto &pops_fusible_map = get_post_ops_fusible_map();

            auto base_op_kind = op->get_kind();
            // only fuse two ops each time
            if (!pops_fusible_map.count(base_op_kind) || visited.count(op) != 0
                    || !fuse_groups.empty())
                return status::success;

            auto out_val = op->get_output_values()[0];
            auto consumers = out_val->get_consumers();

            // The base op should have and only have one consumer, it's
            // the post op to be fused
            if (consumers.size() != 1) return status::success;
            auto &post_op = consumers[0].get_op();

            // check if fusible
            // TODO(qun) make sure bn only fuse relu
            auto post_op_kind = post_op.get_kind();
            bool not_fusible
                    = (!pops_fusible_map.at(base_op_kind).count(post_op_kind))
                    || (post_op_kind == op_kind::dnnl_binary
                            && !post_binary_fusible(op, &post_op))
                    || (post_op_kind == op_kind::dnnl_convolution
                            && !post_depthwise_conv_fusible(op, &post_op));
            if (not_fusible) { return status::success; }

            // push fusible pair to fuse group for later fusion
            fuse_groups.emplace_back(std::pair<op_t *, op_t *> {op, &post_op});
            visited.insert(op);
            visited.insert(&post_op);
            return status::success;
        });

        if (ret != status::success) return ret;

        if (fuse_groups.empty()) {
            changed = false;
            return status::success;
        }

        for (auto &fuse_group : fuse_groups) {
            auto base_op = fuse_group.first;
            auto post_op = fuse_group.second;
            // post op fuse to which predecessor
            size_t fuse_op_predecessor_offset = base_op->get_output_value(0)
                                                        ->get_consumers()[0]
                                                        .get_offset();

            int64_t key = -1;
            if (base_op->has_attr(op_attr::fusion_info_key)
                    && base_op->get_attr<int64_t>(op_attr::fusion_info_key)
                            != -1) {
                key = base_op->get_attr<int64_t>(op_attr::fusion_info_key);
            } else {
                key = mgr.init_info();
                base_op->set_attr<int64_t>(op_attr::fusion_info_key, key);
            }

            fusion_info_t &fusion_info = mgr.get_mutable_info(key);

            if (post_op->get_kind() == op_kind::dnnl_eltwise) {
                float scale = 1.f;

                const auto alg = static_cast<dnnl::algorithm>(
                        post_op->get_attr<int64_t>(op_attr::alg_kind));

                // for BatchNormForwardTraining, set dnnl_fuse_norm_relu flag
                // instead of post op
                if ((base_op->get_kind() == op_kind::dnnl_batchnorm
                            && base_op->get_attr<bool>(op_attr::is_training))
                        && alg == dnnl::algorithm::eltwise_relu) {
                    base_op->set_attr<bool>(op_attr::fuse_relu, true);
                    // remove the fused post_ops op
                    rewriter.fuse_op_to_predecessor(post_op->shared_from_this(),
                            fuse_op_predecessor_offset);
                    auto tmp_ptr = base_op->shared_from_this();
                    insert_empty_workspace(tmp_ptr);
                    continue;
                }
                fusion_info.append_post_eltwise(
                        post_op->shared_from_this(), scale);
            } else if (post_op->get_kind() == op_kind::dnnl_binary
                    && static_cast<dnnl::algorithm>(
                               post_op->get_attr<int64_t>(op_attr::alg_kind))
                            == dnnl::algorithm::binary_add) {
                // If the other in value of Add has mul_scales producer,
                // then this pattern is a int8 pattern
                size_t mul_scale_op_offset = 2;
                auto other_in_val0 = post_op->get_input_value(
                        1 - fuse_op_predecessor_offset);

                if (other_in_val0->has_producer()
                        && (other_in_val0->get_producer().get_kind()
                                        == op_kind::dnnl_mul_scales
                                || other_in_val0->get_producer().get_kind()
                                        == op_kind::dnnl_sub_zps)) {
                    mul_scale_op_offset = 1 - fuse_op_predecessor_offset;
                }

                auto other_in_val1
                        = post_op->get_input_value(fuse_op_predecessor_offset);

                if (mul_scale_op_offset != 2
                        && is_output_scales_supported(base_op->get_kind())
                        && ltw(other_in_val0->get_logical_tensor()).vdims()
                                == ltw(other_in_val1->get_logical_tensor())
                                           .vdims()) {
                    // for int8 cases (excluding OPs which don't support
                    // output scales attribute and its inputs don't have
                    // same dims)
                    auto in_val = post_op->get_input_value(mul_scale_op_offset);
                    auto &pre_op = in_val->get_producer();
                    std::vector<float> scales {1.f};
                    int32_t zp = 0;
                    if (pre_op.get_kind() == op_kind::dnnl_mul_scales) {
                        scales = pre_op.get_attr<std::vector<float>>(
                                op_attr::scales);
                        assert(scales.size() == 1); // per tensor
                        auto tmp = pre_op.get_input_value(0);

                        if (tmp->has_producer()
                                && tmp->get_producer().get_kind()
                                        == op_kind::dnnl_sub_zps) {
                            auto &sub_op = tmp->get_producer();
                            auto zps = sub_op.get_attr<std::vector<int64_t>>(
                                    op_attr::zps);
                            zp = static_cast<int32_t>(zps[0]);
                            assert(scales.size() == zps.size());
                            rewriter.fuse_op_to_successor(
                                    sub_op.shared_from_this());
                        }
                    } else {
                        auto zps = pre_op.get_attr<std::vector<int64_t>>(
                                op_attr::zps);
                        zp = static_cast<int32_t>(zps[0]);
                        assert(scales.size() == zps.size());
                    }
<<<<<<< HEAD
                    rewriter.fuse_op_to_successor(pre_op.shared_from_this());
=======
                    rewriter.fuse_op_to_successor(
                            mul_scale_op.shared_from_this());

>>>>>>> 9bea36e6
                    fusion_info.append_post_binary(post_op->shared_from_this(),
                            std::vector<size_t> {base_op->num_inputs()},
                            scales[0], zp);
                } else {
                    fusion_info.append_post_binary(post_op->shared_from_this(),
                            std::vector<size_t> {base_op->num_inputs()});
                }
            } else if (post_op->get_kind() == op_kind::dnnl_binary
                    && static_cast<dnnl::algorithm>(
                               post_op->get_attr<int64_t>(op_attr::alg_kind))
                            != dnnl::algorithm::binary_add) {
                fusion_info.append_post_binary(post_op->shared_from_this(),
                        std::vector<size_t> {base_op->num_inputs()});
            } else if (post_op->get_kind() == op_kind::dnnl_convolution) {
                // TODO(xx) if dw_conv has bias, we also need to put it into the
                // unfused input indices
                fusion_info.append_post_dw_conv(post_op->shared_from_this(),
                        std::vector<size_t> {base_op->num_inputs()});
            } else {
                // unsupported post ops
                continue;
            }

            // remove the fused post_ops op
            rewriter.fuse_op_to_predecessor(
                    post_op->shared_from_this(), fuse_op_predecessor_offset);
        }

        rewriter.run();
        changed = true;
        return status::success;
    };

    int cnt = 0;
    const int max_num_limit = static_cast<int>(sg->num_ops());

    bool changed = true;
    do {
        auto ret = fuse_post_ops_func(changed);
        if (ret != status::success) return ret;
        cnt++;
    } while (changed && cnt <= max_num_limit);

    assertm(cnt <= max_num_limit + 1,
            "Failed to fuse all post ops since there has unsupported ones.");
    if (cnt > max_num_limit + 1) return status::unimplemented;
    return status::success;
}

status_t fuse_src_zero_points(std::shared_ptr<subgraph_t> &sg) {
    auto &mgr = sg->fusion_info_mgr_;

    std::vector<op_t *> zp_ops;

    std::set<op_t *> visited;
    for (auto &cur_op : sg->get_ops()) {
        if (cur_op->get_kind() != op_kind::dnnl_sub_zps
                || visited.count(cur_op.get()) != 0)
            continue;
        zp_ops.emplace_back(cur_op.get());
        visited.insert(cur_op.get());
    }

    subgraph_rewriter_t rewriter(sg);
    for (auto &zp_op : zp_ops) {
        assertm(zp_op->num_outputs() == 1,
                "zp_op should have only one output value.");
        auto out_val = zp_op->get_output_values()[0];
        auto consumers = out_val->get_consumers();

        if (!has_int8_support(consumers[0].get_op().get_kind())) continue;

        auto &next_op = consumers[0].get_op();
        auto offset = consumers[0].get_offset();
        if (offset == 0 || offset == 1) {
            int64_t key = -1;
            if (next_op.has_attr(op_attr::fusion_info_key)) {
                key = next_op.get_attr<int64_t>(op_attr::fusion_info_key);
            } else {
                key = mgr.init_info();
                next_op.set_attr<int64_t>(op_attr::fusion_info_key, key);
            }
            fusion_info_t &fusion_info = mgr.get_mutable_info(key);
            bool not_all_zero = true;
            if (zp_op->has_attr(op_attr::with_runtime_zps)
                    && zp_op->get_attr<bool>(op_attr::with_runtime_zps)) {
                if (zp_op->num_inputs() > 1
                        && zp_op->get_input_value(1)->has_producer()
                        && zp_op->get_input_op(1)->get_kind()
                                == op_kind::dnnl_constant_zps) {
                    auto &const_op = zp_op->get_input_value(1)->get_producer();
                    auto zps = const_op.get_attr<std::vector<int64_t>>(
                            op_attr::zps);
                    not_all_zero = !utils::all_zero(zps);
                    if (!not_all_zero) {
                        rewriter.to_remove((&const_op)->shared_from_this());
                    }
                }
                value_ptr in0_val = zp_op->get_input_value(0);
                in0_val->remove_consumer(*zp_op, 0);
                value_ptr in1_val = zp_op->get_input_value(1);
                in1_val->remove_consumer(*zp_op, 1);
                value_ptr out_val = zp_op->get_output_value(0);
                auto consumers = out_val->get_consumers();
                in0_val->add_consumer(next_op, offset);
                next_op.connect_input(offset, in0_val);
                if (not_all_zero) {
                    next_op.add_input(in1_val);
                    in1_val->add_consumer(next_op, next_op.num_inputs() - 1);
                    fusion_info.set_zero_points(
                            zp_op->shared_from_this(), true, offset);
                }
                rewriter.to_remove(zp_op->shared_from_this());
            } else {
                auto zps = zp_op->get_attr<std::vector<int64_t>>(op_attr::zps);
                not_all_zero = !utils::all_zero(zps);
                if (not_all_zero) {
                    assertm(zps.size() == 1,
                            "zp attr only support scalar zp, need to use "
                            "runtime arg to support vector zp");
                    fusion_info.set_zero_points(
                            zp_op->shared_from_this(), true, offset);
                }
                rewriter.fuse_op_to_successor(zp_op->shared_from_this());
            }
            if (not_all_zero) {
                fusion_info.set_zero_points(
                        zp_op->shared_from_this(), true, offset);
            }
        }
    }
    rewriter.run();
    return infer_shape(sg);
}

status_t fuse_src_scales(std::shared_ptr<subgraph_t> &sg) {
    auto &mgr = sg->fusion_info_mgr_;

    std::vector<op_t *> scales_ops;

    std::set<op_t *> visited;
    for (auto &cur_op : sg->get_ops()) {
        if (cur_op->get_kind() != op_kind::dnnl_mul_scales
                || visited.count(cur_op.get()) != 0)
            continue;
        scales_ops.emplace_back(cur_op.get());
        visited.insert(cur_op.get());
    }

    subgraph_rewriter_t rewriter(sg);
    for (auto &scale_op : scales_ops) {
        assertm(scale_op->num_outputs() == 1,
                "scale_op should have only one output value.");
        auto out_val = scale_op->get_output_values()[0];
        auto consumers = out_val->get_consumers();
        if (consumers.empty()) continue;
        if (!impl::utils::one_of(consumers[0].get_op().get_kind(),
                    op_kind::dnnl_matmul, op_kind::dnnl_convolution,
                    op_kind::dnnl_convtranspose, op_kind::dnnl_reorder))
            continue;

        auto &next_op = consumers[0].get_op();
        auto offset = consumers[0].get_offset();
        if (offset == 0 || offset == 1) {
            int64_t key = -1;
            if (next_op.has_attr(op_attr::fusion_info_key)) {
                key = next_op.get_attr<int64_t>(op_attr::fusion_info_key);
            } else {
                key = mgr.init_info();
                next_op.set_attr<int64_t>(op_attr::fusion_info_key, key);
            }
            fusion_info_t &fusion_info = mgr.get_mutable_info(key);
            if (scale_op->has_attr(op_attr::with_runtime_scales)
                    && scale_op->get_attr<bool>(op_attr::with_runtime_scales)) {
                value_ptr in0_val = scale_op->get_input_value(0);
                in0_val->remove_consumer(*scale_op, 0);
                value_ptr in1_val = scale_op->get_input_value(1);
                in1_val->remove_consumer(*scale_op, 1);
                value_ptr out_val = scale_op->get_output_value(0);
                auto consumers = out_val->get_consumers();
                in0_val->add_consumer(next_op, offset);
                next_op.connect_input(offset, in0_val);
                next_op.add_input(in1_val);
                in1_val->add_consumer(next_op, next_op.num_inputs() - 1);
                fusion_info.set_runtime_scales(
                        scale_op->shared_from_this(), true, offset);
                rewriter.to_remove(scale_op->shared_from_this());
            } else {
                assertm(false, "src scales must be runtime scales.");
            }
        }
    }
    rewriter.run();
    return infer_shape(sg);
}

status_t fuse_dst_scales(std::shared_ptr<subgraph_t> &sg) {
    auto &mgr = sg->fusion_info_mgr_;
    subgraph_rewriter_t rewriter(sg);

    std::vector<std::pair<op_t *, op_t *>> fuse_groups;

    std::set<op_t *> visited;
    for (auto &cur_op : sg->get_ops()) {
        if ((cur_op->get_kind() != op_kind::dnnl_convolution
                    && cur_op->get_kind() != op_kind::dnnl_matmul
                    && cur_op->get_kind() != op_kind::dnnl_convtranspose
                    && cur_op->get_kind() != op_kind::dnnl_softmax
                    && cur_op->get_kind() != op_kind::dnnl_layernorm
                    && cur_op->get_kind() != op_kind::dnnl_reorder)
                || visited.count(cur_op.get()) != 0)
            continue;
        auto out_val = cur_op->get_output_values()[0];
        auto consumers = out_val->get_consumers();
        if (consumers.size() != 1) continue;
        auto &next_op = consumers[0].get_op();
        if (next_op.get_kind() != op_kind::dnnl_mul_scales) continue;
        fuse_groups.emplace_back(
                std::pair<op_t *, op_t *> {cur_op.get(), &next_op});
        visited.insert(cur_op.get());
        visited.insert(&next_op);
    }

    for (auto &fuse_group : fuse_groups) {
        auto base_op = fuse_group.first;
        auto scale_op = fuse_group.second;

        int64_t key = -1;
        if (base_op->has_attr(op_attr::fusion_info_key)
                && base_op->get_attr<int64_t>(op_attr::fusion_info_key) != -1) {
            key = base_op->get_attr<int64_t>(op_attr::fusion_info_key);
        } else {
            key = mgr.init_info();
            base_op->set_attr<int64_t>(op_attr::fusion_info_key, key);
        }

        fusion_info_t &fusion_info = mgr.get_mutable_info(key);
        fusion_info.set_runtime_scales(scale_op->shared_from_this(), false, 0);
        rewriter.fuse_op_to_predecessor(scale_op->shared_from_this());
    }

    rewriter.run();
    return infer_shape(sg);
}

status_t convert_to_runtime_dst_scales(std::shared_ptr<subgraph_t> &sg) {
    std::set<op_t *> visited;
    subgraph_rewriter_t rewriter(sg);
    for (auto &cur_op : sg->get_ops()) {
        if (cur_op->get_kind() != op_kind::dnnl_mul_scales
                || cur_op->num_inputs() != 1
                || !cur_op->get_input_value(0)->has_producer()
                || !impl::utils::one_of(cur_op->get_input_op(0)->get_kind(),
                        op_kind::dnnl_softmax, op_kind::dnnl_layernorm,
                        op_kind::dnnl_convolution, op_kind::dnnl_matmul,
                        op_kind::dnnl_convtranspose, op_kind::dnnl_reorder)
                || visited.count(cur_op.get()))
            continue;

        visited.insert(cur_op.get());
        // make scales as a constant input
        op_ptr const_data_op;
        auto scales = cur_op->get_attr<std::vector<float>>(op_attr::scales);
        // TODO(Xinyu): do not inv scales in qdata once oscales removed.
        scales = dnnl_impl::utils::fmap(
                scales, [](float s) { return 1.f / s; });
        const_data_op = std::make_shared<op_t>(op_kind::dnnl_constant_scales);
        const_data_op->set_attr(op_attr::scales, scales);
        std::vector<int64_t> dst_shape(1, scales.size());
        const_data_op->set_attr(op_attr::shape, dst_shape);
        logical_tensor_t const_data_dst_lt
                = empty_logical_tensor_with_default_id();
        auto const_data_dst_value = std::make_shared<value_t>(
                *const_data_op, 0, const_data_dst_lt, true);
        const_data_dst_value->set_data_type(graph::data_type::f32);
        const_data_dst_value->set_layout_type(layout_type::strided);
        const_data_dst_value->set_strides({1});
        const_data_op->add_output(const_data_dst_value);
        cur_op->set_attr(op_attr::with_runtime_scales, true);
        cur_op->remove_attr(op_attr::scales);

        // connect mul_scale and constant data
        cur_op->connect_input(1, const_data_dst_value);
        rewriter.to_insert(const_data_op);
    }

    rewriter.run();
    return infer_shape(sg);
}

status_t convert_bias_to_f32(std::shared_ptr<subgraph_t> &sg) {
    std::set<op_t *> visited;
    subgraph_rewriter_t rewriter(sg);
    for (auto &cur_op : sg->get_ops()) {
        if (!impl::utils::one_of(cur_op->get_kind(), op_kind::dnnl_convolution,
                    op_kind::dnnl_matmul)
                || cur_op->num_inputs() < 3
                || !cur_op->get_input_value(0)->has_producer()
                || !cur_op->get_input_value(1)->has_producer()
                || cur_op->get_input_op(0)->get_kind()
                        != op_kind::dnnl_mul_scales
                || cur_op->get_input_op(1)->get_kind()
                        != op_kind::dnnl_mul_scales
                || ltw(cur_op->get_input_value(2)->get_logical_tensor())
                                .data_type()
                        != impl::data_type::bf16
                || visited.count(cur_op.get()))
            continue;

        visited.insert(cur_op.get());
        op_ptr tc_op = std::make_shared<op_t>(op_kind::dnnl_reorder);
        rewriter.insert_op_before(tc_op, cur_op->shared_from_this(), 2);
        // Some of oneDNN's conv primitive implementation can't support bf16
        // bias
        tc_op->get_output_value(0)->set_data_type(graph::data_type::f32);
    }

    rewriter.run();
    return infer_shape(sg);
}

status_t fuse_dst_zero_points(std::shared_ptr<subgraph_t> &sg) {
    auto &mgr = sg->fusion_info_mgr_;
    std::vector<op_t *> zp_ops;
    std::set<op_t *> visited;
    for (auto &cur_op : sg->get_ops()) {
        if (cur_op->get_kind() != op_kind::dnnl_add_zps
                || visited.count(cur_op.get()) != 0)
            continue;
        zp_ops.emplace_back(cur_op.get());
        visited.insert(cur_op.get());
    }

    subgraph_rewriter_t rewriter(sg);
    for (auto &zp_op : zp_ops) {
        assertm(zp_op->num_outputs() == 1,
                "zp_op should have only one output value.");
        auto out_val = zp_op->get_output_values()[0];
        auto consumers = out_val->get_consumers();

        auto in_val = zp_op->get_input_values()[0];
        if (!in_val->has_producer()) continue;
        auto &prv_op = in_val->get_producer();

        if (!has_int8_support(prv_op.get_kind())) continue;

        int64_t key = -1;
        if (prv_op.has_attr(op_attr::fusion_info_key)) {
            key = prv_op.get_attr<int64_t>(op_attr::fusion_info_key);
        } else {
            key = mgr.init_info();
            prv_op.set_attr<int64_t>(op_attr::fusion_info_key, key);
        }

        fusion_info_t &fusion_info = mgr.get_mutable_info(key);
        fusion_info.set_zero_points(zp_op->shared_from_this(), false, 0);
        rewriter.fuse_op_to_predecessor(zp_op->shared_from_this());
    }
    rewriter.run();
    return infer_shape(sg);
}

status_t insert_bn_folding(std::shared_ptr<subgraph_t> &sg) {
    std::vector<op_t *> bn_ops;

    std::set<op_t *> visited;
    for (auto &cur_op : sg->get_ops()) {
        if (cur_op->get_kind() != op_kind::dnnl_batchnorm
                || visited.count(cur_op.get()) != 0)
            continue;

        // only fold bn inference
        if (cur_op->get_attr<bool>(op_attr::is_training)) continue;

        // only folding conv_bn case
        auto in = cur_op->get_input_value(0);
        if (!in->has_producer()
                || in->get_producer().get_kind() != op_kind::dnnl_convolution)
            continue;

        // (TODO) skip on gpu when inputs dtype are mixtured because dnnl binary
        // primitive requires src0 and src1 has the same dtype. need support
        // dtype promotion when using binary primitive
        if (sg->get_engine_kind() == graph::engine_kind::gpu
                && cur_op->get_input_value(0)->get_logical_tensor().data_type
                        != cur_op->get_input_value(1)
                                   ->get_logical_tensor()
                                   .data_type) {
            continue;
        }

        bn_ops.emplace_back(cur_op.get());
        visited.insert(cur_op.get());
    }

    subgraph_rewriter_t rewriter(sg);
    for (auto &bn_op : bn_ops) {
        auto &prv_op = bn_op->get_input_value(0)->get_producer();
        if (prv_op.get_kind() != op_kind::dnnl_convolution) continue;

        op_ptr bn_folding_op = std::make_shared<op_t>(op_kind::dnnl_bn_folding);

        bn_folding_op->set_attr<float>(
                op_attr::epsilon, bn_op->get_attr<float>(op_attr::epsilon));
        bn_folding_op->set_attr<std::string>(op_attr::data_format,
                bn_op->get_attr<std::string>(op_attr::data_format));

        bn_folding_op->set_attr<std::string>(op_attr::weights_format,
                prv_op.get_attr<std::string>(op_attr::weights_format));
        bn_folding_op->set_attr<bool>(
                op_attr::with_bias, prv_op.num_inputs() == 3);

        // add conv's weight and bias (if exist) to bn folder op
        for (size_t i = 1; i < prv_op.num_inputs(); i++) {
            auto tmp = prv_op.get_input_value(i);
            tmp->remove_consumer(prv_op, i);
            tmp->add_consumer(*bn_folding_op, bn_folding_op->num_inputs());
            bn_folding_op->add_input(tmp);
        }

        // add bn's scale, shift, mean and variance to bn folder op
        for (size_t i = 1; i < bn_op->num_inputs(); i++) {
            auto tmp = bn_op->get_input_value(i);
            tmp->remove_consumer(*bn_op, i);
            tmp->add_consumer(*bn_folding_op, bn_folding_op->num_inputs());
            bn_folding_op->add_input(tmp);
        }

        auto updated_conv_wei = std::make_shared<value_t>(*bn_folding_op, 0,
                empty_logical_tensor_with_default_id(), true);
        updated_conv_wei->set_data_type(
                prv_op.get_input_value(1)->get_logical_tensor().data_type);
        bn_folding_op->add_output(updated_conv_wei);
        updated_conv_wei->add_consumer(prv_op, 1);
        prv_op.connect_input(1, updated_conv_wei);

        auto updated_conv_bias = std::make_shared<value_t>(*bn_folding_op, 1,
                empty_logical_tensor_with_default_id(), true);
        // when bias is none, f32 zero bias will be allocated
        const auto bias_dtype = prv_op.num_inputs() == 3
                ? prv_op.get_input_value(2)->get_logical_tensor().data_type
                : graph::data_type::f32;
        updated_conv_bias->set_data_type(bias_dtype);
        bn_folding_op->add_output(updated_conv_bias);
        updated_conv_bias->add_consumer(prv_op, 2);
        prv_op.connect_input(2, updated_conv_bias);

        // add scratchpad output for bn_folding
        insert_empty_scratchpad(bn_folding_op);

        auto bn_out_val = bn_op->get_output_value(0);
        prv_op.connect_output(0, bn_out_val);

        rewriter.to_remove(bn_op->shared_from_this());
        rewriter.to_insert(bn_folding_op);
    }

    rewriter.run();
    return infer_shape(sg);
}

status_t expand_convtranspose_scales(std::shared_ptr<subgraph_t> &sg) {
    for (const auto &op : sg->get_ops()) {
        if (op->get_kind() == op_kind::dnnl_convtranspose
                && op->get_input_value(0)->has_producer()
                && op->get_input_value(1)->has_producer()) {
            auto &in0 = op->get_input_value(0)->get_producer();
            auto &in1 = op->get_input_value(1)->get_producer();
            if (in0.get_kind() != op_kind::dnnl_mul_scales
                    || in1.get_kind() != op_kind::dnnl_mul_scales)
                continue;

            if (in1.has_attr(op_attr::qtype)
                    && in1.get_attr<std::string>(op_attr::qtype)
                            == "per_tensor")
                continue;
            auto dq_wei_scales
                    = in1.get_attr<std::vector<float>>(op_attr::scales);
            int64_t group = op->get_attr<int64_t>(op_attr::groups);
            if (group > 1) {
                // Currently for ConvTranspose, the output channel in weight tensor
                // (IC, OC/g, H, W) is not equal to the one in output tensor
                // (N, OC, H, W) if `groups` > 1, so the size of weight's
                // per-channel scale is not the same as the output channel in output
                // tensor, here we will broadcast scales from `OC/g` to `OC`.
                std::vector<float> expand_scales(
                        group * dq_wei_scales.size(), 0);
                for (size_t i = 0; i < expand_scales.size(); ++i)
                    expand_scales[i] = dq_wei_scales[i % dq_wei_scales.size()];
                in1.set_attr(op_attr::scales, expand_scales);
            }
        }
    }
    return status::success;
}

status_t conv_bwd_data_canonicalization(std::shared_ptr<subgraph_t> &sg) {
    subgraph_rewriter_t rewriter(sg);

    for (auto &cur_op : sg->get_ops()) {
        if (cur_op->get_kind() != op_kind::dnnl_conv_bwd_data) continue;

        // insert permute
        bool need_permute_0 = cur_op->has_attr(op_attr::data_format)
                ? (cur_op->get_attr<std::string>(op_attr::data_format) == "NXC")
                : false;
        bool need_permute_1 = cur_op->has_attr(op_attr::weights_format)
                ? (cur_op->get_attr<std::string>(op_attr::weights_format)
                        == "XIO")
                : false;

        if (need_permute_0) {
            // input permute
            auto in_ndims
                    = cur_op->get_input_value(0)->get_logical_tensor().ndims;
            auto in_perm = get_permutation(in_ndims, "NXC", "NCX");

            op_ptr in_perm_op = std::make_shared<op_t>(op_kind::dnnl_permute);
            in_perm_op->set_attr<std::vector<int64_t>>(
                    op_attr::permutation, in_perm);
            rewriter.insert_op_before(in_perm_op, cur_op, 0);

            // output permute
            auto out_ndims
                    = cur_op->get_output_value(0)->get_logical_tensor().ndims;
            auto out_perm = get_permutation(out_ndims, "NCX", "NXC");

            op_ptr out_perm_op = std::make_shared<op_t>(op_kind::dnnl_permute);
            out_perm_op->set_attr<std::vector<int64_t>>(
                    op_attr::permutation, out_perm);
            rewriter.insert_op_after(out_perm_op, cur_op, 0);

            cur_op->set_attr<std::string>(op_attr::data_format, "NCX");
            if (cur_op->has_attr(op_attr::dst_shape)) {
                auto nxc_dst_shape = cur_op->get_attr<dims>(op_attr::dst_shape);
                auto ncx_dst_shape = canonicalize(nxc_dst_shape, "NXC");
                cur_op->set_attr<dims>(op_attr::dst_shape, ncx_dst_shape);
            }
        }

        if (need_permute_1) {
            auto wei_ndims
                    = cur_op->get_input_value(1)->get_logical_tensor().ndims;
            auto wei_perm = get_permutation(wei_ndims, "XIO", "OIX");

            op_ptr perm_op = std::make_shared<op_t>(op_kind::dnnl_permute);
            perm_op->set_attr<std::vector<int64_t>>(
                    op_attr::permutation, wei_perm);
            rewriter.insert_op_before(perm_op, cur_op, 1);
            cur_op->set_attr<std::string>(op_attr::weights_format, "OIX");
        }

        // insert to_group
        auto groups = cur_op->get_attr<int64_t>(op_attr::groups);
        if (groups > 1) {
            op_ptr to_group_op = std::make_shared<op_t>(op_kind::dnnl_to_group);
            to_group_op->set_attr<int64_t>(op_attr::groups, groups);
            rewriter.insert_op_before(to_group_op, cur_op, 1);
            cur_op->set_attr<int64_t>(op_attr::groups, 1);
        }
    }

    rewriter.run();
    return infer_shape(sg);
}

status_t conv_bwd_weights_canonicalization(std::shared_ptr<subgraph_t> &sg) {
    subgraph_rewriter_t rewriter(sg);

    for (auto &cur_op : sg->get_ops()) {
        if (cur_op->get_kind() != op_kind::dnnl_conv_bwd_weights
                && cur_op->get_kind()
                        != op_kind::dnnl_convtranspose_bwd_weights)
            continue;

        const auto filter_shape_attr = cur_op->get_attr<std::vector<int64_t>>(
                op_attr::weights_shape);
        const bool is_filter_shape_default = std::all_of(
                filter_shape_attr.begin(), filter_shape_attr.end(),
                [](int64_t d) { return d == 0; });
        if (is_filter_shape_default) {
            const std::vector<int64_t> filter_shape
                    = ltw(cur_op->get_output_value(0)->get_logical_tensor())
                              .vdims();
            cur_op->set_attr(op_attr::weights_shape, filter_shape);
        }

        // insert permute
        bool need_permute_0 = cur_op->has_attr(op_attr::data_format)
                ? (cur_op->get_attr<std::string>(op_attr::data_format) == "NXC")
                : false;
        bool need_permute_1 = cur_op->has_attr(op_attr::weights_format)
                ? (cur_op->get_attr<std::string>(op_attr::weights_format)
                        != "OIX")
                : false;

        if (need_permute_0) {
            // input permute
            auto in0_ndims
                    = cur_op->get_input_value(0)->get_logical_tensor().ndims;
            auto in0_perm = get_permutation(in0_ndims, "NXC", "NCX");

            op_ptr in0_perm_op = std::make_shared<op_t>(op_kind::dnnl_permute);
            in0_perm_op->set_attr<std::vector<int64_t>>(
                    op_attr::permutation, in0_perm);
            rewriter.insert_op_before(in0_perm_op, cur_op, 0);

            auto in1_ndims
                    = cur_op->get_input_value(1)->get_logical_tensor().ndims;
            auto in1_perm = get_permutation(in1_ndims, "NXC", "NCX");

            op_ptr in1_perm_op = std::make_shared<op_t>(op_kind::dnnl_permute);
            in1_perm_op->set_attr<std::vector<int64_t>>(
                    op_attr::permutation, in1_perm);
            rewriter.insert_op_before(in1_perm_op, cur_op, 1);

            cur_op->set_attr<std::string>(op_attr::data_format, "NCX");
        }
        // output permute
        if (need_permute_1) {
            auto out_ndims
                    = cur_op->get_output_value(0)->get_logical_tensor().ndims;
            std::string filter_format
                    = cur_op->get_attr<std::string>(op_attr::weights_format);
            std::vector<int64_t> out_perm
                    = get_permutation(out_ndims, "OIX", filter_format);

            op_ptr out_perm_op = std::make_shared<op_t>(op_kind::dnnl_permute);
            out_perm_op->set_attr<std::vector<int64_t>>(
                    op_attr::permutation, out_perm);
            rewriter.insert_op_after(out_perm_op, cur_op, 0);

            const auto filter_shape_attr
                    = cur_op->get_attr<std::vector<int64_t>>(
                            op_attr::weights_shape);
            const auto filter_shape_as_oix
                    = canonicalize(filter_shape_attr, filter_format);
            cur_op->set_attr<dims>(op_attr::weights_shape, filter_shape_as_oix);
            cur_op->set_attr<std::string>(op_attr::weights_format, "OIX");
        }

        // insert from_group
        auto groups = cur_op->get_attr<int64_t>(op_attr::groups);
        if (groups > 1) {
            op_ptr from_group_op
                    = std::make_shared<op_t>(op_kind::dnnl_from_group);
            from_group_op->set_attr<int64_t>(op_attr::groups, groups);
            rewriter.insert_op_after(from_group_op, cur_op, 0);

            if (cur_op->get_kind() == op_kind::dnnl_convtranspose_bwd_weights)
                from_group_op->set_attr<bool>(op_attr::is_convtranspose, true);
        }

        cur_op->set_attr<bool>(op_attr::canonicalized, true);
    }

    rewriter.run();
    return infer_shape(sg);
}

status_t pool_fwd_canonicalization(std::shared_ptr<subgraph_t> &sg) {
    subgraph_rewriter_t rewriter(sg);

    for (auto &cur_op : sg->get_ops()) {
        if (cur_op->get_kind() != op_kind::dnnl_pool) continue;

        // insert permute
        bool need_permute = cur_op->has_attr(op_attr::data_format)
                ? (cur_op->get_attr<std::string>(op_attr::data_format) == "NXC")
                : false;

        if (need_permute) {
            // src permute
            auto in0_ndims
                    = cur_op->get_input_value(0)->get_logical_tensor().ndims;
            auto in0_perm = get_permutation(in0_ndims, "NXC", "NCX");

            op_ptr in0_perm_op = std::make_shared<op_t>(op_kind::dnnl_permute);
            in0_perm_op->set_attr<std::vector<int64_t>>(
                    op_attr::permutation, in0_perm);
            rewriter.insert_op_before(in0_perm_op, cur_op, 0);

            // dst permute
            auto out0_ndims
                    = cur_op->get_output_value(0)->get_logical_tensor().ndims;
            auto out0_perm = get_permutation(out0_ndims, "NCX", "NXC");

            op_ptr out0_perm_op = std::make_shared<op_t>(op_kind::dnnl_permute);
            out0_perm_op->set_attr<std::vector<int64_t>>(
                    op_attr::permutation, out0_perm);
            rewriter.insert_op_after(out0_perm_op, cur_op, 0);

            cur_op->set_attr<std::string>(op_attr::data_format, "NCX");
        }
    }

    rewriter.run();
    return infer_shape(sg);
}

status_t pool_bwd_canonicalization(std::shared_ptr<subgraph_t> &sg) {
    subgraph_rewriter_t rewriter(sg);

    for (auto &cur_op : sg->get_ops()) {
        if (cur_op->get_kind() != op_kind::dnnl_pool_bwd) continue;

        // insert permute
        bool need_permute = cur_op->has_attr(op_attr::data_format)
                ? (cur_op->get_attr<std::string>(op_attr::data_format) == "NXC")
                : false;

        if (need_permute) {
            // diff_dst permute
            auto in0_ndims
                    = cur_op->get_input_value(0)->get_logical_tensor().ndims;
            auto in0_perm = get_permutation(in0_ndims, "NXC", "NCX");

            op_ptr in0_perm_op = std::make_shared<op_t>(op_kind::dnnl_permute);
            in0_perm_op->set_attr<std::vector<int64_t>>(
                    op_attr::permutation, in0_perm);
            rewriter.insert_op_before(in0_perm_op, cur_op, 0);

            // src permute
            if (cur_op->get_attr<std::string>(op_attr::kind) == "maxpool") {
                auto src_ndims = cur_op->get_input_value(2)
                                         ->get_logical_tensor()
                                         .ndims;
                auto src_perm = get_permutation(src_ndims, "NXC", "NCX");

                op_ptr src_perm_op
                        = std::make_shared<op_t>(op_kind::dnnl_permute);
                src_perm_op->set_attr<std::vector<int64_t>>(
                        op_attr::permutation, src_perm);
                rewriter.insert_op_before(src_perm_op, cur_op, 2);
            }

            // diff_src permute
            auto out0_ndims
                    = cur_op->get_output_value(0)->get_logical_tensor().ndims;
            auto out0_perm = get_permutation(out0_ndims, "NCX", "NXC");

            op_ptr out_perm_op = std::make_shared<op_t>(op_kind::dnnl_permute);
            out_perm_op->set_attr<std::vector<int64_t>>(
                    op_attr::permutation, out0_perm);
            rewriter.insert_op_after(out_perm_op, cur_op, 0);

            cur_op->set_attr<std::string>(op_attr::data_format, "NCX");

            if (cur_op->has_attr(op_attr::src_shape)) {
                auto nxc_dst_shape = cur_op->get_attr<dims>(op_attr::src_shape);
                auto ncx_dst_shape = canonicalize(nxc_dst_shape, "NXC");
                cur_op->set_attr<dims>(op_attr::src_shape, ncx_dst_shape);
            }
        }
    }

    rewriter.run();
    return infer_shape(sg);
}

status_t fuse_mul_sigmoid_to_swish(std::shared_ptr<subgraph_t> &sg) {
    std::vector<std::vector<op_t *>> swish_patterns;
    std::vector<size_t> mul_other_offsets;

    // find all swish pattern in subgraph
    std::set<op_t *> visited;
    for (auto &cur_op : sg->get_ops()) {
        if (cur_op->get_kind() != op_kind::dnnl_eltwise
                || visited.count(cur_op.get()) != 0)
            continue;

        if (static_cast<dnnl::algorithm>(
                    cur_op->get_attr<int64_t>(op_attr::alg_kind))
                != dnnl::algorithm::eltwise_logistic)
            continue;

        visited.insert(cur_op.get());

        /* check if the sigmoid op belongs to a swish pattern.
        // A swish pattern is composed by a sigmoid op and a multiply op:
        //        any
        //       /   \
        //  sigmoid   |
        //       \   /
        //      multiply
        //         |
        //        any
        */
        auto sigmoid_out = cur_op->get_output_value(0);
        auto sigmoid_csm = sigmoid_out->get_consumers();
        if (sigmoid_csm.size() != 1) continue;

        auto &csm_op = sigmoid_csm[0].get_op();
        if (csm_op.get_kind() != op_kind::dnnl_binary) continue;

        if (static_cast<dnnl::algorithm>(
                    csm_op.get_attr<int64_t>(op_attr::alg_kind))
                != dnnl::algorithm::binary_mul)
            continue;

        size_t offset = sigmoid_csm[0].get_offset(); // offset should be 0 or 1
        size_t mul_other_offset = 1 - offset;
        auto mul_other_in = csm_op.get_input_value(mul_other_offset);
        auto sigmoid_in = cur_op->get_input_value(0);
        if (mul_other_in.get() != sigmoid_in.get()) continue;

        // all checks passed, found a swish pattern
        std::vector<op_t *> pattern {cur_op.get(), &csm_op};
        swish_patterns.emplace_back(pattern);
        mul_other_offsets.emplace_back(mul_other_offset);
    }

    if (swish_patterns.empty()) return status::success;

    // fuse swish pattern to a swish op
    subgraph_rewriter_t rewriter(sg);
    for (size_t i = 0; i < swish_patterns.size(); i++) {
        op_t *sigmoid_op = swish_patterns[i][0];
        op_t *mul_op = swish_patterns[i][1];
        size_t mul_other_offset = mul_other_offsets[i];

        op_ptr swish_op = std::make_shared<op_t>(op_kind::dnnl_eltwise);
        swish_op->set_attr<int64_t>(op_attr::alg_kind,
                static_cast<int64_t>(dnnl::algorithm::eltwise_swish));
        swish_op->set_attr<float>(op_attr::alpha, (float)1.0);

        auto in_val = sigmoid_op->get_input_value(0);
        in_val->remove_consumer(*sigmoid_op, 0);
        in_val->remove_consumer(*mul_op, mul_other_offset);
        swish_op->connect_input(0, in_val);

        auto out_val = mul_op->get_output_value(0);
        swish_op->add_output(out_val);
        out_val->set_producer(*swish_op);

        insert_empty_scratchpad(swish_op);

        rewriter.to_insert(swish_op);
        rewriter.to_remove(sigmoid_op->shared_from_this());
        rewriter.to_remove(mul_op->shared_from_this());
    }

    rewriter.run();
    return status::success;
}

status_t fuse_typecast_to_matmul_or_conv(std::shared_ptr<subgraph_t> &sg) {
    std::vector<std::vector<op_t *>> fusion_groups;
    for (const auto &cur_op : sg->get_ops()) {
        if ((cur_op->get_kind() != op_kind::dnnl_matmul
                    && cur_op->get_kind() != op_kind::dnnl_convolution)
                || !cur_op->get_input_value(0)->has_producer()
                || !cur_op->get_input_value(1)->has_producer())
            continue;
        auto &in0 = cur_op->get_input_value(0)->get_producer();
        auto &in1 = cur_op->get_input_value(1)->get_producer();
        if (is_typecast(&in0) && is_typecast(&in1)
                && in0.get_input_value(0)->has_producer()
                && in1.get_input_value(0)->has_producer()
                && in0.get_input_value(0)->get_producer().get_kind()
                        == op_kind::dnnl_mul_scales
                && in1.get_input_value(0)->get_producer().get_kind()
                        == op_kind::dnnl_mul_scales)
            fusion_groups.emplace_back(
                    std::vector<op_t *> {cur_op.get(), &in0, &in1});
    }

    subgraph_rewriter_t rewriter(sg);
    for (auto &fusion_group : fusion_groups) {
        op_t *base_op = fusion_group[0];
        op_t *in0 = fusion_group[1];
        op_t *in1 = fusion_group[2];

        // update the connection relationship between matmul/convolution and
        // typecast ops
        auto in0_value = in0->get_input_value(0);
        auto in1_value = in1->get_input_value(0);
        base_op->connect_input(0, in0_value);
        base_op->connect_input(1, in1_value);
        in0_value->remove_consumer(*in0, 0);
        in1_value->remove_consumer(*in1, 0);

        rewriter.to_remove(in0->shared_from_this());
        rewriter.to_remove(in1->shared_from_this());
    }

    rewriter.run();
    return status::success;
}

status_t fuse_typecast_to_add(std::shared_ptr<subgraph_t> &sg) {
    std::vector<std::vector<op_t *>> fusion_groups;
    for (const auto &cur_op : sg->get_ops()) {
        if (cur_op->get_kind() != op_kind::dnnl_binary
                || static_cast<dnnl::algorithm>(
                           cur_op->get_attr<int64_t>(op_attr::alg_kind))
                        != dnnl::algorithm::binary_add)
            continue;
        if (!(cur_op->get_input_value(0)->has_producer()
                    && cur_op->get_input_value(1)->has_producer()))
            continue;

        auto &in0 = cur_op->get_input_value(0)->get_producer();
        auto &in1 = cur_op->get_input_value(1)->get_producer();
        if (is_typecast(&in0)
                && (in1.get_kind() == op_kind::dnnl_matmul
                        || in1.get_kind() == op_kind::dnnl_convolution)) {
            fusion_groups.emplace_back(
                    std::vector<op_t *> {cur_op.get(), &in0});
        } else if (is_typecast(&in1)
                && (in0.get_kind() == op_kind::dnnl_matmul
                        || in0.get_kind() == op_kind::dnnl_convolution)) {
            fusion_groups.emplace_back(
                    std::vector<op_t *> {cur_op.get(), &in1});
        } else {
        }
    }

    subgraph_rewriter_t rewriter(sg);
    for (auto &fusion_group : fusion_groups) {
        op_t *add_op = fusion_group[0];
        op_t *typecast_op = fusion_group[1];

        op_ptr new_add_op = std::make_shared<op_t>(op_kind::dnnl_binary);
        new_add_op->merge_attributes(add_op->get_attributes());

        // update the connection relationship between add and typecast ops
        auto tc_in = typecast_op->get_input_value(0);
        auto in0 = add_op->get_input_value(0);
        auto in1 = add_op->get_input_value(1);
        in0->remove_consumer(*add_op, 0);
        in1->remove_consumer(*add_op, 1);
        if (is_typecast(&in0->get_producer())) {
            new_add_op->connect_input(0, tc_in);
            new_add_op->connect_input(1, in1);
            tc_in->remove_consumer(*typecast_op, 0);
        } else {
            new_add_op->connect_input(1, tc_in);
            new_add_op->connect_input(0, in0);
            tc_in->remove_consumer(*typecast_op, 0);
        }

        auto out_val = add_op->get_output_value(0);
        new_add_op->add_output(out_val);
        out_val->set_producer(*new_add_op);

        auto scratchpad_val = add_op->get_output_value(1);
        new_add_op->connect_output(1, scratchpad_val);

        // delete original matmul/convolution and typecast ops
        for (auto &del_op : fusion_group) {
            rewriter.to_remove(del_op->shared_from_this());
        }

        rewriter.to_insert(new_add_op);
    }

    rewriter.run();
    return status::success;
}

status_t fuse_post_typecast_to_matmul_or_conv(std::shared_ptr<subgraph_t> &sg) {
    std::vector<std::vector<op_t *>> fusion_groups;
    for (const auto &cur_op : sg->get_ops()) {
        if (cur_op->get_kind() != op_kind::dnnl_matmul
                && cur_op->get_kind() != op_kind::dnnl_convolution)
            continue;
        auto out = cur_op->get_output_value(0);
        if (out->get_consumers().size() != 1) continue;
        auto &next_op = out->get_consumers()[0].get_op();

        if (!is_typecast(&next_op)) continue;
        auto tc_out = next_op.get_output_value(0);
        if (tc_out->get_consumers().size() > 1) continue;
        if (tc_out->get_consumers().size() == 1) {
            // bf16-int8 mix precision case
            auto &q_op = tc_out->get_consumers()[0].get_op();
            if (q_op.get_kind() != op_kind::dnnl_mul_scales) continue;
            out->remove_consumer(next_op, 0);
            tc_out->remove_consumer(q_op, 0);
            q_op.connect_input(0, out);
            out->set_data_type(graph::data_type::f32);
            fusion_groups.emplace_back(std::vector<op_t *> {&next_op});
        } else {
            // tc has no consumer in the subgraph
            // which means the fp32-in-bf16 out case
            cur_op->connect_output(0, tc_out);
            fusion_groups.emplace_back(std::vector<op_t *> {&next_op});
        }
    }

    subgraph_rewriter_t rewriter(sg);
    for (auto &fusion_group : fusion_groups)
        // delete original typecast ops
        for (auto &del_op : fusion_group) {
            rewriter.to_remove(del_op->shared_from_this());
        }
    rewriter.run();
    return status::success;
}

status_t fuse_post_typecast_to_softmax_or_layernorm(
        std::shared_ptr<subgraph_t> &sg) {
    std::vector<std::vector<op_t *>> fusion_groups;
    for (const auto &cur_op : sg->get_ops()) {
        if (cur_op->get_kind() != op_kind::dnnl_softmax
                && cur_op->get_kind() != op_kind::dnnl_layernorm)
            continue;
        auto out = cur_op->get_output_value(0);
        if (out->get_consumers().size() != 1) continue;
        auto &next_op = out->get_consumers()[0].get_op();
        if (!is_typecast(&next_op)) continue;
        auto tc_out = next_op.get_output_value(0);
        cur_op->connect_output(0, tc_out);
        fusion_groups.emplace_back(std::vector<op_t *> {&next_op});
    }

    subgraph_rewriter_t rewriter(sg);
    for (auto &fusion_group : fusion_groups)
        // delete original typecast ops
        for (auto &del_op : fusion_group) {
            rewriter.to_remove(del_op->shared_from_this());
        }
    rewriter.run();
    return status::success;
}

status_t fuse_reciprocal_mul_to_div(std::shared_ptr<subgraph_t> &sg) {
    /* transformation below graphs
    Case 1:
        in0       in1
         \         |               in0    in1
          \     reciprocal          \      /
           \       /        --->      div
              mul                      |
               |                     out0
              out0

    Case 2:
        in0       in1
         \         |               in1    in0
      reciprocal   |                \      /
           \       /        --->      div
              mul                      |
               |                      out0
              out0
    */

    std::vector<std::pair<op_t *, op_t *>> div_patterns;
    std::vector<size_t> mul_other_offsets;
    std::set<op_t *> visited;
    for (auto &cur_op : sg->get_ops()) {
        if (cur_op->get_kind() != op_kind::dnnl_eltwise
                || visited.count(cur_op.get()) != 0)
            continue;

        auto is_reciprocal = [&cur_op]() -> bool {
            bool ok = static_cast<dnnl::algorithm>(
                              cur_op->get_attr<int64_t>(op_attr::alg_kind))
                    == dnnl::algorithm::eltwise_pow;
            if (!ok) return false;

            // check attribute alpha
            float alpha = 0.f;
            if (cur_op->has_attr(op_attr::alpha))
                alpha = cur_op->get_attr<float>(op_attr::alpha);
            if (!utils::compare_float(alpha, 1.f)) return false;

            // check attribute beta
            float beta = 0.f;
            if (cur_op->has_attr(op_attr::beta))
                beta = cur_op->get_attr<float>(op_attr::beta);
            if (!utils::compare_float(beta, -1.f)) return false;
            return true;
        };

        if (!is_reciprocal()) continue;

        visited.insert(cur_op.get());

        auto reciprocal_out = cur_op->get_output_value(0);
        auto reciprocal_csm = reciprocal_out->get_consumers();
        if (reciprocal_csm.size() != 1) continue;

        auto &csm_op = reciprocal_csm[0].get_op();
        if (csm_op.get_kind() != op_kind::dnnl_binary
                || static_cast<dnnl::algorithm>(
                           csm_op.get_attr<int64_t>(op_attr::alg_kind))
                        != dnnl::algorithm::binary_mul)
            continue;

        // offset should be 0 or 1
        size_t offset = reciprocal_csm[0].get_offset();
        size_t mul_other_offset = 1 - offset;
        mul_other_offsets.emplace_back(mul_other_offset);

        div_patterns.emplace_back(
                std::pair<op_t *, op_t *> {cur_op.get(), &csm_op});
    }

    if (div_patterns.empty()) return status::success;

    subgraph_rewriter_t rewriter(sg);
    for (size_t i = 0; i < div_patterns.size(); ++i) {
        auto reciprocal_op = div_patterns[i].first;
        auto mul_op = div_patterns[i].second;
        auto mul_other_offset = mul_other_offsets[i];

        op_ptr div_op = std::make_shared<op_t>(op_kind::dnnl_binary);
        div_op->set_attr<int64_t>(op_attr::alg_kind,
                static_cast<int64_t>(dnnl::algorithm::binary_div));

        auto mul_other_in_val = mul_op->get_input_value(mul_other_offset);
        mul_other_in_val->remove_consumer(*mul_op, mul_other_offset);
        div_op->connect_input(0, mul_other_in_val);

        auto reciprocal_in_val = reciprocal_op->get_input_value(0);
        reciprocal_in_val->remove_consumer(*reciprocal_op, 0);
        div_op->connect_input(1, reciprocal_in_val);

        auto mul_out_val = mul_op->get_output_value(0);
        div_op->add_output(mul_out_val);
        mul_out_val->set_producer(*div_op);

        insert_empty_scratchpad(div_op);

        rewriter.to_insert(div_op);
        rewriter.to_remove(reciprocal_op->shared_from_this());
        rewriter.to_remove(mul_op->shared_from_this());
    }
    rewriter.run();
    return status::success;
}

status_t batchnorm_bwd_canonicalization(std::shared_ptr<subgraph_t> &sg) {
    subgraph_rewriter_t rewriter(sg);

    for (auto &cur_op : sg->get_ops()) {
        if (cur_op->get_kind() != op_kind::dnnl_batchnorm_bwd) continue;

        // insert permute
        bool need_permute = cur_op->has_attr(op_attr::data_format)
                ? (cur_op->get_attr<std::string>(op_attr::data_format) == "NXC")
                : false;

        if (need_permute) {
            // input0 permute
            auto in0_ndims
                    = cur_op->get_input_value(0)->get_logical_tensor().ndims;
            auto in0_perm = get_permutation(in0_ndims, "NXC", "NCX");

            op_ptr in_perm_op_0 = std::make_shared<op_t>(op_kind::dnnl_permute);
            in_perm_op_0->set_attr<std::vector<int64_t>>(
                    op_attr::permutation, in0_perm);
            rewriter.insert_op_before(in_perm_op_0, cur_op, 0);

            // input1 permute
            auto in1_ndims
                    = cur_op->get_input_value(1)->get_logical_tensor().ndims;
            auto in1_perm = get_permutation(in1_ndims, "NXC", "NCX");

            op_ptr in_perm_op_1 = std::make_shared<op_t>(op_kind::dnnl_permute);
            in_perm_op_1->set_attr<std::vector<int64_t>>(
                    op_attr::permutation, in1_perm);
            rewriter.insert_op_before(in_perm_op_1, cur_op, 1);

            // output permute
            auto out_ndims
                    = cur_op->get_output_value(0)->get_logical_tensor().ndims;
            auto out_perm = get_permutation(out_ndims, "NCX", "NXC");

            op_ptr out_perm_op = std::make_shared<op_t>(op_kind::dnnl_permute);
            out_perm_op->set_attr<std::vector<int64_t>>(
                    op_attr::permutation, out_perm);
            rewriter.insert_op_after(out_perm_op, cur_op, 0);

            cur_op->set_attr<std::string>(op_attr::data_format, "NCX");
        }
    }

    rewriter.run();
    return infer_shape(sg);
}

status_t fuse_to_dnnl_sum(std::shared_ptr<subgraph_t> &sg) {
    auto is_non_broadcast_add = [](const op_t *op) {
        return op->get_kind() == op_kind::dnnl_binary
                && static_cast<dnnl::algorithm>(
                           op->get_attr<int64_t>(op_attr::alg_kind))
                == dnnl::algorithm::binary_add
                && op->has_attr(op_attr::auto_broadcast)
                && op->get_attr<std::string>(op_attr::auto_broadcast) == "none";
    };

    std::vector<std::vector<op_ptr>> op_lists;
    std::set<op_t *> visited;
    for (auto &op : sg->get_ops()) {
        if (!is_non_broadcast_add(op.get()) || visited.count(op.get()))
            continue;
        std::vector<op_ptr> list;
        list.emplace_back(op);
        visited.insert(op.get());

        op_t *cur = op.get();
        while (true) {
            auto csms = cur->get_output_value(0)->get_consumers();
            bool match = csms.size() == 1
                    && is_non_broadcast_add(&csms[0].get_op());
            if (match) {
                cur = &csms[0].get_op();
                list.emplace_back(cur->shared_from_this());
                visited.insert(cur);
            } else {
                break;
            }
        }

        // no need to fuse single binary add
        if (list.size() > 1) op_lists.emplace_back(list);
    }

    if (op_lists.empty()) return status::success;

    subgraph_rewriter_t rewriter(sg);
    for (auto &list : op_lists) {
        op_ptr sum_op = std::make_shared<op_t>(op_kind::dnnl_sum);

        auto graph_in_vals = graph_t(list).get_input_values();
        auto graph_out_vals = graph_t(list).get_output_values();

        int input_idx = 0;
        for (auto &cur_op : list) {
            // reconnect graph's input val to dnnl_sum
            auto input_values = cur_op->get_input_values();
            for (auto &in_val : input_values) {
                if (std::find(graph_in_vals.begin(), graph_in_vals.end(),
                            in_val.get())
                        == graph_in_vals.end())
                    continue;

                in_val->remove_consumer(*cur_op, 0);
                sum_op->connect_input(input_idx++, in_val);
            }

            // reconnect graph's output val to dnnl_sum
            auto output_values = cur_op->get_output_values();
            for (auto &out_val : output_values) {
                if (std::find(graph_out_vals.begin(), graph_out_vals.end(),
                            out_val.get())
                        == graph_out_vals.end())
                    continue;

                // scratchpad output is binary op's 2nd output, we skip it
                if (out_val->get_offset() != 0) continue;

                sum_op->add_output(out_val);
                out_val->set_producer(*sum_op);
            }
        }
        // insert the scratchpad output to match the schema definition
        insert_empty_scratchpad(sum_op);

        // remove original add/mul ops
        for (const auto &op : list) {
            rewriter.to_remove(op);
        }

        // add dnnl_sum to subgraph
        rewriter.to_insert(sum_op);
    }

    rewriter.run();
    return status::success;
}

status_t binary_canonicalization(std::shared_ptr<subgraph_t> &sg) {
    subgraph_rewriter_t rewriter(sg);

    for (auto &cur_op : sg->get_ops()) {
        if (cur_op->get_kind() != op_kind::dnnl_binary) continue;

        bool is_bias_add = cur_op->has_attr(op_attr::is_bias_add)
                ? cur_op->get_attr<bool>(op_attr::is_bias_add)
                : false;

        // check doable
        auto src0_lt = cur_op->get_input_value(0)->get_logical_tensor();
        auto src1_lt = cur_op->get_input_value(1)->get_logical_tensor();

        bool shape_check_ok = true;
        if (is_bias_add) {
            // special check for BiasAdd
            const auto &data_format = cur_op->has_attr(op_attr::data_format)
                    ? cur_op->get_attr<std::string>(op_attr::data_format)
                    : "NCX";
            const auto channel_num
                    = logical_tensor_wrapper_t(src0_lt).get_src_c(data_format);
            shape_check_ok = channel_num == src1_lt.dims[0];
        } else {
            shape_check_ok
                    = binary_doable(ltw(src0_lt).vdims(), ltw(src1_lt).vdims());
        }

        if (!shape_check_ok) return status::invalid_shape;

        // insert unsqueeze op
        int32_t src0_ndims = src0_lt.ndims;
        int32_t src1_ndims = src1_lt.ndims;
        int32_t target_ndims = std::max(src0_ndims, src1_ndims);
        std::vector<int32_t> in_ndims {src0_ndims, src1_ndims};
        for (size_t i = 0; i < cur_op->num_inputs(); ++i) {
            if (in_ndims[i] == target_ndims) { continue; }

            std::vector<int64_t> axes(target_ndims - in_ndims[i]);
            std::iota(axes.begin(), axes.end(), 0);

            // Only for NCX format BiasAdd, we need to unsqueeze the 1D bias to
            // [1, C, 1, 1]
            const bool channel_first = is_bias_add
                    && (!cur_op->has_attr(op_attr::data_format)
                            || cur_op->get_attr<std::string>(
                                       op_attr::data_format)
                                    == "NCX");
            if (channel_first && axes.size() >= 2) {
                axes.erase(axes.begin() + 1);
                axes.emplace_back(-1);
            }

            auto unsqueeze_op = std::make_shared<op_t>(op_kind::dnnl_unsqueeze);
            unsqueeze_op->set_attr<std::vector<int64_t>>(op_attr::axes, axes);
            rewriter.insert_op_before(unsqueeze_op, cur_op, i);
        }

        // set attr
        cur_op->set_attr<bool>(op_attr::canonicalized, true);
    }

    rewriter.run();
    return infer_shape(sg);
}

status_t binary_broadcast_swap(std::shared_ptr<subgraph_t> &sg) {
    subgraph_rewriter_t rewriter(sg);

    for (auto &cur_op : sg->get_ops()) {
        if (cur_op->get_kind() != op_kind::dnnl_binary) continue;
        const auto alg_kind = static_cast<dnnl::algorithm>(
                cur_op->get_attr<int64_t>(op_attr::alg_kind));
        if (alg_kind != dnnl::algorithm::binary_add
                && alg_kind != dnnl::algorithm::binary_mul)
            continue;

        // check doable
        auto src0_lt = cur_op->get_input_value(0)->get_logical_tensor();
        auto src1_lt = cur_op->get_input_value(1)->get_logical_tensor();

        if (logical_tensor_wrapper_t(src0_lt).nelems()
                >= logical_tensor_wrapper_t(src1_lt).nelems())
            continue;

        op_ptr binary_op = std::make_shared<op_t>(op_kind::dnnl_binary);
        binary_op->merge_attributes(cur_op->get_attributes());

        // swap src0 and src1 value
        auto src0_value = cur_op->get_input_value(0);
        auto src1_value = cur_op->get_input_value(1);
        src1_value->remove_consumer(*cur_op, 1);
        src1_value->add_consumer(*binary_op, 0);
        binary_op->add_input(src1_value);
        src0_value->remove_consumer(*cur_op, 0);
        src0_value->add_consumer(*binary_op, 1);
        binary_op->add_input(src0_value);
        // connect out0 and out1 value
        auto out0_value = cur_op->get_output_value(0);
        binary_op->add_output(out0_value);
        auto out1_value = cur_op->get_output_value(1);
        binary_op->add_output(out1_value);

        rewriter.to_insert(binary_op);
        rewriter.to_remove(cur_op);
    }

    rewriter.run();
    return status::success;
}

extern "C" dnnl_status_t dnnl_memory_desc_create_with_string_tag(
        dnnl_memory_desc_t *, int, const dnnl_dims_t, dnnl_data_type_t,
        const char *);

status_t fuse_adjacent_reorders(std::shared_ptr<subgraph_t> &sg) {
    const static std::set<op_kind_t> reorder_op_set = {op_kind::dnnl_reorder};

    auto fuse_two_adjacent_reorders = [&](bool &changed) -> status_t {
        auto &mgr = sg->fusion_info_mgr_;
        auto &p_engine = sg->p_engine_;
        auto &pd_cache = sg->pd_cache_;

        std::vector<std::pair<op_t *, op_t *>> fuse_groups;

        std::set<const op_t *> visited;
        status_t ret;
        ret = topo_order_visit(sg->get_output_ops(), [&](op_t *op) {
            if (!reorder_op_set.count(op->get_kind()) || visited.count(op) != 0)
                return status::success;

            auto out_val = op->get_output_values()[0];
            auto consumers = out_val->get_consumers();
            if (consumers.size() != 1) return status::success;
            auto &next_op = consumers[0].get_op();

            // check if fusible
            if (reorder_op_set.count(next_op.get_kind()) == 0) {
                return status::success;
            }

            // todo: fuse reorder with runtime args
            if (op->num_inputs() > 1 || next_op.num_inputs() > 1)
                return status::success;

            // two reorders should have same shape
            auto next_op_out = next_op.get_output_value(0);
            auto lhs = out_val->get_logical_tensor();
            auto rhs = next_op_out->get_logical_tensor();
            if (ltw(lhs).vdims() != ltw(rhs).vdims()) {
                return status::success;
            }

            // if reorder do per channel scaling, their axis should be
            // same
            int64_t cur_axis = op->has_attr(op_attr::axis)
                    ? op->get_attr<int64_t>(op_attr::axis)
                    : -1;
            int64_t next_axis = next_op.has_attr(op_attr::axis)
                    ? next_op.get_attr<int64_t>(op_attr::axis)
                    : -1;
            if (cur_axis != -1 && next_axis != -1 && cur_axis != next_axis) {
                return status::success;
            }

            // Skip fusion if reorder's output has extra info, because oneDNN
            // doesn't have good supports for such fused cases. Note that since
            // onednn didn't provide api to check extra flags, here we construct
            // a temp md without extra flag, and then compare it with the origin
            // md. If they are not equal, the origin md may has extra flags.
            auto fused_out_lt
                    = next_op.get_output_value(0)->get_logical_tensor();
            auto fused_out_md = make_dnnl_memory_desc(fused_out_lt);
            auto format_tag = get_format_tag_str(fused_out_md);
            const auto &dims = fused_out_md.get_dims();
            const auto &dtype = fused_out_md.get_data_type();
            dnnl_memory_desc_t temp_md;
            dnnl_memory_desc_create_with_string_tag(&temp_md,
                    static_cast<int>(dims.size()), dims.data(),
                    static_cast<dnnl_data_type_t>(dtype), format_tag.data());
            if (!dnnl_memory_desc_equal(fused_out_md.get(), temp_md)) {
                // destroy md before return
                dnnl_memory_desc_destroy(temp_md);
                return status::success;
            }

            // push fusible pair to fuse group for later fusion
            fuse_groups.emplace_back(std::pair<op_t *, op_t *> {op, &next_op});
            visited.insert(op);
            visited.insert(&next_op);
            // destroy md before return
            dnnl_memory_desc_destroy(temp_md);
            return status::success;
        });

        if (ret != status::success) return ret;

        if (fuse_groups.empty()) {
            changed = false;
            return status::success;
        }

        subgraph_rewriter_t rewriter(sg);
        for (auto &fuse_group : fuse_groups) {
            auto op1 = fuse_group.first;
            auto op2 = fuse_group.second;

            // get the src_zps, dst_zps and scales.
            auto get_scales_zps = [](const op_t *op, std::vector<float> &scales,
                                          std::vector<int64_t> &src_zps,
                                          std::vector<int64_t> &dst_zps,
                                          size_t &num) {
                scales = op->has_attr(op_attr::scales)
                        ? op->get_attr<std::vector<float>>(op_attr::scales)
                        : std::vector<float> {1.0};
                src_zps = op->has_attr(op_attr::src_zps)
                        ? op->get_attr<std::vector<int64_t>>(op_attr::src_zps)
                        : std::vector<int64_t> {0};
                dst_zps = op->has_attr(op_attr::dst_zps)
                        ? op->get_attr<std::vector<int64_t>>(op_attr::dst_zps)
                        : std::vector<int64_t> {0};

                num = std::max(std::max(scales.size(), src_zps.size()),
                        dst_zps.size());
            };

            size_t num1, num2;
            std::vector<float> scales1, scales2;
            std::vector<int64_t> src_zps1, dst_zps1, src_zps2, dst_zps2;
            get_scales_zps(op1, scales1, src_zps1, dst_zps1, num1);
            get_scales_zps(op2, scales2, src_zps2, dst_zps2, num2);

            // broadcast to same dimension
            size_t max_num = std::max(num1, num2);
            if (scales1.size() < max_num) {
                scales1.resize(max_num, scales1[0]);
            }
            if (src_zps1.size() < max_num) {
                src_zps1.resize(max_num, src_zps1[0]);
            }
            if (dst_zps1.size() < max_num) {
                dst_zps1.resize(max_num, dst_zps1[0]);
            }

            if (scales2.size() < max_num) {
                scales2.resize(max_num, scales2[0]);
            }
            if (src_zps2.size() < max_num) {
                src_zps2.resize(max_num, src_zps2[0]);
            }
            if (dst_zps2.size() < max_num) {
                dst_zps2.resize(max_num, dst_zps2[0]);
            }

            // fuse the scales and zps according to the the formula of reorder
            // op: dst = scales*(src-src_zps)+dst_zps;
            std::vector<float> fused_scales;
            std::vector<int64_t> fused_src_zps, fused_dst_zps;
            fused_src_zps = src_zps1;
            fused_scales.reserve(max_num);
            fused_dst_zps.reserve(max_num);
            for (size_t i = 0; i < max_num; i++) {
                fused_scales.emplace_back(scales1[i] * scales2[i]);
                fused_dst_zps.emplace_back(
                        scales2[i] * (dst_zps1[i] - src_zps2[i]) + dst_zps2[i]);
            }

            int64_t axis = -1;
            if (op1->has_attr(op_attr::axis)) {
                axis = op1->get_attr<int64_t>(op_attr::axis);
            }
            if (op2->has_attr(op_attr::axis)) {
                axis = op2->get_attr<int64_t>(op_attr::axis);
            }

            bool change_layout
                    = (op1->has_attr(op_attr::change_layout)
                              && op1->get_attr<bool>(op_attr::change_layout))
                    || (op2->has_attr(op_attr::change_layout)
                            && op2->get_attr<bool>(op_attr::change_layout));

            // create fused op
            op_ptr fused_op = std::make_shared<op_t>(op_kind::dnnl_reorder);
            fused_op->set_attr<bool>(op_attr::change_layout, change_layout);
            if (axis != -1) fused_op->set_attr<int64_t>(op_attr::axis, axis);

            if (!std::all_of(fused_scales.begin(), fused_scales.end(),
                        [](const float &s) { return s == 1.f; })) {
                fused_op->set_attr<std::vector<float>>(
                        op_attr::scales, fused_scales);
            }

            if (std::find_if(fused_src_zps.begin(), fused_src_zps.end(),
                        [](const int64_t &zp) { return zp != 0; })
                    != fused_src_zps.end()) {
                fused_op->set_attr<std::vector<int64_t>>(
                        op_attr::src_zps, fused_src_zps);
            }

            if (std::find_if(fused_dst_zps.begin(), fused_dst_zps.end(),
                        [](const int64_t &zp) { return zp != 0; })
                    != fused_dst_zps.end()) {
                fused_op->set_attr<std::vector<int64_t>>(
                        op_attr::dst_zps, fused_dst_zps);
            }

            // connect fused op to subgraph and remove original ones
            auto in_val = op1->get_input_value(0);
            in_val->remove_consumer(*op1, 0);
            fused_op->connect_input(0, in_val);

            auto out_val = op2->get_output_value(0);
            fused_op->add_output(out_val);
            out_val->set_producer(*fused_op);

            auto scratchpad_val = insert_empty_scratchpad(fused_op);
            // remove pd in pd_cache since fused_op share the same id
            if (pd_cache.find(fused_op.get()) != pd_cache.end()) {
                pd_cache.erase(fused_op.get());
            }
            const auto &pd = reorder_executable_t::create_desc(
                    fused_op, *p_engine, mgr, pd_cache);
            const memory::desc scratchpad_desc = pd.scratchpad_desc();
            auto status = fill_layout_info(scratchpad_val, scratchpad_desc);
            if (status != status::success) return status;

            rewriter.to_insert(fused_op);
            rewriter.to_remove(op1->shared_from_this());
            rewriter.to_remove(op2->shared_from_this());
        }
        rewriter.run();
        return status::success;
    };

    int cnt = 0;
    const int max_num_limit = static_cast<int>(sg->num_ops());

    bool changed = true;
    do {
        auto ret = fuse_two_adjacent_reorders(changed);
        if (ret != status::success) return ret;
        cnt++;
    } while (changed && cnt <= max_num_limit);

    assertm(cnt <= max_num_limit + 1, "reorder fusion failed.");
    if (cnt > max_num_limit + 1) return status::unimplemented;

    return status::success;
}

status_t fuse_typecast_to_mul_scales(std::shared_ptr<subgraph_t> &sg) {
    std::vector<std::vector<op_t *>> fusion_groups;
    for (const auto &cur_op : sg->get_ops()) {
        if (cur_op->get_kind() != op_kind::dnnl_mul_scales
                || !cur_op->get_input_value(0)->has_producer())
            continue;

        auto &in = cur_op->get_input_value(0)->get_producer();
        if (is_typecast(&in))
            fusion_groups.emplace_back(std::vector<op_t *> {cur_op.get(), &in});
    }

    subgraph_rewriter_t rewriter(sg);
    for (auto &fusion_group : fusion_groups) {
        op_t *in0 = fusion_group[1];
        rewriter.fuse_op_to_successor(in0->shared_from_this());
    }
    rewriter.run();
    return status::success;
}

status_t convert_runtime_mul_scales(std::shared_ptr<subgraph_t> &sg) {
    std::vector<op_t *> mul_scales;
    std::set<op_t *> visited;
    for (const auto &cur_op : sg->get_ops()) {
        if ((cur_op->get_kind() != op_kind::dnnl_mul_scales)
                || visited.count(cur_op.get()) != 0)
            continue;

        // This pass only handle static quantization
        bool dync_quantization = cur_op->has_attr(op_attr::with_runtime_scales)
                && cur_op->get_attr<bool>(op_attr::with_runtime_scales);
        if (dync_quantization) continue;

        mul_scales.emplace_back(cur_op.get());
        visited.insert(cur_op.get());
    }

    subgraph_rewriter_t rewriter(sg);
    for (auto &mul_scale : mul_scales) {
        // make scales as a constant input
        op_ptr const_data_op;
        const auto scales
                = mul_scale->get_attr<std::vector<float>>(op_attr::scales);
        const_data_op = std::make_shared<op_t>(op_kind::dnnl_constant_scales);
        const_data_op->set_attr(op_attr::scales, scales);
        std::vector<int64_t> dst_shape(1, scales.size());
        const_data_op->set_attr(op_attr::shape, dst_shape);
        logical_tensor_t const_data_dst_lt
                = empty_logical_tensor_with_default_id();
        auto const_data_dst_value = std::make_shared<value_t>(
                *const_data_op, 0, const_data_dst_lt, true);
        const_data_dst_value->set_data_type(graph::data_type::f32);
        const_data_dst_value->set_layout_type(layout_type::strided);
        const_data_dst_value->set_strides({1});
        const_data_op->add_output(const_data_dst_value);
        mul_scale->set_attr(op_attr::with_runtime_scales, true);
        mul_scale->remove_attr(op_attr::scales);

        // connect mul_scale and constant data
        mul_scale->connect_input(1, const_data_dst_value);
        rewriter.to_insert(const_data_op);
    }

    rewriter.run();
    return infer_shape(sg);
}

status_t convert_runtime_zero_points(std::shared_ptr<subgraph_t> &sg) {
    std::vector<op_t *> zps;
    std::set<op_t *> visited;
    for (const auto &cur_op : sg->get_ops()) {
        if ((cur_op->get_kind() != op_kind::dnnl_sub_zps
                    && cur_op->get_kind() != op_kind::dnnl_add_zps)
                || visited.count(cur_op.get()) != 0)
            continue;

        // This pass only handle static quantization
        bool dync_quantization = cur_op->has_attr(op_attr::with_runtime_zps)
                && cur_op->get_attr<bool>(op_attr::with_runtime_zps);
        if (dync_quantization) continue;

        zps.emplace_back(cur_op.get());
        visited.insert(cur_op.get());
    }

    subgraph_rewriter_t rewriter(sg);
    for (auto &zp_op : zps) {
        // make zps as a constant input
        op_ptr const_data_op;
        auto zps = zp_op->get_attr<std::vector<int64_t>>(op_attr::zps);
        // adjusted zp
        std::vector<int64_t> adj_zps = {zps[0]};
        const_data_op = std::make_shared<op_t>(op_kind::dnnl_constant_zps);
        const_data_op->set_attr(op_attr::zps, adj_zps);
        std::vector<int64_t> dst_shape(1, adj_zps.size());
        const_data_op->set_attr(op_attr::shape, dst_shape);
        logical_tensor_t const_data_dst_lt
                = empty_logical_tensor_with_default_id();
        auto const_data_dst_value = std::make_shared<value_t>(
                *const_data_op, 0, const_data_dst_lt, true);
        const_data_dst_value->set_data_type(graph::data_type::s32);
        const_data_dst_value->set_layout_type(layout_type::strided);
        const_data_dst_value->set_strides({1});
        const_data_op->add_output(const_data_dst_value);
        zp_op->set_attr(op_attr::with_runtime_zps, true);
        zp_op->remove_attr(op_attr::zps);

        // connect zp and constant data
        zp_op->connect_input(1, const_data_dst_value);
        rewriter.to_insert(const_data_op);
    }

    rewriter.run();
    return infer_shape(sg);
}

status_t fuse_dynamic_mul_scales_add_zps(std::shared_ptr<subgraph_t> &sg) {
    std::vector<std::pair<op_ptr, op_ptr>> fuse_groups;
    std::set<op_t *> visited;
    for (const auto &cur_op : sg->get_ops()) {
        if ((cur_op->get_kind() != op_kind::dnnl_mul_scales)
                || visited.count(cur_op.get()) != 0)
            continue;

        // This pass only handle dynamic quantization
        if (!cur_op->has_attr(op_attr::with_runtime_scales)
                || !cur_op->get_attr<bool>(op_attr::with_runtime_scales))
            continue;

        auto out_val = cur_op->get_output_values()[0];
        auto consumers = out_val->get_consumers();
        if (consumers.empty()) continue;

        auto &consumer_op = consumers[0].get_op();
        if (consumer_op.get_kind() != op_kind::dnnl_add_zps) continue;

        if (!consumer_op.has_attr(op_attr::with_runtime_zps)
                || !consumer_op.get_attr<bool>(op_attr::with_runtime_zps))
            continue;

        fuse_groups.emplace_back(std::pair<op_ptr, op_ptr> {
                cur_op, (&consumer_op)->shared_from_this()});
        visited.insert(cur_op.get());
        visited.insert(&consumer_op);
    }

    if (fuse_groups.empty()) return status::success;

    subgraph_rewriter_t rewriter(sg);
    for (auto &fuse_ops : fuse_groups) {
        op_ptr &mul_scales = fuse_ops.first; // mul_scales
        op_ptr &add_zps = fuse_ops.second; // add_zps

        const int64_t axis = mul_scales->get_attr<int64_t>(op_attr::axis);
        const std::string &qtype
                = mul_scales->get_attr<std::string>(op_attr::qtype);

        op_ptr fused_op = std::make_shared<op_t>(op_kind::dnnl_reorder);
        fused_op->set_attr<bool>(op_attr::change_layout, false);
        fused_op->set_attr<int64_t>(op_attr::axis, axis);
        fused_op->set_attr<std::string>(op_attr::qtype, qtype);

        // src must be the 0-th input
        auto src = mul_scales->get_input_value(0);
        src->remove_consumer(*mul_scales, 0);
        fused_op->connect_input(0, src);

        // fuse scales as arg src scales
        auto scales = mul_scales->get_input_value(1);
        scales->remove_consumer(*mul_scales, 1);
        fused_op->connect_input(1, scales);
        fused_op->set_attr<bool>(op_attr::with_runtime_scales, true);

        // fuse dst zps
        auto zps = add_zps->get_input_value(1);
        zps->remove_consumer(*add_zps, 1);
        fused_op->connect_input(2, zps);
        fused_op->set_attr<bool>(op_attr::with_runtime_dst_zps, true);

        auto dst = add_zps->get_output_value(0);
        fused_op->add_output(dst);
        dst->set_producer(*fused_op);

        insert_empty_scratchpad(fused_op);

        rewriter.to_insert(fused_op);
        rewriter.to_remove(mul_scales);
        rewriter.to_remove(add_zps);
    }

    rewriter.run();
    return status::success;
}

status_t fuse_dynamic_sub_zps_mul_scales(std::shared_ptr<subgraph_t> &sg) {
    std::vector<std::pair<op_ptr, op_ptr>> fuse_groups;
    std::set<op_t *> visited;
    for (const auto &cur_op : sg->get_ops()) {
        if ((cur_op->get_kind() != op_kind::dnnl_sub_zps)
                || visited.count(cur_op.get()) != 0)
            continue;

        // This pass only handle dynamic dequantization
        if (!cur_op->has_attr(op_attr::with_runtime_zps)
                || !cur_op->get_attr<bool>(op_attr::with_runtime_zps))
            continue;

        auto out_val = cur_op->get_output_values()[0];
        auto consumers = out_val->get_consumers();
        if (consumers.empty()) continue;

        auto &consumer_op = consumers[0].get_op();
        if (consumer_op.get_kind() != op_kind::dnnl_mul_scales) continue;
        if (!consumer_op.has_attr(op_attr::with_runtime_scales)
                || !consumer_op.get_attr<bool>(op_attr::with_runtime_scales))
            continue;

        fuse_groups.emplace_back(std::pair<op_ptr, op_ptr> {
                cur_op, (&consumer_op)->shared_from_this()});
        visited.insert(cur_op.get());
        visited.insert(&consumer_op);
    }

    if (fuse_groups.empty()) return status::success;

    subgraph_rewriter_t rewriter(sg);
    for (auto &fuse_ops : fuse_groups) {
        op_ptr &op1 = fuse_ops.first; // sub_zps
        op_ptr &op2 = fuse_ops.second; // mul_scales

        const int64_t axis = op1->get_attr<int64_t>(op_attr::axis);
        const std::string &qtype = op1->get_attr<std::string>(op_attr::qtype);

        op_ptr fused_op = std::make_shared<op_t>(op_kind::dnnl_reorder);
        fused_op->set_attr<bool>(op_attr::change_layout, false);
        fused_op->set_attr<int64_t>(op_attr::axis, axis);
        fused_op->set_attr<std::string>(op_attr::qtype, qtype);

        // src must be the 0-th input
        auto src = op1->get_input_value(0);
        src->remove_consumer(*op1, 0);
        fused_op->connect_input(0, src);

        // fuse scales as output scales
        auto scales = op2->get_input_value(1);
        scales->remove_consumer(*op2, 1);
        fused_op->connect_input(1, scales);
        fused_op->set_attr<bool>(op_attr::with_runtime_scales, true);

        // fuse src zps
        auto zps = op1->get_input_value(1);
        zps->remove_consumer(*op1, 1);
        fused_op->connect_input(2, zps);
        fused_op->set_attr<bool>(op_attr::with_runtime_src_zps, true);

        auto dst = op2->get_output_value(0);
        fused_op->add_output(dst);
        dst->set_producer(*fused_op);

        insert_empty_scratchpad(fused_op);

        rewriter.to_insert(fused_op);
        rewriter.to_remove(op1);
        rewriter.to_remove(op2);
    }

    rewriter.run();
    return status::success;
}

impl::status_t convert_dynamic_quantize_ops(std::shared_ptr<subgraph_t> &sg) {
    std::vector<op_ptr> convert_ops;
    std::set<op_t *> visited;
    for (const auto &cur_op : sg->get_ops()) {
        if ((cur_op->get_kind() != op_kind::dnnl_mul_scales
                    && cur_op->get_kind() != op_kind::dnnl_add_zps
                    && cur_op->get_kind() != op_kind::dnnl_sub_zps)
                || visited.count(cur_op.get()) != 0)
            continue;

        // This pass only handle single dynamic sub_scale,add_zp,sub_zp
        if (cur_op->get_kind() == op_kind::dnnl_mul_scales) {
            if (!cur_op->has_attr(op_attr::with_runtime_scales)
                    || !cur_op->get_attr<bool>(op_attr::with_runtime_scales))
                continue;
        } else {
            if (!cur_op->has_attr(op_attr::with_runtime_zps)
                    || !cur_op->get_attr<bool>(op_attr::with_runtime_zps))
                continue;
        }

        convert_ops.emplace_back(cur_op);
        visited.insert(cur_op.get());
    }

    if (convert_ops.empty()) return impl::status::success;

    subgraph_rewriter_t rewriter(sg);
    for (auto &cur_op : convert_ops) {
        const int64_t axis = cur_op->get_attr<int64_t>(op_attr::axis);
        const std::string &qtype
                = cur_op->get_attr<std::string>(op_attr::qtype);

        op_ptr fused_op = std::make_shared<op_t>(op_kind::dnnl_reorder);
        fused_op->set_attr<bool>(op_attr::change_layout, false);
        fused_op->set_attr<int64_t>(op_attr::axis, axis);
        fused_op->set_attr<std::string>(op_attr::qtype, qtype);

        // src must be the 0-th input
        auto src = cur_op->get_input_value(0);
        src->remove_consumer(*cur_op, 0);
        fused_op->connect_input(0, src);

        auto another_src = cur_op->get_input_value(1);
        another_src->remove_consumer(*cur_op, 1);
        fused_op->connect_input(1, another_src);
        if (cur_op->get_kind() == op_kind::dnnl_mul_scales) {
            // fuse scales as arg src scales
            fused_op->set_attr<bool>(op_attr::with_runtime_scales, true);
        } else if (cur_op->get_kind() == op_kind::dnnl_add_zps) {
            // fuse dst zps
            fused_op->set_attr<bool>(op_attr::with_runtime_dst_zps, true);
        } else {
            // fuse src zps
            fused_op->set_attr<bool>(op_attr::with_runtime_src_zps, true);
        }

        auto dst = cur_op->get_output_value(0);
        fused_op->add_output(dst);
        dst->set_producer(*fused_op);

        insert_empty_scratchpad(fused_op);

        rewriter.to_insert(fused_op);
        rewriter.to_remove(cur_op);
    }

    rewriter.run();
    return impl::status::success;
}

status_t reorder_canonicalization(std::shared_ptr<subgraph_t> &sg) {
    subgraph_rewriter_t rewriter(sg);

    for (auto &cur_op : sg->get_ops()) {
        if (cur_op->get_kind() != op_kind::dnnl_reorder) continue;

        size_t index = 1; // the start index of optional runtime scales and zps

        // optionally skip the runtime scales
        if (cur_op->has_attr(op_attr::with_runtime_scales)
                && cur_op->get_attr<bool>(op_attr::with_runtime_scales)) {
            index++;
        }

        // check runtime src_zps and add typecast if necessary
        if (cur_op->has_attr(op_attr::with_runtime_src_zps)
                && cur_op->get_attr<bool>(op_attr::with_runtime_src_zps)) {
            auto src_zps = cur_op->get_input_value(index);
            if (src_zps->get_logical_tensor().data_type
                    != graph::data_type::s32) {
                auto tc_op = std::make_shared<op_t>(op_kind::dnnl_reorder);
                tc_op->set_attr<bool>(op_attr::change_layout, false);
                rewriter.insert_op_before(tc_op, cur_op, index);
                insert_empty_scratchpad(tc_op);
                tc_op->get_output_value(0)->set_data_type(
                        graph::data_type::s32);
                index++;
            }
        }

        // check runtime dst_zps and add typecast if necessary
        if (cur_op->has_attr(op_attr::with_runtime_dst_zps)
                && cur_op->get_attr<bool>(op_attr::with_runtime_dst_zps)) {
            auto dst_zps = cur_op->get_input_value(index);
            if (dst_zps->get_logical_tensor().data_type
                    != graph::data_type::s32) {
                auto tc_op = std::make_shared<op_t>(op_kind::dnnl_reorder);
                tc_op->set_attr<bool>(op_attr::change_layout, false);
                rewriter.insert_op_before(tc_op, cur_op, index);
                tc_op->get_output_value(0)->set_data_type(
                        graph::data_type::s32);
                index++;
            }
        }
    }

    rewriter.run();
    return infer_shape(sg);
}

status_t common_reorder_elimination(std::shared_ptr<subgraph_t> &sg) {
    // Eliminate two equal reorder with same input
    auto cse_func = [&](bool &changed) {
        std::vector<op_t *> fusion;

        // find two fusible ops
        for (auto &op : sg->get_ops()) {
            if (op->get_kind() != graph::op_kind::Reorder) continue;

            auto ins = op->get_input_values();
            // equal op must share same inputs, so it's enough to only look up
            // ins[0]'s consumers.
            auto csms = ins[0]->get_consumers();
            bool found_equal_op = false;
            for (auto csm : csms) {
                auto &csm_op = csm.get_op();
                // the same op, skip
                if (&csm_op == op.get()) continue;

                // not equal op, skip
                bool equal_op = op->get_kind() == csm_op.get_kind()
                        && op->has_same_attr_values(csm_op);
                if (!equal_op) continue;

                // not same inputs, skip
                auto csm_ins = csm_op.get_input_values();
                if (csm_ins.size() != ins.size()) continue;
                size_t i;
                for (i = 0; i < csm_ins.size(); i++) {
                    if (csm_ins[i].get() != ins[i].get()) break;
                }
                if (i < csm_ins.size()) continue;

                // not equal outputs, skip
                auto &outs = op->get_output_values();
                auto &csm_outs = csm_op.get_output_values();
                if (csm_outs.size() != outs.size()) continue;
                for (i = 0; i < csm_outs.size(); i++) {
                    auto lt1 = csm_outs[i]->get_logical_tensor();
                    auto lt2 = outs[i]->get_logical_tensor();
                    if (make_dnnl_memory_desc(lt1)
                            != make_dnnl_memory_desc(lt2))
                        break;
                }
                if (i < csm_outs.size()) continue;

                // all condition matched
                fusion.emplace_back(op.get());
                fusion.emplace_back(&csm_op);
                found_equal_op = true;
                break;
            }
            if (found_equal_op) break;
        }

        if (fusion.empty()) {
            changed = false;
            return status::success;
        }

        // remove op2 and add it's consumers to op1
        auto op1 = fusion[0], op2 = fusion[1];
        auto op2_ins = op2->get_input_values();
        for (size_t i = 0; i < op2_ins.size(); i++) {
            op2_ins[i]->remove_consumer(*op2, i);
        }

        auto op1_outs = op1->get_output_values();
        auto op2_outs = op2->get_output_values();
        for (size_t i = 0; i < op2_outs.size(); i++) {
            auto &csms = op2_outs[i]->get_consumers();
            for (auto &csm : csms) {
                op1_outs[i]->add_consumer(csm.get_op(), csm.get_offset());
                csm.get_op().connect_input(csm.get_offset(), op1_outs[i]);
            }
        }

        subgraph_rewriter_t rewriter(sg);
        rewriter.to_remove(op2->shared_from_this());
        rewriter.run();

        changed = true;
        return status::success;
    };

    int cnt = 0;
    const int max_iter_num = static_cast<int>(sg->num_ops());

    bool changed = true;
    do {
        auto ret = cse_func(changed);
        if (ret != status::success) return ret;
        cnt++;
    } while (changed && cnt <= max_iter_num);

    assertm(cnt <= max_iter_num + 1,
            "Failed to eliminate common reorders since the pass can't "
            "converge.");
    if (cnt > max_iter_num + 1) return status::unimplemented;

    return status::success;
}

// combine scales around binary post op
//
//         |                     |        |
//      base_op               base_op    zps1
//         |         |           |        |
//       zps0       zps1        zps0    new_scales1 (optional)
//         |         |            \      /
//      scales0   scales1          binary
//           \      /                 |
//            binary      =>     new_scales2
//               |                    |
//            scales2                zps2
//               |                    |
//              zps2
//               |
//
//    where base_op is one of [pool]
//
//    binary-add case:
//    - new_scales1 = scales1 / scales0
//    - new_scales2 = scales0 * scales2
//    binary-mul case:
//    - new_scales1 will be removed
//    - new_scales2 = scales0 * scales1 * scales2
status_t combine_binary_post_op_scales(std::shared_ptr<subgraph_t> &sg) {
    const auto fuse_scales
            = [](const std::vector<float> &scales0,
                      const std::vector<float> &scales1,
                      const std::function<float(float, float)> &operation)
            -> std::vector<float> {
        std::vector<float> fused_scales(
                std::max(scales0.size(), scales1.size()), 1.f);
        if (scales0.size() >= scales1.size()) {
            for (size_t i = 0; i < scales0.size(); ++i) {
                fused_scales[i] = operation(scales0[i], scales1[0]);
            }
        } else {
            for (size_t i = 0; i < scales1.size(); ++i) {
                fused_scales[i] = operation(scales0[0], scales1[i]);
            }
        }
        return fused_scales;
    };
    const auto fuse_scales_attributes = [](const std::vector<op_t *> &scale_ops)
            -> std::pair<std::string, int64_t> {
        for (size_t i = 0; i < scale_ops.size(); ++i) {
            if (scale_ops[i]->get_attr<std::string>(op_attr::qtype)
                    == "per_channel") {
                // assumption: at least one scales per channel will make
                // combined scales per channel
                return std::make_pair("per_channel",
                        scale_ops[i]->get_attr<int64_t>(op_attr::axis));
            }
        }
        // scales per tensor, defaulting axis
        return std::make_pair("per_tensor", static_cast<int64_t>(1));
    };

    std::vector<op_ptr> bin_ops;
    for (auto &cur_op : sg->get_ops()) {
        if (cur_op->get_kind() == op_kind::dnnl_binary) {
            value_ptr bin_in0_val = cur_op->get_input_value(0);
            value_ptr bin_in1_val = cur_op->get_input_value(1);
            value_ptr bin_out_val = cur_op->get_output_value(0);
            if (!bin_in0_val->has_producer() || !bin_in1_val->has_producer()
                    || bin_out_val->get_consumers().empty())
                continue;

            if (bin_in0_val->get_producer().get_kind()
                            != op_kind::dnnl_mul_scales
                    || bin_in1_val->get_producer().get_kind()
                            != op_kind::dnnl_mul_scales
                    || bin_out_val->get_consumers()[0].get_op().get_kind()
                            != op_kind::dnnl_mul_scales)
                continue;

            bin_ops.emplace_back(cur_op);
        }
    }

    if (bin_ops.empty()) return status::success;

    subgraph_rewriter_t rewriter(sg);
    for (auto &bin_op : bin_ops) {
        value_ptr bin_in0_val = bin_op->get_input_value(0);
        value_ptr bin_in1_val = bin_op->get_input_value(1);
        value_ptr bin_out_val = bin_op->get_output_value(0);
        if (!bin_in0_val->has_producer() || !bin_in1_val->has_producer()
                || bin_out_val->get_consumers().empty())
            continue;

        op_t &scales_in0_op = bin_in0_val->get_producer();
        assertm(scales_in0_op.get_kind() == op_kind::dnnl_mul_scales,
                "the first predecessor of a binary op should be mul_scales.");
        if (scales_in0_op.has_attr(op_attr::with_runtime_scales)
                && scales_in0_op.get_attr<bool>(op_attr::with_runtime_scales))
            continue;

        op_t &scales_in1_op = bin_in1_val->get_producer();
        assertm(scales_in1_op.get_kind() == op_kind::dnnl_mul_scales,
                "the second predecessor of a binary op should be mul_scales.");
        if (scales_in1_op.has_attr(op_attr::with_runtime_scales)
                && scales_in1_op.get_attr<bool>(op_attr::with_runtime_scales))
            continue;

        op_t &scales_out_op = bin_out_val->get_consumers()[0].get_op();
        assertm(scales_out_op.get_kind() == op_kind::dnnl_mul_scales,
                "the successor of a binary op should be mul_scales.");
        if (scales_out_op.has_attr(op_attr::with_runtime_scales)
                && scales_out_op.get_attr<bool>(op_attr::with_runtime_scales))
            continue;

        const size_t base_op_branch_idx = [&scales_in0_op]() {
            op_t &zps_op = scales_in0_op.get_input_value(0)->get_producer();
            if (zps_op.get_input_value(0)->has_producer()) {
                const auto zps_predecessor_kind
                        = zps_op.get_input_value(0)->get_producer().get_kind();
                if (zps_predecessor_kind == op_kind::dnnl_eltwise
                        || zps_predecessor_kind == op_kind::dnnl_pool) {
                    return 0;
                }
            }
            return 1;
        }();
        op_t &base_scales_op
                = (base_op_branch_idx) ? scales_in1_op : scales_in0_op;
        op_t &other_scales_op
                = (base_op_branch_idx) ? scales_in0_op : scales_in1_op;

        const auto in0_scales
                = base_scales_op.get_attr<std::vector<float>>(op_attr::scales);
        const auto in1_scales
                = other_scales_op.get_attr<std::vector<float>>(op_attr::scales);
        const auto inv_out_scales
                = scales_out_op.get_attr<std::vector<float>>(op_attr::scales);
        const auto bin_kind = static_cast<dnnl::algorithm>(
                bin_op->get_attr<int64_t>(op_attr::alg_kind));

        std::vector<float> new_scales_in1, new_scales_in0;
        std::string new_qtype_in1;
        std::string new_qtype_in0;
        int64_t new_axis_in1 = 0;
        int64_t new_axis_in0 = 0;
        bool drop_other_scales = false;
        const auto multiplier = std::multiplies<float>();
        switch (bin_kind) {
            case dnnl::algorithm::binary_add:
                assertm(std::all_of(in0_scales.begin(), in0_scales.end(),
                                [](float v) { return v != 0.f; }),
                        "scales can't be zero");
                new_scales_in0
                        = fuse_scales(in0_scales, inv_out_scales, multiplier);
                new_scales_in1
                        = fuse_scales(in1_scales, inv_out_scales, multiplier);
                std::tie(new_qtype_in1, new_axis_in1) = fuse_scales_attributes(
                        {&scales_in1_op, &scales_out_op});
                std::tie(new_qtype_in0, new_axis_in0) = fuse_scales_attributes(
                        {&scales_in0_op, &scales_out_op});
                break;
            case dnnl::algorithm::binary_mul:
                drop_other_scales = true;
                new_scales_in0
                        = fuse_scales(in0_scales, in1_scales, multiplier);
                new_scales_in0 = fuse_scales(
                        new_scales_in0, inv_out_scales, multiplier);
                std::tie(new_qtype_in0, new_axis_in0) = fuse_scales_attributes(
                        {&scales_in0_op, &scales_in1_op, &scales_out_op});
                break;
            default:
                assertm(false, "unsupported binary post-op was provided.");
                break;
        }

        // drop out scales op
        rewriter.fuse_op_to_predecessor(scales_out_op.shared_from_this());

        // if possible, drop other scales, and connect zps with binary
        // otherwise, update other scales data
        if (drop_other_scales) {
            rewriter.fuse_op_to_successor(other_scales_op.shared_from_this());
        } else {
            other_scales_op.set_attr(op_attr::scales, new_scales_in1)
                    .set_attr(op_attr::qtype, new_qtype_in1)
                    .set_attr(op_attr::axis, new_axis_in1);
        }

        // update output scales data
        base_scales_op.set_attr(op_attr::scales, new_scales_in0)
                .set_attr(op_attr::qtype, new_qtype_in0)
                .set_attr(op_attr::axis, new_axis_in0);
    }

    rewriter.run();
    return infer_shape(sg);
}

status_t remove_quant_data_with_no_effect(std::shared_ptr<subgraph_t> &sg) {
    auto is_dequantize = [](const op_ptr &op) {
        value_ptr quant_data_out_val = op->get_output_value(0);
        value_ptr quant_data_in_val = op->get_input_value(0);
        return op->get_kind() == op_kind::dnnl_sub_zps
                || (op->get_kind() == op_kind::dnnl_mul_scales
                        && quant_data_in_val->get_logical_tensor().data_type
                                != quant_data_out_val->get_logical_tensor()
                                           .data_type);
    };
    std::vector<op_ptr> quant_data_ops;
    for (auto &cur_op : sg->get_ops()) {
        if (cur_op->get_kind() == op_kind::dnnl_mul_scales
                || cur_op->get_kind() == op_kind::dnnl_add_zps
                || cur_op->get_kind() == op_kind::dnnl_sub_zps) {
            bool dync_quantization
                    = cur_op->has_attr(op_attr::with_runtime_scales)
                    && cur_op->get_attr<bool>(op_attr::with_runtime_scales);
            if (dync_quantization) continue;
            dync_quantization = cur_op->has_attr(op_attr::with_runtime_zps)
                    && cur_op->get_attr<bool>(op_attr::with_runtime_zps);
            if (dync_quantization) continue;
            quant_data_ops.emplace_back(cur_op);
        }
    }

    if (quant_data_ops.empty()) return status::success;

    subgraph_rewriter_t rewriter(sg);
    for (auto &quant_data_op : quant_data_ops) {
        bool to_remove = false;
        if (quant_data_op->get_kind() == op_kind::dnnl_mul_scales) {
            const auto scales = quant_data_op->get_attr<std::vector<float>>(
                    op_attr::scales);
            to_remove = std::all_of(scales.begin(), scales.end(), [](float s) {
                float expected = 1.0f;
                float eps = 0.000001f;
                return std::abs(s - expected) <= eps;
            });
        } else {
            const auto zps = quant_data_op->get_attr<std::vector<int64_t>>(
                    op_attr::zps);
            to_remove = std::all_of(
                    zps.begin(), zps.end(), [](int64_t z) { return z == 0; });
        }

        if (to_remove) {
            // for dnnl_mul_scales out_value dataType is f32
            // for dnnl_add_zps out_value dataType is s8/u8
            // post logical tensor should be retained
            value_ptr quant_data_out_val = quant_data_op->get_output_value(0);
            value_ptr quant_data_in_val = quant_data_op->get_input_value(0);
            if (is_dequantize(quant_data_op)) {
                if (!quant_data_out_val->get_consumers().empty())
                    rewriter.fuse_op_to_successor(quant_data_op);
                else if (quant_data_in_val->has_producer()) {
                    quant_data_in_val->get_producer().connect_output(
                            quant_data_in_val->get_offset(),
                            quant_data_out_val);
                    rewriter.to_remove(quant_data_op);
                } else {
                    op_ptr tc_op
                            = std::make_shared<op_t>(op_kind::dnnl_reorder);
                    rewriter.replace_op(quant_data_op, tc_op);
                }
            } else {
                if (quant_data_in_val->has_producer()) {
                    quant_data_in_val->get_producer().connect_output(
                            quant_data_in_val->get_offset(),
                            quant_data_out_val);
                    rewriter.to_remove(quant_data_op);
                } else {
                    if (quant_data_op->get_kind() == op_kind::dnnl_mul_scales) {
                        rewriter.fuse_op_to_successor(quant_data_op);
                    } else {
                        op_ptr tc_op
                                = std::make_shared<op_t>(op_kind::dnnl_reorder);
                        rewriter.replace_op(quant_data_op, tc_op);
                    }
                }
            }
        }
    }

    rewriter.run();
    return status::success;
}

impl::status_t lift_up_typecast(std::shared_ptr<subgraph_t> &sg) {
    while (true) {
        std::vector<std::pair<op_t *, op_t *>> to_be_swapped;
        for (auto &op : sg->get_ops()) {
            bool ok = is_typecast(op.get())
                    && op->get_input_value(0)->has_producer();
            if (!ok) continue;

            op_t *producer = op->get_input_op(0);
            ok = producer->get_kind() == op_kind::dnnl_reshape
                    || producer->get_kind() == op_kind::dnnl_transpose
                    || is_layout_reorder(producer);
            if (!ok) continue;

            to_be_swapped.emplace_back(
                    std::pair<op_t *, op_t *> {producer, op.get()});
        }

        if (to_be_swapped.empty()) break;
        subgraph_rewriter_t rewriter(sg);
        for (auto &pair : to_be_swapped) {
            op_t *producer = pair.first;
            op_t *tc = pair.second;

            rewriter.swap_neighboring_si_ops(
                    producer->shared_from_this(), tc->shared_from_this());
        }
    }
    return infer_shape(sg);
}

impl::status_t lift_up_quantize(std::shared_ptr<subgraph_t> &sg) {
    while (true) {
        std::vector<std::pair<op_t *, op_t *>> to_be_swapped;
        for (auto &op : sg->get_ops()) {
            bool ok = impl::utils::one_of(op->get_kind(),
                              op_kind::dnnl_mul_scales, op_kind::dnnl_add_zps)
                    && op->get_input_value(0)->has_producer();
            if (!ok) continue;

            ok = op->has_attr(op_attr::qtype)
                    && op->get_attr<std::string>(op_attr::qtype)
                            == "per_tensor";
            if (!ok) continue;

            op_t *producer = op->get_input_op(0);
            ok = producer->get_kind() == op_kind::dnnl_reshape
                    || producer->get_kind() == op_kind::dnnl_transpose
                    || is_layout_reorder(producer);
            if (!ok) continue;

            to_be_swapped.emplace_back(
                    std::pair<op_t *, op_t *> {producer, op.get()});
        }

        if (to_be_swapped.empty()) break;
        subgraph_rewriter_t rewriter(sg);
        for (auto &pair : to_be_swapped) {
            op_t *producer = pair.first;
            op_t *quant = pair.second;

            rewriter.swap_neighboring_si_ops(
                    producer->shared_from_this(), quant->shared_from_this());
        }
    }
    return infer_shape(sg);
}

impl::status_t fuse_dst_transpose_to_matmul(std::shared_ptr<subgraph_t> &sg) {
    std::vector<op_ptr> transpose_ops;
    for (auto &cur_op : sg->get_ops()) {
        if (cur_op->get_kind() == op_kind::dnnl_transpose
                && cur_op->get_input_value(0)->has_producer()
                && cur_op->get_input_value(0)->get_producer().get_kind()
                        == op_kind::dnnl_matmul
                && !cur_op->get_output_value(0)->get_consumers().empty()
                && (cur_op->get_output_value(0)
                                        ->get_consumers()[0]
                                        .get_op()
                                        .get_kind()
                                == op_kind::dnnl_reshape
                        || is_layout_reorder(&cur_op->get_output_value(0)
                                                      ->get_consumers()[0]
                                                      .get_op()))) {
            transpose_ops.emplace_back(cur_op);
        }
    }

    subgraph_rewriter_t rewriter(sg);
    for (auto &transpose_op : transpose_ops) {
        value_ptr in_val = transpose_op->get_input_value(0);
        auto in_lt = in_val->get_logical_tensor();
        value_ptr out_val = transpose_op->get_output_value(0);
        auto out_lt = out_val->get_logical_tensor();
        std::vector<int64_t> order
                = transpose_op->get_attr<std::vector<int64_t>>(op_attr::order);
        // if order < 0, convert it to positive order
        if (!order.empty()) {
            for (int64_t &axis : order) {
                if (axis < 0) axis += ltw(in_lt).ndims();
            }
        } else {
            return impl::status::success;
        }

        std::vector<int> axes = dnnl_impl::utils::fmap(order,
                [](int64_t index) { return static_cast<int32_t>(index); });
        // calculate the expected transposed layout by permuting the md
        auto expected_stride = get_dense_strides(ltw(out_lt).vdims());
        auto &consumer = transpose_op->get_output_value(0)
                                 ->get_consumers()[0]
                                 .get_op();
        if (is_layout_reorder(&consumer)) {
            value_ptr reorder_out_val = consumer.get_output_value(0);
            if (ltw(reorder_out_val->get_logical_tensor()).layout_type()
                    == layout_type::strided) {
                expected_stride
                        = ltw(reorder_out_val->get_logical_tensor()).vstrides();
                rewriter.fuse_op_to_predecessor(consumer.shared_from_this());
            }
        }
        dnnl::memory::desc out_md {ltw(out_lt).vdims(),
                static_cast<dnnl::memory::data_type>(ltw(out_lt).data_type()),
                expected_stride};
        dnnl::memory::desc expected_out_md = out_md.permute_axes(axes);
        const auto &strides = expected_out_md.get_strides();
        in_val->set_strides(strides);
        auto &matmul = transpose_op->get_input_value(0)->get_producer();
        matmul.set_attr(op_attr::keep_dst_layout, true);
    }

    return impl::status::success;
}

impl::status_t swap_relu_mul_scales(std::shared_ptr<subgraph_t> &sg) {
    while (true) {
        std::vector<std::pair<graph::op_t *, graph::op_t *>> to_be_swapped;
        for (auto &op : sg->get_ops()) {
            bool ok = op->get_kind() == op_kind::dnnl_mul_scales
                    && op->get_input_value(0)->has_producer();
            if (!ok) continue;
            graph::op_t *producer = op->get_input_op(0);
            ok = producer->get_kind() == op_kind::dnnl_eltwise;
            if (!ok) continue;
            const auto alg = static_cast<dnnl::algorithm>(
                    producer->get_attr<int64_t>(op_attr::alg_kind));
            ok = alg == dnnl::algorithm::eltwise_relu;
            if (!ok) continue;

            // only support batchnorminference+relu+mul_scale
            ok = producer->get_input_value(0)->has_producer();
            if (!ok) continue;
            const graph::op_t &prv_op
                    = producer->get_input_value(0)->get_producer();
            if (prv_op.get_kind() == op_kind::dnnl_batchnorm
                    && !prv_op.get_attr<bool>(op_attr::is_training)) {
                to_be_swapped.emplace_back(
                        std::pair<graph::op_t *, graph::op_t *> {
                                producer, op.get()});
            } else {
                continue;
            }
        }
        if (to_be_swapped.empty()) break;
        subgraph_rewriter_t rewriter(sg);
        for (auto &pair : to_be_swapped) {
            graph::op_t *relu = pair.first;
            graph::op_t *mul_scales = pair.second;
            rewriter.swap_neighboring_si_ops(
                    relu->shared_from_this(), mul_scales->shared_from_this());
        }
    }
    return infer_shape(sg);
}

impl::status_t fold_pre_mul_scale_into_bn(std::shared_ptr<subgraph_t> &sg) {
    const auto get_next_op = [](const op_ptr &op) -> op_ptr {
        const value_ptr out_val = op->get_output_value(0);
        if (!out_val->get_consumers().empty()) {
            size_t offset = out_val->get_consumers()[0].get_offset();
            auto &next_op = out_val->get_consumers()[0].get_op();
            return offset == 0 && next_op.get_kind() == op_kind::dnnl_batchnorm
                    ? next_op.shared_from_this()
                    : nullptr;
        }
        return nullptr;
    };

    subgraph_rewriter_t rewriter(sg);
    for (const auto &cur_op : sg->get_ops()) {
        if (cur_op->get_kind() != op_kind::dnnl_mul_scales) continue;
        auto next_op = get_next_op(cur_op);

        if (next_op && !next_op->get_attr<bool>(op_attr::is_training)) {
            auto gamma_quant_op = dnnl_impl::clone_mul_scales(cur_op);
            auto mean_quant_op = dnnl_impl::clone_mul_scales(cur_op);
            dnnl_impl::inverse_mul_scales(mean_quant_op);

            rewriter.insert_op_before(gamma_quant_op, next_op, 1, 0, 0);
            rewriter.insert_op_before(mean_quant_op, next_op, 3, 0, 0);

            auto quant_data_out_val = cur_op->get_output_value(0);
            auto quant_data_in_val = cur_op->get_input_value(0);
            next_op->connect_input(0, quant_data_in_val);
            quant_data_out_val->remove_consumer(*next_op, 0);
            if (quant_data_out_val->get_consumers().empty()) {
                rewriter.to_remove(cur_op);
            }
        }
    }

    rewriter.run();
    return infer_shape(sg);
}

impl::status_t fold_post_mul_scale_into_bn(std::shared_ptr<subgraph_t> &sg) {
    const auto get_prev_op = [](const op_ptr &op) -> op_ptr {
        const auto in_val = op->get_input_value(0);
        if (in_val->has_producer()) {
            auto &bn_op = in_val->get_producer();
            return bn_op.get_kind() == op_kind::dnnl_batchnorm
                    ? bn_op.shared_from_this()
                    : nullptr;
        }
        return nullptr;
    };

    subgraph_rewriter_t rewriter(sg);
    for (const auto &cur_op : sg->get_ops()) {
        if (cur_op->get_kind() != op_kind::dnnl_mul_scales) continue;
        auto bn_op = get_prev_op(cur_op);
        if (bn_op && !bn_op->get_attr<bool>(op_attr::is_training)) {
            auto gamma_quant_op = dnnl_impl::clone_mul_scales(cur_op);
            auto beta_quant_op = dnnl_impl::clone_mul_scales(cur_op);
            rewriter.insert_op_before(gamma_quant_op, bn_op, 1, 0, 0);
            rewriter.insert_op_before(beta_quant_op, bn_op, 2, 0, 0);
            value_ptr quant_data_out_val = cur_op->get_output_value(0);
            bn_op->connect_output(0, quant_data_out_val);
            rewriter.to_remove(cur_op);
        }
    }

    rewriter.run();
    return infer_shape(sg);
}

} // namespace dnnl_impl
} // namespace graph
} // namespace impl
} // namespace dnnl<|MERGE_RESOLUTION|>--- conflicted
+++ resolved
@@ -177,7 +177,6 @@
             bin_op->add_input(in_val);
             auto out_val = quant_data_op->get_output_value(0);
             bin_op->add_output(out_val);
-            in_val->set_data_type(out_val->get_logical_tensor().data_type);
             insert_empty_scratchpad(bin_op);
 
             // add quant data as a constant input
@@ -254,7 +253,6 @@
                 "scale_op should have only one output value.");
         auto out_val = cur_op->get_output_values()[0];
         auto consumers = out_val->get_consumers();
-        if (consumers.empty()) continue;
         if (!impl::utils::one_of(consumers[0].get_op().get_kind(),
                     op_kind::dnnl_matmul, op_kind::dnnl_convolution,
                     op_kind::dnnl_convtranspose, op_kind::dnnl_reorder))
@@ -463,76 +461,6 @@
     return status::success;
 }
 
-<<<<<<< HEAD
-impl::status_t fold_sub_zps_add_zps(std::shared_ptr<subgraph_t> &sg) {
-    // lambda function to fold the consecutive zps ops
-    auto fold_zps_func = [&]() {
-        std::vector<std::pair<op_t *, op_t *>> folding_groups;
-        std::set<op_t *> visited;
-        for (const auto &cur_op : sg->get_ops()) {
-            if (cur_op->get_kind() != op_kind::dnnl_sub_zps
-                    || visited.count(cur_op.get()) != 0)
-                continue;
-
-            assertm(cur_op->num_outputs() == 1,
-                    "cur_op should have only one output value.");
-            auto out_val = cur_op->get_output_values()[0];
-            auto consumers = out_val->get_consumers();
-            if (consumers.empty()) continue;
-
-            auto &consumer_op = consumers[0].get_op();
-            if (consumer_op.get_kind() != op_kind::dnnl_add_zps) continue;
-
-            folding_groups.emplace_back(
-                    std::pair<op_t *, op_t *> {cur_op.get(), &consumer_op});
-            visited.insert(cur_op.get());
-            visited.insert(&consumer_op);
-        }
-
-        if (folding_groups.empty()) return false;
-
-        subgraph_rewriter_t rewriter(sg);
-        for (auto &folding_ops : folding_groups) {
-            auto previous_op = folding_ops.first;
-            auto base_op = folding_ops.second;
-
-            // update the scales
-            const auto &zps_previous
-                    = previous_op->get_attr<std::vector<int64_t>>(op_attr::zps);
-            const auto &zps_base
-                    = base_op->get_attr<std::vector<int64_t>>(op_attr::zps);
-            std::vector<int64_t> new_zps(
-                    std::max(zps_previous.size(), zps_base.size()), 0);
-            // per-channel -> per-tensor
-            if (zps_base.size() > zps_previous.size()) {
-                for (size_t i = 0; i < new_zps.size(); ++i)
-                    new_zps[i] = zps_base[i] - zps_previous[0];
-            } else {
-                for (size_t i = 0; i < new_zps.size(); ++i)
-                    new_zps[i] = zps_base[0] - zps_previous[i];
-                // set attrs
-                base_op->set_attr<int64_t>(op_attr::axis,
-                        previous_op->get_attr<int64_t>(op_attr::axis));
-                base_op->set_attr<std::string>(op_attr::qtype,
-                        previous_op->get_attr<std::string>(op_attr::qtype));
-            }
-            base_op->set_attr<std::vector<int64_t>>(op_attr::zps, new_zps);
-
-            rewriter.fuse_op_to_predecessor(previous_op->shared_from_this(), 0);
-        }
-        rewriter.run();
-        return true;
-    };
-
-    bool changed = true;
-    do {
-        changed = fold_zps_func();
-    } while (changed);
-    return impl::status::success;
-}
-
-=======
->>>>>>> 9bea36e6
 // FIXME(xx) This pass works correctly only when all inputs/outputs scales/zps
 // are same, since we are simply ignoring the scales and zps. We can improve
 // this pass to support different per-tensor scale since oneDNN concat primitive
@@ -888,10 +816,8 @@
                         1 - fuse_op_predecessor_offset);
 
                 if (other_in_val0->has_producer()
-                        && (other_in_val0->get_producer().get_kind()
-                                        == op_kind::dnnl_mul_scales
-                                || other_in_val0->get_producer().get_kind()
-                                        == op_kind::dnnl_sub_zps)) {
+                        && other_in_val0->get_producer().get_kind()
+                                == op_kind::dnnl_mul_scales) {
                     mul_scale_op_offset = 1 - fuse_op_predecessor_offset;
                 }
 
@@ -907,39 +833,28 @@
                     // output scales attribute and its inputs don't have
                     // same dims)
                     auto in_val = post_op->get_input_value(mul_scale_op_offset);
-                    auto &pre_op = in_val->get_producer();
-                    std::vector<float> scales {1.f};
+                    auto &mul_scale_op = in_val->get_producer();
+                    auto scales = mul_scale_op.get_attr<std::vector<float>>(
+                            op_attr::scales);
+                    assert(scales.size() == 1); // per tensor
+
+                    auto tmp = mul_scale_op.get_input_value(0);
                     int32_t zp = 0;
-                    if (pre_op.get_kind() == op_kind::dnnl_mul_scales) {
-                        scales = pre_op.get_attr<std::vector<float>>(
-                                op_attr::scales);
-                        assert(scales.size() == 1); // per tensor
-                        auto tmp = pre_op.get_input_value(0);
-
-                        if (tmp->has_producer()
-                                && tmp->get_producer().get_kind()
-                                        == op_kind::dnnl_sub_zps) {
-                            auto &sub_op = tmp->get_producer();
-                            auto zps = sub_op.get_attr<std::vector<int64_t>>(
-                                    op_attr::zps);
-                            zp = static_cast<int32_t>(zps[0]);
-                            assert(scales.size() == zps.size());
-                            rewriter.fuse_op_to_successor(
-                                    sub_op.shared_from_this());
-                        }
-                    } else {
-                        auto zps = pre_op.get_attr<std::vector<int64_t>>(
+                    if (tmp->has_producer()
+                            && tmp->get_producer().get_kind()
+                                    == op_kind::dnnl_sub_zps) {
+                        auto &sub_zps_op = tmp->get_producer();
+                        auto zps = sub_zps_op.get_attr<std::vector<int64_t>>(
                                 op_attr::zps);
                         zp = static_cast<int32_t>(zps[0]);
                         assert(scales.size() == zps.size());
+
+                        rewriter.fuse_op_to_successor(
+                                sub_zps_op.shared_from_this());
                     }
-<<<<<<< HEAD
-                    rewriter.fuse_op_to_successor(pre_op.shared_from_this());
-=======
                     rewriter.fuse_op_to_successor(
                             mul_scale_op.shared_from_this());
 
->>>>>>> 9bea36e6
                     fusion_info.append_post_binary(post_op->shared_from_this(),
                             std::vector<size_t> {base_op->num_inputs()},
                             scales[0], zp);
@@ -1095,7 +1010,7 @@
                 "scale_op should have only one output value.");
         auto out_val = scale_op->get_output_values()[0];
         auto consumers = out_val->get_consumers();
-        if (consumers.empty()) continue;
+
         if (!impl::utils::one_of(consumers[0].get_op().get_kind(),
                     op_kind::dnnl_matmul, op_kind::dnnl_convolution,
                     op_kind::dnnl_convtranspose, op_kind::dnnl_reorder))
@@ -1281,7 +1196,6 @@
         auto consumers = out_val->get_consumers();
 
         auto in_val = zp_op->get_input_values()[0];
-        if (!in_val->has_producer()) continue;
         auto &prv_op = in_val->get_producer();
 
         if (!has_int8_support(prv_op.get_kind())) continue;
@@ -1412,16 +1326,14 @@
                     || in1.get_kind() != op_kind::dnnl_mul_scales)
                 continue;
 
-            if (in1.has_attr(op_attr::qtype)
-                    && in1.get_attr<std::string>(op_attr::qtype)
-                            == "per_tensor")
-                continue;
+            auto dq_src_scales
+                    = in0.get_attr<std::vector<float>>(op_attr::scales);
             auto dq_wei_scales
                     = in1.get_attr<std::vector<float>>(op_attr::scales);
             int64_t group = op->get_attr<int64_t>(op_attr::groups);
-            if (group > 1) {
+            if (dq_src_scales.size() < dq_wei_scales.size() && group > 1) {
                 // Currently for ConvTranspose, the output channel in weight tensor
-                // (IC, OC/g, H, W) is not equal to the one in output tensor
+                // (OC/g, IC, H, W) is not equal to the one in output tensor
                 // (N, OC, H, W) if `groups` > 1, so the size of weight's
                 // per-channel scale is not the same as the output channel in output
                 // tensor, here we will broadcast scales from `OC/g` to `OC`.
@@ -1455,7 +1367,7 @@
             // input permute
             auto in_ndims
                     = cur_op->get_input_value(0)->get_logical_tensor().ndims;
-            auto in_perm = get_permutation(in_ndims, "NXC", "NCX");
+            auto in_perm = get_nxc2ncx_permutation(in_ndims);
 
             op_ptr in_perm_op = std::make_shared<op_t>(op_kind::dnnl_permute);
             in_perm_op->set_attr<std::vector<int64_t>>(
@@ -1465,7 +1377,7 @@
             // output permute
             auto out_ndims
                     = cur_op->get_output_value(0)->get_logical_tensor().ndims;
-            auto out_perm = get_permutation(out_ndims, "NCX", "NXC");
+            auto out_perm = get_ncx2nxc_permutation(out_ndims);
 
             op_ptr out_perm_op = std::make_shared<op_t>(op_kind::dnnl_permute);
             out_perm_op->set_attr<std::vector<int64_t>>(
@@ -1483,7 +1395,7 @@
         if (need_permute_1) {
             auto wei_ndims
                     = cur_op->get_input_value(1)->get_logical_tensor().ndims;
-            auto wei_perm = get_permutation(wei_ndims, "XIO", "OIX");
+            auto wei_perm = get_xio2oix_permutation(wei_ndims);
 
             op_ptr perm_op = std::make_shared<op_t>(op_kind::dnnl_permute);
             perm_op->set_attr<std::vector<int64_t>>(
@@ -1533,14 +1445,14 @@
                 : false;
         bool need_permute_1 = cur_op->has_attr(op_attr::weights_format)
                 ? (cur_op->get_attr<std::string>(op_attr::weights_format)
-                        != "OIX")
+                        == "XIO")
                 : false;
 
         if (need_permute_0) {
             // input permute
             auto in0_ndims
                     = cur_op->get_input_value(0)->get_logical_tensor().ndims;
-            auto in0_perm = get_permutation(in0_ndims, "NXC", "NCX");
+            auto in0_perm = get_nxc2ncx_permutation(in0_ndims);
 
             op_ptr in0_perm_op = std::make_shared<op_t>(op_kind::dnnl_permute);
             in0_perm_op->set_attr<std::vector<int64_t>>(
@@ -1549,7 +1461,7 @@
 
             auto in1_ndims
                     = cur_op->get_input_value(1)->get_logical_tensor().ndims;
-            auto in1_perm = get_permutation(in1_ndims, "NXC", "NCX");
+            auto in1_perm = get_nxc2ncx_permutation(in1_ndims);
 
             op_ptr in1_perm_op = std::make_shared<op_t>(op_kind::dnnl_permute);
             in1_perm_op->set_attr<std::vector<int64_t>>(
@@ -1562,10 +1474,7 @@
         if (need_permute_1) {
             auto out_ndims
                     = cur_op->get_output_value(0)->get_logical_tensor().ndims;
-            std::string filter_format
-                    = cur_op->get_attr<std::string>(op_attr::weights_format);
-            std::vector<int64_t> out_perm
-                    = get_permutation(out_ndims, "OIX", filter_format);
+            auto out_perm = get_oix2xio_permutation(out_ndims);
 
             op_ptr out_perm_op = std::make_shared<op_t>(op_kind::dnnl_permute);
             out_perm_op->set_attr<std::vector<int64_t>>(
@@ -1576,7 +1485,7 @@
                     = cur_op->get_attr<std::vector<int64_t>>(
                             op_attr::weights_shape);
             const auto filter_shape_as_oix
-                    = canonicalize(filter_shape_attr, filter_format);
+                    = canonicalize(filter_shape_attr, "XIO");
             cur_op->set_attr<dims>(op_attr::weights_shape, filter_shape_as_oix);
             cur_op->set_attr<std::string>(op_attr::weights_format, "OIX");
         }
@@ -1615,7 +1524,7 @@
             // src permute
             auto in0_ndims
                     = cur_op->get_input_value(0)->get_logical_tensor().ndims;
-            auto in0_perm = get_permutation(in0_ndims, "NXC", "NCX");
+            auto in0_perm = get_nxc2ncx_permutation(in0_ndims);
 
             op_ptr in0_perm_op = std::make_shared<op_t>(op_kind::dnnl_permute);
             in0_perm_op->set_attr<std::vector<int64_t>>(
@@ -1625,7 +1534,7 @@
             // dst permute
             auto out0_ndims
                     = cur_op->get_output_value(0)->get_logical_tensor().ndims;
-            auto out0_perm = get_permutation(out0_ndims, "NCX", "NXC");
+            auto out0_perm = get_ncx2nxc_permutation(out0_ndims);
 
             op_ptr out0_perm_op = std::make_shared<op_t>(op_kind::dnnl_permute);
             out0_perm_op->set_attr<std::vector<int64_t>>(
@@ -1655,7 +1564,7 @@
             // diff_dst permute
             auto in0_ndims
                     = cur_op->get_input_value(0)->get_logical_tensor().ndims;
-            auto in0_perm = get_permutation(in0_ndims, "NXC", "NCX");
+            auto in0_perm = get_nxc2ncx_permutation(in0_ndims);
 
             op_ptr in0_perm_op = std::make_shared<op_t>(op_kind::dnnl_permute);
             in0_perm_op->set_attr<std::vector<int64_t>>(
@@ -1667,7 +1576,7 @@
                 auto src_ndims = cur_op->get_input_value(2)
                                          ->get_logical_tensor()
                                          .ndims;
-                auto src_perm = get_permutation(src_ndims, "NXC", "NCX");
+                auto src_perm = get_nxc2ncx_permutation(src_ndims);
 
                 op_ptr src_perm_op
                         = std::make_shared<op_t>(op_kind::dnnl_permute);
@@ -1679,7 +1588,7 @@
             // diff_src permute
             auto out0_ndims
                     = cur_op->get_output_value(0)->get_logical_tensor().ndims;
-            auto out0_perm = get_permutation(out0_ndims, "NCX", "NXC");
+            auto out0_perm = get_ncx2nxc_permutation(out0_ndims);
 
             op_ptr out_perm_op = std::make_shared<op_t>(op_kind::dnnl_permute);
             out_perm_op->set_attr<std::vector<int64_t>>(
@@ -2089,7 +1998,7 @@
             // input0 permute
             auto in0_ndims
                     = cur_op->get_input_value(0)->get_logical_tensor().ndims;
-            auto in0_perm = get_permutation(in0_ndims, "NXC", "NCX");
+            auto in0_perm = get_nxc2ncx_permutation(in0_ndims);
 
             op_ptr in_perm_op_0 = std::make_shared<op_t>(op_kind::dnnl_permute);
             in_perm_op_0->set_attr<std::vector<int64_t>>(
@@ -2099,7 +2008,7 @@
             // input1 permute
             auto in1_ndims
                     = cur_op->get_input_value(1)->get_logical_tensor().ndims;
-            auto in1_perm = get_permutation(in1_ndims, "NXC", "NCX");
+            auto in1_perm = get_nxc2ncx_permutation(in1_ndims);
 
             op_ptr in_perm_op_1 = std::make_shared<op_t>(op_kind::dnnl_permute);
             in_perm_op_1->set_attr<std::vector<int64_t>>(
@@ -2109,7 +2018,7 @@
             // output permute
             auto out_ndims
                     = cur_op->get_output_value(0)->get_logical_tensor().ndims;
-            auto out_perm = get_permutation(out_ndims, "NCX", "NXC");
+            auto out_perm = get_ncx2nxc_permutation(out_ndims);
 
             op_ptr out_perm_op = std::make_shared<op_t>(op_kind::dnnl_permute);
             out_perm_op->set_attr<std::vector<int64_t>>(
@@ -2531,10 +2440,6 @@
             out_val->set_producer(*fused_op);
 
             auto scratchpad_val = insert_empty_scratchpad(fused_op);
-            // remove pd in pd_cache since fused_op share the same id
-            if (pd_cache.find(fused_op.get()) != pd_cache.end()) {
-                pd_cache.erase(fused_op.get());
-            }
             const auto &pd = reorder_executable_t::create_desc(
                     fused_op, *p_engine, mgr, pd_cache);
             const memory::desc scratchpad_desc = pd.scratchpad_desc();
@@ -2768,7 +2673,7 @@
                 || visited.count(cur_op.get()) != 0)
             continue;
 
-        // This pass only handle dynamic dequantization
+        // This pass only handle dynamic quantization
         if (!cur_op->has_attr(op_attr::with_runtime_zps)
                 || !cur_op->get_attr<bool>(op_attr::with_runtime_zps))
             continue;
@@ -2834,77 +2739,6 @@
 
     rewriter.run();
     return status::success;
-}
-
-impl::status_t convert_dynamic_quantize_ops(std::shared_ptr<subgraph_t> &sg) {
-    std::vector<op_ptr> convert_ops;
-    std::set<op_t *> visited;
-    for (const auto &cur_op : sg->get_ops()) {
-        if ((cur_op->get_kind() != op_kind::dnnl_mul_scales
-                    && cur_op->get_kind() != op_kind::dnnl_add_zps
-                    && cur_op->get_kind() != op_kind::dnnl_sub_zps)
-                || visited.count(cur_op.get()) != 0)
-            continue;
-
-        // This pass only handle single dynamic sub_scale,add_zp,sub_zp
-        if (cur_op->get_kind() == op_kind::dnnl_mul_scales) {
-            if (!cur_op->has_attr(op_attr::with_runtime_scales)
-                    || !cur_op->get_attr<bool>(op_attr::with_runtime_scales))
-                continue;
-        } else {
-            if (!cur_op->has_attr(op_attr::with_runtime_zps)
-                    || !cur_op->get_attr<bool>(op_attr::with_runtime_zps))
-                continue;
-        }
-
-        convert_ops.emplace_back(cur_op);
-        visited.insert(cur_op.get());
-    }
-
-    if (convert_ops.empty()) return impl::status::success;
-
-    subgraph_rewriter_t rewriter(sg);
-    for (auto &cur_op : convert_ops) {
-        const int64_t axis = cur_op->get_attr<int64_t>(op_attr::axis);
-        const std::string &qtype
-                = cur_op->get_attr<std::string>(op_attr::qtype);
-
-        op_ptr fused_op = std::make_shared<op_t>(op_kind::dnnl_reorder);
-        fused_op->set_attr<bool>(op_attr::change_layout, false);
-        fused_op->set_attr<int64_t>(op_attr::axis, axis);
-        fused_op->set_attr<std::string>(op_attr::qtype, qtype);
-
-        // src must be the 0-th input
-        auto src = cur_op->get_input_value(0);
-        src->remove_consumer(*cur_op, 0);
-        fused_op->connect_input(0, src);
-
-        auto another_src = cur_op->get_input_value(1);
-        another_src->remove_consumer(*cur_op, 1);
-        fused_op->connect_input(1, another_src);
-        if (cur_op->get_kind() == op_kind::dnnl_mul_scales) {
-            // fuse scales as arg src scales
-            fused_op->set_attr<bool>(op_attr::with_runtime_scales, true);
-        } else if (cur_op->get_kind() == op_kind::dnnl_add_zps) {
-            // fuse dst zps
-            fused_op->set_attr<bool>(op_attr::with_runtime_dst_zps, true);
-        } else {
-            // fuse src zps
-            fused_op->set_attr<bool>(op_attr::with_runtime_src_zps, true);
-        }
-
-        auto dst = cur_op->get_output_value(0);
-        fused_op->add_output(dst);
-        dst->set_producer(*fused_op);
-
-        insert_empty_scratchpad(fused_op);
-
-        rewriter.to_insert(fused_op);
-        rewriter.to_remove(cur_op);
-    }
-
-    rewriter.run();
-    return impl::status::success;
 }
 
 status_t reorder_canonicalization(std::shared_ptr<subgraph_t> &sg) {
@@ -3257,27 +3091,11 @@
 }
 
 status_t remove_quant_data_with_no_effect(std::shared_ptr<subgraph_t> &sg) {
-    auto is_dequantize = [](const op_ptr &op) {
-        value_ptr quant_data_out_val = op->get_output_value(0);
-        value_ptr quant_data_in_val = op->get_input_value(0);
-        return op->get_kind() == op_kind::dnnl_sub_zps
-                || (op->get_kind() == op_kind::dnnl_mul_scales
-                        && quant_data_in_val->get_logical_tensor().data_type
-                                != quant_data_out_val->get_logical_tensor()
-                                           .data_type);
-    };
     std::vector<op_ptr> quant_data_ops;
     for (auto &cur_op : sg->get_ops()) {
         if (cur_op->get_kind() == op_kind::dnnl_mul_scales
                 || cur_op->get_kind() == op_kind::dnnl_add_zps
                 || cur_op->get_kind() == op_kind::dnnl_sub_zps) {
-            bool dync_quantization
-                    = cur_op->has_attr(op_attr::with_runtime_scales)
-                    && cur_op->get_attr<bool>(op_attr::with_runtime_scales);
-            if (dync_quantization) continue;
-            dync_quantization = cur_op->has_attr(op_attr::with_runtime_zps)
-                    && cur_op->get_attr<bool>(op_attr::with_runtime_zps);
-            if (dync_quantization) continue;
             quant_data_ops.emplace_back(cur_op);
         }
     }
@@ -3308,40 +3126,85 @@
             // post logical tensor should be retained
             value_ptr quant_data_out_val = quant_data_op->get_output_value(0);
             value_ptr quant_data_in_val = quant_data_op->get_input_value(0);
-            if (is_dequantize(quant_data_op)) {
-                if (!quant_data_out_val->get_consumers().empty())
-                    rewriter.fuse_op_to_successor(quant_data_op);
-                else if (quant_data_in_val->has_producer()) {
-                    quant_data_in_val->get_producer().connect_output(
-                            quant_data_in_val->get_offset(),
-                            quant_data_out_val);
-                    rewriter.to_remove(quant_data_op);
-                } else {
-                    op_ptr tc_op
-                            = std::make_shared<op_t>(op_kind::dnnl_reorder);
-                    rewriter.replace_op(quant_data_op, tc_op);
-                }
+            if (quant_data_in_val->has_producer()) {
+                quant_data_in_val->get_producer().connect_output(
+                        quant_data_in_val->get_offset(), quant_data_out_val);
+                rewriter.to_remove(quant_data_op);
             } else {
-                if (quant_data_in_val->has_producer()) {
-                    quant_data_in_val->get_producer().connect_output(
-                            quant_data_in_val->get_offset(),
-                            quant_data_out_val);
-                    rewriter.to_remove(quant_data_op);
-                } else {
-                    if (quant_data_op->get_kind() == op_kind::dnnl_mul_scales) {
-                        rewriter.fuse_op_to_successor(quant_data_op);
-                    } else {
-                        op_ptr tc_op
-                                = std::make_shared<op_t>(op_kind::dnnl_reorder);
-                        rewriter.replace_op(quant_data_op, tc_op);
-                    }
-                }
+                assertm(!quant_data_out_val->get_consumers().empty(),
+                        "single op can't be removed");
+                rewriter.fuse_op_to_successor(quant_data_op);
             }
         }
     }
 
     rewriter.run();
     return status::success;
+}
+
+status_t move_scalar_div_behind_matmul(std::shared_ptr<subgraph_t> &sg) {
+    using ltw = logical_tensor_wrapper_t;
+
+    while (true) {
+        std::vector<std::pair<op_t *, op_t *>> to_be_swapped;
+        for (auto &op : sg->get_ops()) {
+            bool ok = op->get_kind() == op_kind::dnnl_matmul
+                    && op->get_input_value(0)->has_producer();
+            if (!ok) continue;
+
+            op_t *producer = op->get_input_op(0);
+            ok = producer->get_kind() == op_kind::dnnl_binary
+                    && dnnl::algorithm::binary_div
+                            == static_cast<dnnl::algorithm>(
+                                    producer->get_attr<int64_t>(
+                                            op_attr::alg_kind));
+            if (!ok) continue;
+
+            // only match scalar div
+            auto div_src0_shape
+                    = ltw(producer->get_input_value(0)->get_logical_tensor())
+                              .vdims();
+            auto div_src1_shape
+                    = ltw(producer->get_input_value(1)->get_logical_tensor())
+                              .vdims();
+            auto div_dst_shape
+                    = ltw(producer->get_output_value(0)->get_logical_tensor())
+                              .vdims();
+            ok = div_dst_shape == div_src0_shape
+                    && std::accumulate(div_src1_shape.begin(),
+                               div_src1_shape.end(), 1,
+                               std::multiplies<int64_t>())
+                            == 1;
+            if (!ok) continue;
+
+            to_be_swapped.emplace_back(
+                    std::pair<op_t *, op_t *> {producer, op.get()});
+        }
+
+        if (to_be_swapped.empty()) break;
+
+        for (auto &pair : to_be_swapped) {
+            op_t *div = pair.first;
+            op_t *mm = pair.second;
+
+            auto div_src0 = div->get_input_value(0);
+            auto div_dst = div->get_output_value(0);
+
+            div_src0->remove_consumer(*div, 0);
+            mm->connect_input(0, div_src0);
+
+            auto mm_dst = mm->get_output_value(0);
+            div->connect_output(0, mm_dst);
+
+            logical_tensor_t new_lt = empty_logical_tensor_with_default_id();
+            auto new_val = std::make_shared<value_t>(*mm, 0, new_lt, true);
+            new_val->set_data_type(
+                    mm->get_input_value(0)->get_logical_tensor().data_type);
+            mm->connect_output(0, new_val);
+            div->connect_input(0, new_val);
+        }
+    }
+    return infer_shape(sg);
 }
 
 impl::status_t lift_up_typecast(std::shared_ptr<subgraph_t> &sg) {
@@ -3354,8 +3217,7 @@
 
             op_t *producer = op->get_input_op(0);
             ok = producer->get_kind() == op_kind::dnnl_reshape
-                    || producer->get_kind() == op_kind::dnnl_transpose
-                    || is_layout_reorder(producer);
+                    || producer->get_kind() == op_kind::dnnl_transpose;
             if (!ok) continue;
 
             to_be_swapped.emplace_back(
@@ -3391,8 +3253,7 @@
 
             op_t *producer = op->get_input_op(0);
             ok = producer->get_kind() == op_kind::dnnl_reshape
-                    || producer->get_kind() == op_kind::dnnl_transpose
-                    || is_layout_reorder(producer);
+                    || producer->get_kind() == op_kind::dnnl_transpose;
             if (!ok) continue;
 
             to_be_swapped.emplace_back(
@@ -3420,19 +3281,15 @@
                 && cur_op->get_input_value(0)->get_producer().get_kind()
                         == op_kind::dnnl_matmul
                 && !cur_op->get_output_value(0)->get_consumers().empty()
-                && (cur_op->get_output_value(0)
-                                        ->get_consumers()[0]
-                                        .get_op()
-                                        .get_kind()
-                                == op_kind::dnnl_reshape
-                        || is_layout_reorder(&cur_op->get_output_value(0)
-                                                      ->get_consumers()[0]
-                                                      .get_op()))) {
+                && cur_op->get_output_value(0)
+                                ->get_consumers()[0]
+                                .get_op()
+                                .get_kind()
+                        == op_kind::dnnl_reshape) {
             transpose_ops.emplace_back(cur_op);
         }
     }
 
-    subgraph_rewriter_t rewriter(sg);
     for (auto &transpose_op : transpose_ops) {
         value_ptr in_val = transpose_op->get_input_value(0);
         auto in_lt = in_val->get_logical_tensor();
@@ -3453,18 +3310,6 @@
                 [](int64_t index) { return static_cast<int32_t>(index); });
         // calculate the expected transposed layout by permuting the md
         auto expected_stride = get_dense_strides(ltw(out_lt).vdims());
-        auto &consumer = transpose_op->get_output_value(0)
-                                 ->get_consumers()[0]
-                                 .get_op();
-        if (is_layout_reorder(&consumer)) {
-            value_ptr reorder_out_val = consumer.get_output_value(0);
-            if (ltw(reorder_out_val->get_logical_tensor()).layout_type()
-                    == layout_type::strided) {
-                expected_stride
-                        = ltw(reorder_out_val->get_logical_tensor()).vstrides();
-                rewriter.fuse_op_to_predecessor(consumer.shared_from_this());
-            }
-        }
         dnnl::memory::desc out_md {ltw(out_lt).vdims(),
                 static_cast<dnnl::memory::data_type>(ltw(out_lt).data_type()),
                 expected_stride};
@@ -3478,118 +3323,6 @@
     return impl::status::success;
 }
 
-impl::status_t swap_relu_mul_scales(std::shared_ptr<subgraph_t> &sg) {
-    while (true) {
-        std::vector<std::pair<graph::op_t *, graph::op_t *>> to_be_swapped;
-        for (auto &op : sg->get_ops()) {
-            bool ok = op->get_kind() == op_kind::dnnl_mul_scales
-                    && op->get_input_value(0)->has_producer();
-            if (!ok) continue;
-            graph::op_t *producer = op->get_input_op(0);
-            ok = producer->get_kind() == op_kind::dnnl_eltwise;
-            if (!ok) continue;
-            const auto alg = static_cast<dnnl::algorithm>(
-                    producer->get_attr<int64_t>(op_attr::alg_kind));
-            ok = alg == dnnl::algorithm::eltwise_relu;
-            if (!ok) continue;
-
-            // only support batchnorminference+relu+mul_scale
-            ok = producer->get_input_value(0)->has_producer();
-            if (!ok) continue;
-            const graph::op_t &prv_op
-                    = producer->get_input_value(0)->get_producer();
-            if (prv_op.get_kind() == op_kind::dnnl_batchnorm
-                    && !prv_op.get_attr<bool>(op_attr::is_training)) {
-                to_be_swapped.emplace_back(
-                        std::pair<graph::op_t *, graph::op_t *> {
-                                producer, op.get()});
-            } else {
-                continue;
-            }
-        }
-        if (to_be_swapped.empty()) break;
-        subgraph_rewriter_t rewriter(sg);
-        for (auto &pair : to_be_swapped) {
-            graph::op_t *relu = pair.first;
-            graph::op_t *mul_scales = pair.second;
-            rewriter.swap_neighboring_si_ops(
-                    relu->shared_from_this(), mul_scales->shared_from_this());
-        }
-    }
-    return infer_shape(sg);
-}
-
-impl::status_t fold_pre_mul_scale_into_bn(std::shared_ptr<subgraph_t> &sg) {
-    const auto get_next_op = [](const op_ptr &op) -> op_ptr {
-        const value_ptr out_val = op->get_output_value(0);
-        if (!out_val->get_consumers().empty()) {
-            size_t offset = out_val->get_consumers()[0].get_offset();
-            auto &next_op = out_val->get_consumers()[0].get_op();
-            return offset == 0 && next_op.get_kind() == op_kind::dnnl_batchnorm
-                    ? next_op.shared_from_this()
-                    : nullptr;
-        }
-        return nullptr;
-    };
-
-    subgraph_rewriter_t rewriter(sg);
-    for (const auto &cur_op : sg->get_ops()) {
-        if (cur_op->get_kind() != op_kind::dnnl_mul_scales) continue;
-        auto next_op = get_next_op(cur_op);
-
-        if (next_op && !next_op->get_attr<bool>(op_attr::is_training)) {
-            auto gamma_quant_op = dnnl_impl::clone_mul_scales(cur_op);
-            auto mean_quant_op = dnnl_impl::clone_mul_scales(cur_op);
-            dnnl_impl::inverse_mul_scales(mean_quant_op);
-
-            rewriter.insert_op_before(gamma_quant_op, next_op, 1, 0, 0);
-            rewriter.insert_op_before(mean_quant_op, next_op, 3, 0, 0);
-
-            auto quant_data_out_val = cur_op->get_output_value(0);
-            auto quant_data_in_val = cur_op->get_input_value(0);
-            next_op->connect_input(0, quant_data_in_val);
-            quant_data_out_val->remove_consumer(*next_op, 0);
-            if (quant_data_out_val->get_consumers().empty()) {
-                rewriter.to_remove(cur_op);
-            }
-        }
-    }
-
-    rewriter.run();
-    return infer_shape(sg);
-}
-
-impl::status_t fold_post_mul_scale_into_bn(std::shared_ptr<subgraph_t> &sg) {
-    const auto get_prev_op = [](const op_ptr &op) -> op_ptr {
-        const auto in_val = op->get_input_value(0);
-        if (in_val->has_producer()) {
-            auto &bn_op = in_val->get_producer();
-            return bn_op.get_kind() == op_kind::dnnl_batchnorm
-                    ? bn_op.shared_from_this()
-                    : nullptr;
-        }
-        return nullptr;
-    };
-
-    subgraph_rewriter_t rewriter(sg);
-    for (const auto &cur_op : sg->get_ops()) {
-        if (cur_op->get_kind() != op_kind::dnnl_mul_scales) continue;
-        auto bn_op = get_prev_op(cur_op);
-        if (bn_op && !bn_op->get_attr<bool>(op_attr::is_training)) {
-            auto gamma_quant_op = dnnl_impl::clone_mul_scales(cur_op);
-            auto beta_quant_op = dnnl_impl::clone_mul_scales(cur_op);
-            rewriter.insert_op_before(gamma_quant_op, bn_op, 1, 0, 0);
-            rewriter.insert_op_before(beta_quant_op, bn_op, 2, 0, 0);
-            value_ptr quant_data_out_val = cur_op->get_output_value(0);
-            bn_op->connect_output(0, quant_data_out_val);
-            rewriter.to_remove(cur_op);
-        }
-    }
-
-    rewriter.run();
-    return infer_shape(sg);
-}
-
 } // namespace dnnl_impl
 } // namespace graph
 } // namespace impl
