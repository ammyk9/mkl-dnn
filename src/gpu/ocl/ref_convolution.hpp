/*******************************************************************************
* Copyright 2019-2023 Intel Corporation
*
* Licensed under the Apache License, Version 2.0 (the "License");
* you may not use this file except in compliance with the License.
* You may obtain a copy of the License at
*
*     http://www.apache.org/licenses/LICENSE-2.0
*
* Unless required by applicable law or agreed to in writing, software
* distributed under the License is distributed on an "AS IS" BASIS,
* WITHOUT WARRANTIES OR CONDITIONS OF ANY KIND, either express or implied.
* See the License for the specific language governing permissions and
* limitations under the License.
*******************************************************************************/

#ifndef GPU_OCL_REF_CONVOLUTION_HPP
#define GPU_OCL_REF_CONVOLUTION_HPP

#include "common/c_types_map.hpp"
#include "common/primitive.hpp"
#include "gpu/gpu_primitive.hpp"

#include "gpu/compute/compute.hpp"
#include "gpu/gpu_convolution_pd.hpp"
#include "gpu/gpu_resource.hpp"
#include "gpu/ocl/ocl_stream.hpp"
#include "gpu/primitive_conf.hpp"

namespace dnnl {
namespace impl {
namespace gpu {
namespace ocl {

struct ref_convolution_fwd_t : public gpu_primitive_t {
    using gpu_primitive_t::gpu_primitive_t;
    struct pd_t : public gpu_convolution_fwd_pd_t {
        using gpu_convolution_fwd_pd_t::gpu_convolution_fwd_pd_t;

        DECLARE_COMMON_PD_T("ocl:ref:any", ref_convolution_fwd_t);

        status_t init(engine_t *engine) {
            using namespace data_type;

            const auto *compute_engine
                    = utils::downcast<compute::compute_engine_t *>(engine);

            const auto attr_skip_mask
                    = primitive_attr_t::skip_mask_t::scales_runtime
                    | primitive_attr_t::skip_mask_t::zero_points_runtime
                    | primitive_attr_t::skip_mask_t::post_ops
                    | primitive_attr_t::skip_mask_t::sum_dt;

            const bool is_int8 = utils::one_of(src_md_.data_type, s8, u8);
            bool ok = set_default_alg_kind(alg_kind::convolution_direct)
                    && utils::one_of(desc()->prop_kind,
                            prop_kind::forward_training,
                            prop_kind::forward_inference)
                    && desc()->alg_kind == alg_kind::convolution_direct
                    && IMPLICATION(
                            utils::one_of(f16, src_md_.data_type,
                                    weights_md_.data_type, dst_md_.data_type),
                            compute_engine->mayiuse(
                                    compute::device_ext_t::khr_fp16))
                    && IMPLICATION(
                            utils::one_of(f64, src_md_.data_type,
                                    weights_md_.data_type, dst_md_.data_type),
                            compute_engine->mayiuse(
                                    compute::device_ext_t::khr_fp64)
                                    && attr()->post_ops_.has_default_values())
                    && !memory_desc_ndims_ok(src_md(), weights_md(), dst_md())
                    && this->set_default_formats()
                    && attr()->has_default_values(
                            attr_skip_mask, dst_md_.data_type)
                    && attr()->post_ops_.check_sum_consistency(
                            dst_md_.data_type, is_int8, true)
                    && attr_.set_default_formats(dst_md(0)) == status::success
                    && post_ops_with_binary_ok(
                            attr(), dst_md()->data_type, 5, 0xffff)
                    && attr_scales_ok() && zero_points_ok(attr())
<<<<<<< HEAD
                    && IMPLICATION(
                            !attr()->scales_.has_default_values(), is_int8);
=======
                    && IMPLICATION(!attr()->scales_.has_default_values(),
                            utils::one_of(src_md_.data_type, s8, u8));
>>>>>>> 9bea36e6
            if (!ok) return status::unimplemented;

            return init_conf(engine);
        }

        status_t init_conf(engine_t *engine);
        status_t init_kernel_ctx(compute::kernel_ctx_t &kernel_ctx) const;

        conv_conf_t conf;

    private:
        bool set_default_formats() {
            using namespace format_tag;
            auto dat_tag = utils::pick(ndims() - 3, nwc, nhwc, ndhwc);
            auto wei_tag = with_groups()
                    ? utils::pick(ndims() - 3, goiw, goihw, goidhw)
                    : utils::pick(ndims() - 3, oiw, oihw, oidhw);
            return set_default_formats_common(dat_tag, wei_tag, dat_tag);
        }
    };

    status_t init(engine_t *engine) override {
        compute::kernel_ctx_t kernel_ctx;

        auto status = pd()->init_kernel_ctx(kernel_ctx);
        if (status != status::success) return status;

        CHECK(create_kernel(
                engine, &kernel_, "ref_convolution_fwd", kernel_ctx));
        if (!kernel_) return status::runtime_error;

        return status::success;
    }

    status_t execute(const exec_ctx_t &ctx) const override {
        return execute_forward(ctx);
    }

private:
    status_t execute_forward(const exec_ctx_t &ctx) const;
    const pd_t *pd() const { return (const pd_t *)primitive_t::pd().get(); }
    compute::kernel_t kernel_;
};

struct ref_convolution_bwd_data_t : public gpu_primitive_t {
    using gpu_primitive_t::gpu_primitive_t;
    struct pd_t : public gpu_convolution_bwd_data_pd_t {
        using gpu_convolution_bwd_data_pd_t::gpu_convolution_bwd_data_pd_t;

        DECLARE_COMMON_PD_T("ocl:ref:any", ref_convolution_bwd_data_t);

        status_t init(engine_t *engine) {
            using sm = primitive_attr_t::skip_mask_t;
            const auto attr_skip_mask = sm::post_ops | sm::scales_runtime
                    | sm::zero_points_runtime;
            using namespace data_type;
            const auto *compute_engine
                    = utils::downcast<compute::compute_engine_t *>(engine);
            bool ok = set_default_alg_kind(alg_kind::convolution_direct)
                    && desc()->prop_kind == prop_kind::backward_data
                    && desc()->alg_kind == alg_kind::convolution_direct
                    && !memory_desc_ndims_ok(diff_src_md(), diff_dst_md())
                    && this->set_default_formats()
                    && attr()->has_default_values(attr_skip_mask)
                    && post_ops_with_binary_ok(
                            attr(), dst_md()->data_type, ndims())
                    && attr_scales_ok() && zero_points_ok(attr())
                    && IMPLICATION(utils::one_of(f64, diff_src_md()->data_type,
                                           dst_md()->data_type),
                            compute_engine->mayiuse(
                                    compute::device_ext_t::khr_fp64)
                                    && attr()->post_ops_.has_default_values())
                    && attr_.set_default_formats(diff_src_md(0))
                            == status::success;
            if (!ok) return status::unimplemented;

            return init_conf(engine);
        }

        status_t init_conf(engine_t *engine);
        status_t init_kernel_ctx(compute::kernel_ctx_t &kernel_ctx) const;

        conv_conf_t conf;

    private:
        bool set_default_formats() {
            using namespace format_tag;
            auto dat_tag = utils::pick(ndims() - 3, ncw, nchw, ncdhw);
            auto wei_tag = with_groups()
                    ? utils::pick(ndims() - 3, goiw, goihw, goidhw)
                    : utils::pick(ndims() - 3, oiw, oihw, oidhw);
            return set_default_formats_common(dat_tag, wei_tag, dat_tag);
        }
    };

    status_t init(engine_t *engine) override {
        compute::kernel_ctx_t kernel_ctx;

        auto status = pd()->init_kernel_ctx(kernel_ctx);
        if (status != status::success) return status;

        CHECK(create_kernel(
                engine, &kernel_, "ref_convolution_bwd_data", kernel_ctx));
        if (!kernel_) return status::runtime_error;

        return status::success;
    }

    status_t execute(const exec_ctx_t &ctx) const override {
        return execute_backward_data(ctx);
    }

private:
    status_t execute_backward_data(const exec_ctx_t &ctx) const;
    const pd_t *pd() const { return (const pd_t *)primitive_t::pd().get(); }
    compute::kernel_t kernel_;
};

struct ref_convolution_bwd_weights_t : public gpu_primitive_t {
    using gpu_primitive_t::gpu_primitive_t;
    struct pd_t : public gpu_convolution_bwd_weights_pd_t {
        using gpu_convolution_bwd_weights_pd_t::
                gpu_convolution_bwd_weights_pd_t;

        DECLARE_COMMON_PD_T("ocl:ref:any", ref_convolution_bwd_weights_t);

        status_t init(engine_t *engine) {
            using namespace data_type;
            const auto *compute_engine
                    = utils::downcast<compute::compute_engine_t *>(engine);

            bool ok = set_default_alg_kind(alg_kind::convolution_direct)
                    && desc()->prop_kind == prop_kind::backward_weights
                    && desc()->alg_kind == alg_kind::convolution_direct
                    && !memory_desc_ndims_ok(src_md(), diff_dst_md())
                    && utils::one_of(
                            desc()->diff_weights_desc.data_type, f32, bf16, f64)
                    && utils::one_of(desc()->src_desc.data_type, f32, bf16, f64)
                    && utils::one_of(
                            desc()->diff_dst_desc.data_type, f32, bf16, f64)
                    && this->set_default_formats()
                    && attr()->has_default_values()
                    && IMPLICATION(
                            utils::one_of(f64, desc()->src_desc.data_type,
                                    desc()->diff_dst_desc.data_type),
                            compute_engine->mayiuse(
                                    compute::device_ext_t::khr_fp64)
                                    && attr()->post_ops_.has_default_values());
            if (!ok) return status::unimplemented;

            return init_conf(engine);
        }

        status_t init_conf(engine_t *engine);
        status_t init_kernel_ctx(compute::kernel_ctx_t &kernel_ctx) const;

        conv_conf_t conf;

    private:
        bool set_default_formats() {
            using namespace format_tag;
            auto dat_tag = utils::pick(ndims() - 3, ncw, nchw, ncdhw);
            auto wei_tag = with_groups()
                    ? utils::pick(ndims() - 3, goiw, goihw, goidhw)
                    : utils::pick(ndims() - 3, oiw, oihw, oidhw);
            return set_default_formats_common(dat_tag, wei_tag, dat_tag);
        }
    };

    status_t init(engine_t *engine) override {
        compute::kernel_ctx_t kernel_ctx;

        auto status = pd()->init_kernel_ctx(kernel_ctx);
        if (status != status::success) return status;

        CHECK(create_kernel(
                engine, &kernel_, "ref_convolution_bwd_weights", kernel_ctx));
        if (!kernel_) return status::runtime_error;

        return status::success;
    }

    status_t execute(const exec_ctx_t &ctx) const override {
        return execute_backward_weights(ctx);
    }

private:
    status_t execute_backward_weights(const exec_ctx_t &ctx) const;
    const pd_t *pd() const { return (const pd_t *)primitive_t::pd().get(); }
    compute::kernel_t kernel_;
};

} // namespace ocl
} // namespace gpu
} // namespace impl
} // namespace dnnl
#endif<|MERGE_RESOLUTION|>--- conflicted
+++ resolved
@@ -1,5 +1,5 @@
 /*******************************************************************************
-* Copyright 2019-2023 Intel Corporation
+* Copyright 2019-2022 Intel Corporation
 *
 * Licensed under the Apache License, Version 2.0 (the "License");
 * you may not use this file except in compliance with the License.
@@ -51,7 +51,6 @@
                     | primitive_attr_t::skip_mask_t::post_ops
                     | primitive_attr_t::skip_mask_t::sum_dt;
 
-            const bool is_int8 = utils::one_of(src_md_.data_type, s8, u8);
             bool ok = set_default_alg_kind(alg_kind::convolution_direct)
                     && utils::one_of(desc()->prop_kind,
                             prop_kind::forward_training,
@@ -72,19 +71,14 @@
                     && this->set_default_formats()
                     && attr()->has_default_values(
                             attr_skip_mask, dst_md_.data_type)
-                    && attr()->post_ops_.check_sum_consistency(
-                            dst_md_.data_type, is_int8, true)
+                    && attr()->post_ops_.check_sum_consistent_dt(
+                            dst_md_.data_type, true)
                     && attr_.set_default_formats(dst_md(0)) == status::success
                     && post_ops_with_binary_ok(
                             attr(), dst_md()->data_type, 5, 0xffff)
                     && attr_scales_ok() && zero_points_ok(attr())
-<<<<<<< HEAD
-                    && IMPLICATION(
-                            !attr()->scales_.has_default_values(), is_int8);
-=======
                     && IMPLICATION(!attr()->scales_.has_default_values(),
                             utils::one_of(src_md_.data_type, s8, u8));
->>>>>>> 9bea36e6
             if (!ok) return status::unimplemented;
 
             return init_conf(engine);
@@ -112,8 +106,7 @@
         auto status = pd()->init_kernel_ctx(kernel_ctx);
         if (status != status::success) return status;
 
-        CHECK(create_kernel(
-                engine, &kernel_, "ref_convolution_fwd", kernel_ctx));
+        create_kernel(engine, &kernel_, "ref_convolution_fwd", kernel_ctx);
         if (!kernel_) return status::runtime_error;
 
         return status::success;
@@ -186,8 +179,7 @@
         auto status = pd()->init_kernel_ctx(kernel_ctx);
         if (status != status::success) return status;
 
-        CHECK(create_kernel(
-                engine, &kernel_, "ref_convolution_bwd_data", kernel_ctx));
+        create_kernel(engine, &kernel_, "ref_convolution_bwd_data", kernel_ctx);
         if (!kernel_) return status::runtime_error;
 
         return status::success;
@@ -260,8 +252,8 @@
         auto status = pd()->init_kernel_ctx(kernel_ctx);
         if (status != status::success) return status;
 
-        CHECK(create_kernel(
-                engine, &kernel_, "ref_convolution_bwd_weights", kernel_ctx));
+        create_kernel(
+                engine, &kernel_, "ref_convolution_bwd_weights", kernel_ctx);
         if (!kernel_) return status::runtime_error;
 
         return status::success;
