/*******************************************************************************
* Copyright 2019-2023 Intel Corporation
*
* Licensed under the Apache License, Version 2.0 (the "License");
* you may not use this file except in compliance with the License.
* You may obtain a copy of the License at
*
*     http://www.apache.org/licenses/LICENSE-2.0
*
* Unless required by applicable law or agreed to in writing, software
* distributed under the License is distributed on an "AS IS" BASIS,
* WITHOUT WARRANTIES OR CONDITIONS OF ANY KIND, either express or implied.
* See the License for the specific language governing permissions and
* limitations under the License.
*******************************************************************************/

#ifndef GPU_OCL_REF_SUM_HPP
#define GPU_OCL_REF_SUM_HPP

#include <mutex>

#include "common/primitive.hpp"
#include "common/reorder.hpp"
#include "common/reorder_pd.hpp"
#include "common/stream.hpp"
#include "gpu/gpu_primitive.hpp"
#include "gpu/gpu_resource.hpp"
#include "gpu/gpu_sum_pd.hpp"
#include "gpu/ocl/ocl_utils.hpp"

namespace dnnl {
namespace impl {
namespace gpu {
namespace ocl {

struct ref_sum_t : public gpu_primitive_t {
    using gpu_primitive_t::gpu_primitive_t;
    struct pd_t : public gpu_sum_pd_t {
        using gpu_sum_pd_t::gpu_sum_pd_t;

        pd_t(const pd_t &rhs) = default;
        ~pd_t() = default;

        DECLARE_SUM_PD_T("ref:any", ref_sum_t);

        status_t init(engine_t *engine) {
            bool ok = gpu_sum_pd_t::init(engine) == status::success;
            if (!ok) return status::unimplemented;

            if (has_zero_dim_memory()) return status::success;
            reorder_pds_.resize(n_ + need_output_reorder());
            for (int i = 0; i < n_; ++i) {
                primitive_attr_t r_attr;
<<<<<<< HEAD
                CHECK(r_attr.scales_.set(DNNL_ARG_SRC, 0));
                if (i != 0) CHECK(r_attr.post_ops_.append_sum(1.0));
=======
                r_attr.scales_.set(DNNL_ARG_SRC, 0);
                if (i != 0) r_attr.post_ops_.append_sum(1.0);
>>>>>>> 9bea36e6

                CHECK(reorder_primitive_desc_create(reorder_pds_[i], engine,
                        src_md(i), dst_acc_md(), &r_attr));
            }

            if (need_output_reorder()) {
                CHECK(reorder_primitive_desc_create(
                        reorder_pds_[n_], engine, dst_acc_md(), dst_md()));
            }

            scale_md_.ndims = 1;
            scale_md_.dims[0] = 1;
            scale_md_.data_type = data_type::f32;
            CHECK(memory_desc_init_by_tag(scale_md_, format_tag::x));

            init_scratchpad();
            return status::success;
        }

        std::vector<std::shared_ptr<primitive_desc_t>> reorder_pds_;
        memory_desc_t scale_md_;

    private:
        void init_scratchpad() {
            using namespace memory_tracking::names;
            auto scratchpad = scratchpad_registry().registrar();
            if (need_output_reorder()) {
                const memory_desc_wrapper dst_acc_d(dst_acc_md());
                scratchpad.book(key_sum_reduction, dst_acc_d.size(), 1,
                        OCL_BUFFER_ALIGNMENT);
            }

            for (size_t i = 0; i < reorder_pds_.size(); i++) {
                scratchpad.book(key_nested_multiple + (int)i,
                        reorder_pds_[i]->scratchpad_registry());
            }
        }
    };

    status_t init(engine_t *engine) override {
        const size_t n = pd()->reorder_pds_.size();
        reorders_.resize(n);
        for (size_t i = 0; i < n; ++i) {
            CHECK(create_nested_primitive(
                    reorders_[i], pd()->reorder_pds_[i], engine));
        }
        return status::success;
    }

    status_t init_res_storage(
            engine_t *engine, gpu_resource_t *r) const override {
        // TODO: this is a dirty fix to a real problem that pops up when
        // multiple threads creating this primitive. Execution hangs at unmap().
        static std::mutex mutex;
        std::lock_guard<std::mutex> lock(mutex);

        const dim_t count = pd()->n_inputs();
        const float *s_data = pd()->scales();
        for (dim_t i = 0; i < count; i++) {
            // copy scales on gpu
            const size_t size = sizeof(float);
            std::unique_ptr<memory_storage_t> scales;
            memory_storage_t *scale = nullptr;
            auto s = engine->create_memory_storage(&scale, size);
            if (s != status::success) return s;
            float *mapped_mem_storage = nullptr;
            s = scale->map_data((void **)&mapped_mem_storage, nullptr, size);
            if (s != status::success) return s;
            if (!mapped_mem_storage) return status::out_of_memory;
            mapped_mem_storage[0] = s_data[i];
            s = scale->unmap_data((void *)mapped_mem_storage, nullptr);
            if (s != status::success) return s;
            scales.reset(scale);
            r->add_memory_storage(i, std::move(scales));
        }
        return status::success;
    }
    status_t execute(const exec_ctx_t &ctx) const override {
        using namespace memory_tracking::names;

        if (pd()->has_zero_dim_memory()) return status::success;

        const auto n = pd()->n_inputs();
        exec_args_t r_args;

        std::unique_ptr<memory_t> p_temp_dst_acc;
        if (pd()->need_output_reorder()) {
            auto scratchpad = ctx.get_scratchpad_grantor().get_memory_storage(
                    key_sum_reduction);
            CHECK(safe_ptr_assign(p_temp_dst_acc,
                    new memory_t(ctx.stream()->engine(), pd()->dst_acc_md(),
                            std::move(scratchpad))));
        }

        auto dst = ctx.args().at(DNNL_ARG_DST);
        memory_arg_t dst_acc = {p_temp_dst_acc.get(), false};

        for (int i = 0; i < n; ++i) {
            memory_t scales_mem(
                    ctx.stream()->engine(), &pd()->scale_md_, nullptr);
<<<<<<< HEAD
            CHECK(scales_mem.set_data_handle(
                    CTX_GPU_RES_STORAGE(i).data_handle()));
=======
            scales_mem.set_data_handle(CTX_GPU_RES_STORAGE(i).data_handle());
>>>>>>> 9bea36e6
            r_args[DNNL_ARG_SRC] = ctx.args().at(DNNL_ARG_MULTIPLE_SRC + i);
            r_args[DNNL_ARG_DST] = pd()->need_output_reorder() ? dst_acc : dst;
            r_args[DNNL_ARG_ATTR_SCALES | DNNL_ARG_SRC] = {&scales_mem, true};
            exec_ctx_t r_ctx(ctx, std::move(r_args));

            nested_scratchpad_t ns(ctx, key_nested_multiple + i, reorders_[i]);
            r_ctx.set_scratchpad_grantor(ns.grantor());
            CHECK(reorders_[i]->execute(r_ctx));
#ifndef DNNL_SYCL_CUDA
            CHECK(ctx.stream()->wait());
#endif
        }

        if (pd()->need_output_reorder()) {
            dst_acc = {p_temp_dst_acc.get(), true};
            r_args[DNNL_ARG_SRC] = dst_acc;
            r_args[DNNL_ARG_DST] = dst;
            exec_ctx_t r_ctx(ctx, std::move(r_args));

            nested_scratchpad_t ns(ctx, key_nested_multiple + n, reorders_[n]);
            r_ctx.set_scratchpad_grantor(ns.grantor());
            CHECK(reorders_[n]->execute(r_ctx));
        }

        return status::success;
    }

private:
    const pd_t *pd() const { return (const pd_t *)primitive_t::pd().get(); }
    std::vector<std::shared_ptr<primitive_t>> reorders_;
};

} // namespace ocl
} // namespace gpu
} // namespace impl
} // namespace dnnl

#endif<|MERGE_RESOLUTION|>--- conflicted
+++ resolved
@@ -1,5 +1,5 @@
 /*******************************************************************************
-* Copyright 2019-2023 Intel Corporation
+* Copyright 2019-2022 Intel Corporation
 *
 * Licensed under the Apache License, Version 2.0 (the "License");
 * you may not use this file except in compliance with the License.
@@ -16,8 +16,6 @@
 
 #ifndef GPU_OCL_REF_SUM_HPP
 #define GPU_OCL_REF_SUM_HPP
-
-#include <mutex>
 
 #include "common/primitive.hpp"
 #include "common/reorder.hpp"
@@ -51,13 +49,8 @@
             reorder_pds_.resize(n_ + need_output_reorder());
             for (int i = 0; i < n_; ++i) {
                 primitive_attr_t r_attr;
-<<<<<<< HEAD
-                CHECK(r_attr.scales_.set(DNNL_ARG_SRC, 0));
-                if (i != 0) CHECK(r_attr.post_ops_.append_sum(1.0));
-=======
                 r_attr.scales_.set(DNNL_ARG_SRC, 0);
                 if (i != 0) r_attr.post_ops_.append_sum(1.0);
->>>>>>> 9bea36e6
 
                 CHECK(reorder_primitive_desc_create(reorder_pds_[i], engine,
                         src_md(i), dst_acc_md(), &r_attr));
@@ -109,11 +102,6 @@
 
     status_t init_res_storage(
             engine_t *engine, gpu_resource_t *r) const override {
-        // TODO: this is a dirty fix to a real problem that pops up when
-        // multiple threads creating this primitive. Execution hangs at unmap().
-        static std::mutex mutex;
-        std::lock_guard<std::mutex> lock(mutex);
-
         const dim_t count = pd()->n_inputs();
         const float *s_data = pd()->scales();
         for (dim_t i = 0; i < count; i++) {
@@ -158,12 +146,7 @@
         for (int i = 0; i < n; ++i) {
             memory_t scales_mem(
                     ctx.stream()->engine(), &pd()->scale_md_, nullptr);
-<<<<<<< HEAD
-            CHECK(scales_mem.set_data_handle(
-                    CTX_GPU_RES_STORAGE(i).data_handle()));
-=======
             scales_mem.set_data_handle(CTX_GPU_RES_STORAGE(i).data_handle());
->>>>>>> 9bea36e6
             r_args[DNNL_ARG_SRC] = ctx.args().at(DNNL_ARG_MULTIPLE_SRC + i);
             r_args[DNNL_ARG_DST] = pd()->need_output_reorder() ? dst_acc : dst;
             r_args[DNNL_ARG_ATTR_SCALES | DNNL_ARG_SRC] = {&scales_mem, true};
@@ -173,7 +156,7 @@
             r_ctx.set_scratchpad_grantor(ns.grantor());
             CHECK(reorders_[i]->execute(r_ctx));
 #ifndef DNNL_SYCL_CUDA
-            CHECK(ctx.stream()->wait());
+            ctx.stream()->wait();
 #endif
         }
 
