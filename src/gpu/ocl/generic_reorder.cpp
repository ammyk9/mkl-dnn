/*******************************************************************************
* Copyright 2021-2023 Intel Corporation
*
* Licensed under the Apache License, Version 2.0 (the "License");
* you may not use this file except in compliance with the License.
* You may obtain a copy of the License at
*
*     http://www.apache.org/licenses/LICENSE-2.0
*
* Unless required by applicable law or agreed to in writing, software
* distributed under the License is distributed on an "AS IS" BASIS,
* WITHOUT WARRANTIES OR CONDITIONS OF ANY KIND, either express or implied.
* See the License for the specific language governing permissions and
* limitations under the License.
*******************************************************************************/

/*
 Fast, generic reorder kernel.

 Reorder kernel is strictly memory-bound. Performance is determined only by
 memory access efficiency.

 There's no perf difference between using single word reads and block read
 functions (intel_sub_group_read8 etc.). Only thing that matters is that when
 data is read/written from/to global memory, code must utilize whole cache
 lines. Using smaller chunks causes cache eviction and requires the same data
 to be accessed later again, wasting bandwidth.

 This kernel tries to load/store data in packets that are at least as large as
  cache line.

  Example: abc -> bca, 32x32x32, data type f32
  Assume SIMD16 and cache line size = 64B
  To fill cache line kernel must load 16 consecutive items (16c) and
  store 16 consecutive items (16a). So it needs to operate on a matrix of
  16a x 16c.
  It will load 16 non-adjacent (strided by A) sets of 16 adjacent data
  (strided by C, src' innermost dimension), perform internal transposition,
   then store 16 non-adjacent (strided by C) sets of 16 adjacent data (strided
   by A, dst's innermost dimension).

Difficulty is in determining how to achieve the above goal for
  any combination of tensor size and format tags.
*/

#include <algorithm>
#include "gpu/ocl/generic_reorder.hpp"

#include "common/utils.hpp"
#include "gpu/ocl/ocl_stream.hpp"
#include "gpu/ocl/ocl_utils.hpp"
namespace dnnl {
namespace impl {
namespace gpu {
namespace ocl {

using namespace dnnl::impl::memory_tracking::names;

struct dimension_t {
    dim_t size;
    dim_t step;
    int idx;
};

using dimensions_t = std::vector<dimension_t>;

// Return a description of dimensions sorted by stride, i.e., nesting order.
dimensions_t dims_by_stride(const memory_desc_wrapper &mdw) {
    const auto &desc = mdw.blocking_desc();
    const auto &strides = desc.strides;

    // Sort blocks by stride.
    const auto cmp = [&](const dimension_t &a, const dimension_t &b) {
        // Order by stride. Ties mean that we have at least one dim of size 1.
        // We don't care about the order of those dims, just that that the dim
        // with size > 1 is sorted last.
        const auto a_stride = strides[a.idx];
        const auto b_stride = strides[b.idx];
        return a_stride < b_stride || (a_stride == b_stride && a.size < b.size);
    };

    const int ndims = mdw.ndims();
    dimensions_t dims(ndims);
    for (int d = 0; d < ndims; ++d) {
        auto &blk = dims[d];
        blk.idx = d;
        blk.size = mdw.padded_dims()[d];
    }
    std::sort(dims.begin(), dims.end(), cmp);
    return dims;
}

// Returns description of blocks and dimensions that constitute the format tag
// of tensor, starting from innermost. Blocks, if exist, take precedence before
// dimensions. Order of dimensions is determined by sorting strides; smallest
// stride is innermost dimension. Dimensions of size 1 are ignored. This may
// lead to illegal tensor tags, where the innermost dim is the same as the
// outermost block:
//     8x8x1x1 aBcd8b becomes cdaB8b (note: "B8b").
// In such cases, this function combines the last dim with the first block(s),
// so xB8b becomes xb. Dimensions are treated like blocks, that is they don't
// report whole tensor size across given axis but rather number of underlying
// blocks for given dimension.
// Example: ABcd8b8a2b 32x48x1x7 will return description that amounts to...
// outermost-> 1c:4a:3b:7d:8b:8a:2b <-innermost
dimensions_t query_dims_and_blocks(const memory_desc_wrapper &mdw) {
    auto blocks = dims_by_stride(mdw);
    const int ndims = mdw.ndims();
    const auto &desc = mdw.blocking_desc();
    const int nblks = desc.inner_nblks;

    // Calculate info for inner blocks
    dimensions_t inner_blks(nblks);
    std::vector<int> steps(ndims, 1);
    dim_t blks_size = 1;
    for (int i = nblks - 1; i >= 0; --i) {
        auto &blk = inner_blks[i];
        blk.idx = desc.inner_idxs[i];
        blk.size = desc.inner_blks[i];
        blk.step = steps[blk.idx];
        // steps increase in reverse order of how blocks are listed
        steps[blk.idx] *= blk.size;
        blks_size *= blk.size;
    }

    // Divide dim by its step to get block size
    for (auto &blk : blocks) {
        blk.step = steps[blk.idx];
        blk.size = utils::div_up(blk.size, blk.step);
    }

    // If we have any dims with block size 1, we ignore them.
    const auto size_1 = [](const dimension_t &b) { return b.size == 1; };
    const auto end = blocks.end();
    blocks.erase(std::remove_if(blocks.begin(), end, size_1), end);

    dim_t stride = blocks.empty() ? 1 : desc.strides[blocks[0].idx];
    for (auto &blk : inner_blks) {
        if (blk.size == 1) continue; // Can safely ignore blocks of size 1
        if (blocks.empty() || blocks[0].idx != blk.idx || blks_size != stride) {
            blocks.insert(blocks.begin(), blk);
        } else {
            // Combine blocks with repeated index if there is no extra padding
            blk.size *= blocks[0].size;
            blocks[0] = blk;
        }
        blks_size /= blk.size;
        stride = blks_size;
    }

    if (blocks.empty() && ndims > 0) {
        dimension_t blk;
        blk.idx = 0;
        blk.size = 1;
        blk.step = 1;
        blocks.push_back(blk);
    }
    return blocks;
}

dimensions_t query_dims_and_blocks(const memory_desc_t &md) {
    const memory_desc_wrapper mdw(md);
    return query_dims_and_blocks(mdw);
}

bool is_generic_faster_than_ref(
        const memory_desc_t &src_md, const memory_desc_t &dst_md) {
    const dim_t max_1d_ref_nelems = 512;
    const dim_t max_nd_ref_nelems = 512 * 512;
    auto nelems
            = std::max(utils::array_product(src_md.padded_dims, src_md.ndims),
                    utils::array_product(dst_md.padded_dims, dst_md.ndims));
    if (src_md.ndims == 1 && dst_md.ndims == 1)
        return nelems > max_1d_ref_nelems;
    auto src_blks = query_dims_and_blocks(src_md);
    auto dst_blks = query_dims_and_blocks(dst_md);
    if (src_blks.empty() || dst_blks.empty()) return false;
    auto src_inner_idx = src_blks[0].idx;
    auto dst_inner_idx = dst_blks[0].idx;
    auto scale = (src_inner_idx != dst_inner_idx) ? 2 : 1;
    return nelems > scale * max_nd_ref_nelems;
}

using dim_pair_t = std::array<dimension_t, 2>;

// Return whether the two blocks represent an equal part of the same dimension.
bool equal_blocks(const dim_pair_t &a, const dim_pair_t &b) {
    return (a[0].size == b[0].size && a[1].size == b[1].size);
}

// Combine dimension j into dimension i.
void combine(memory_desc_t &md, int i, int j) {
    const int new_ndims = md.ndims - 1;
    if (new_ndims == 0) return; // Don't delete the only dimension.
    auto &desc = md.format_desc.blocking;
    auto &strides = desc.strides;
    const int outer = strides[i] < strides[j] ? j : i;
    const int inner = strides[i] < strides[j] ? i : j;

    const auto outer_stride = strides[outer];
    const auto outer_size = md.padded_dims[outer];
    md.offset0 += strides[outer] * md.padded_offsets[outer];
    md.dims[i] = md.dims[outer] * md.padded_dims[inner];
    md.padded_dims[i] = md.padded_dims[i] * md.padded_dims[j];
    md.padded_offsets[i] = md.padded_offsets[inner];
    strides[i] = strides[inner];
    for (int k = j; k < new_ndims; ++k) {
        md.dims[k] = md.dims[k + 1];
        md.padded_dims[k] = md.padded_dims[k + 1];
        md.padded_offsets[k] = md.padded_offsets[k + 1];
        strides[k] = strides[k + 1];
    }
    md.dims[new_ndims] = 0;
    md.padded_dims[new_ndims] = 0;
    md.padded_offsets[new_ndims] = 0;
    strides[new_ndims] = 0;

    auto &idxs = desc.inner_idxs;
    auto &blks = desc.inner_blks;
    int nblks = desc.inner_nblks;
    auto blks_size = utils::array_product(blks, nblks);
    int count = 0;
    bool last_is_combined = false;
    dim_t blocks = 1;
    for (int k = 0; k < nblks; ++k) {
        if (idxs[k] == i || idxs[k] == j) {
            blocks *= blks[k];
            // Combine the innermost dim and outermost block when they have the
            // same index and no extra padding, e.g., ...A8a... -> ...a...
            if (count == 0 && strides[i] == blks_size) {
                md.dims[i] = md.padded_dims[i];
                strides[i] /= blks[k];
                blks_size /= blks[k];
            } else if (last_is_combined) {
                blks[count - 1] *= blks[k];
            } else {
                last_is_combined = true;
                blks[count] = blks[k];
                idxs[count] = i;
                count++;
            }
            continue;
        }
        last_is_combined = false;
        blks[count] = blks[k];
        idxs[count] = (idxs[k] > j ? idxs[k] - 1 : idxs[k]);
        count++;
    }
    // We've changed Nx1x...x1xM to 1x...x1xNM by combining dims, now fix the
    // strides of the size-1 dims by multiplying by the step of the size-N dim.
    auto outer_step = utils::div_up(outer_size, blocks);
    for (int k = 0; k < new_ndims; ++k) {
        if (strides[k] == outer_stride) strides[k] *= outer_step;
    }
    desc.inner_nblks = count;
    md.ndims = new_ndims;
}

void remove_bit(int &mask, int bit) {
    const int lower_bits = (1 << bit) - 1;
    mask = (mask & lower_bits) | ((mask >> 1) & ~lower_bits);
}

// For each dimension, determine if the inner dimensions do not account for its
// stride. We cannot combine a dimension that does not align with the stride of
// the next outer dimension.
int extended_dims(const memory_desc_t &md) {
    int mask = 0;
    const int ndims = md.ndims;
    const auto &blkg = md.format_desc.blocking;
    const int nblks = blkg.inner_nblks;

    auto dims = dims_by_stride(md);
    std::vector<dim_t> blocks(ndims, 1);
    dim_t expected_stride = 1;
    for (int i = 0; i < nblks; ++i) {
        auto idx = blkg.inner_idxs[i];
        auto blks = blkg.inner_blks[i];
        blocks[idx] *= blks;
        expected_stride *= blks;
    }

    for (int i = 0; i < ndims; ++i) {
        const auto &dim = dims[i];
        auto stride = blkg.strides[dim.idx];
        auto step = utils::div_up(dim.size, blocks[dim.idx]);
        if (stride != expected_stride) {
            mask |= (1 << dim.idx);
            expected_stride = stride;
        }
        expected_stride *= step;
    }
    return mask;
}

struct pair_filter_t {
public:
    using value_type = dim_pair_t;

private:
    using const_dim_iterator_t = typename dimensions_t::const_iterator;
    using predicate_t = std::function<bool(const value_type &)>;

public:
    struct iterator_t {
        bool operator==(const iterator_t &o) const { return it == o.it; }
        bool operator!=(const iterator_t &o) const { return it != o.it; }
        value_type operator*() const { return {*it, *(it + 1)}; }
        iterator_t &operator++() {
            advance();
            return *this;
        }
        iterator_t operator++(int) {
            auto cpy = *this;
            advance();
            return cpy;
        }
        iterator_t(const_dim_iterator_t it, const_dim_iterator_t end,
                predicate_t pred)
            : it(it), end(end), pred(std::move(pred)) {
            advance(true);
        }

    private:
        void advance(bool check_first = false) {
            if (it == end || (check_first && pred(operator*()))) return;
            while (++it != end && !pred(operator*())) {}
        }

        const_dim_iterator_t it, end;
        predicate_t pred;
    };

    iterator_t begin() const { return {begin_, end_ - 1, pred}; }
    iterator_t end() const { return {end_ - 1, end_ - 1, pred}; }
    bool empty() const { return begin() == end(); }

    pair_filter_t(const dimensions_t &iter, const predicate_t &pred)
        : begin_(iter.begin()), end_(iter.end()), pred(pred) {}

private:
    const_dim_iterator_t begin_, end_;
    predicate_t pred;
};

#define NO_IDX (-1)
// Find the index of the dimension that always and only follows the dimension
// with index idx. If none exists, return NO_IDX. If no dimension with index idx
// is present in the given block representation, return idx to delete the
// dimension
int successor(const dimensions_t &a, int idx) {
    int succ;
    auto match_idx = [&](const dim_pair_t &p) { return p[0].idx == idx; };
    auto match_xor = [&](const dim_pair_t &p) {
        return match_idx(p) ^ (p[1].idx == succ);
    };
    // idx is the index of outermost dim; it has no successor
    if (a.back().idx == idx) return NO_IDX;
    auto filtered = pair_filter_t(a, match_idx);
    // no dim with index idx appears in block representation; delete it
    if (filtered.empty()) return idx;
    succ = (*filtered.begin())[1].idx;
    // succ is the index of the innermost dim; it has no predecessor
    if (a.front().idx == succ) return NO_IDX;
    if (!pair_filter_t(a, match_xor).empty()) return NO_IDX;
    return succ;
}

// Find the index of the dimension that ALWAYS follows dimension `idx` in the
// given block representations. The successor dimension will be combined with
// the given dimension, or, in the case that the given dimension does not appear
// in the block representation, it will be deleted.
int successor(const dimensions_t &a, const dimensions_t &b, int idx) {
    auto succ = successor(a, idx);
    if (succ == NO_IDX || succ != successor(b, idx)) return NO_IDX;

    auto pred = [&](const dim_pair_t &p) { return p[0].idx == idx; };
    pair_filter_t iter_a(a, pred);
    pair_filter_t iter_b(b, pred);

    auto it_a = iter_a.begin();
    auto it_b = iter_b.begin();
    const auto end_a = iter_a.end();
    const auto end_b = iter_b.end();

    for (; it_a != end_a && it_b != end_b; ++it_a, ++it_b) {
        if (!equal_blocks(*it_a, *it_b)) return NO_IDX;
    }
    return (it_a != end_a || it_b != end_b) ? NO_IDX : succ;
}

bool can_be_combined(int idx, int mask) {
    return !(idx == NO_IDX || (mask & (1 << idx)));
}

void compress(memory_desc_t &a, memory_desc_t &b, int &a_mask, int &b_mask) {
    const auto blks_a = query_dims_and_blocks(a);
    const auto blks_b = query_dims_and_blocks(b);
    const int skip_mask = a_mask | b_mask | extended_dims(a) | extended_dims(b);

    const int ndims = a.ndims;
    std::vector<int> successors(ndims, NO_IDX);
    std::vector<int> aliases(ndims);
    for (int i = 0; i < ndims; ++i) {
        aliases[i] = i;
        if ((a_mask | b_mask) & (1 << i)) continue;
        auto succ = successor(blks_a, blks_b, i);
        if (!can_be_combined(succ, skip_mask)) continue;
        successors[i] = succ;
    }

    for (int i = ndims - 1; i >= 0; --i) {
        int succ = successors[i];
        if (succ == NO_IDX) continue;
        while (succ != aliases[succ])
            succ = aliases[succ];
        int from = std::max(i, succ);
        int into = std::min(i, succ);
        combine(a, into, from);
        combine(b, into, from);
        remove_bit(a_mask, from);
        remove_bit(b_mask, from);
        aliases[from] = into;
    }
}
#undef NO_IDX

void fix_steps(dimensions_t &blk, dimensions_t pkt) {
    int steps[MAX_NDIMS] = {1, 1, 1, 1, 1, 1};
    for (size_t i = 0; i < pkt.size(); i++) {
        steps[pkt[i].idx] *= pkt[i].size;
    }
    for (size_t i = 0; i < blk.size(); i++) {
        blk[i].step = steps[blk[i].idx];
        steps[blk[i].idx] *= blk[i].size;
    }
}

// Returns vector of blocks that were present in a but missing from b
dimensions_t find_missing_blocks(
        dimensions_t all, dimensions_t subset, bool round_up) {
    dimensions_t ret;
    for (size_t ia = 0; ia < all.size(); ia++) {
        dimension_t from_a = all[ia];
        for (size_t ib = 0; ib < subset.size(); ib++) {
            if (subset[ib].idx == from_a.idx) {
                auto smaller = std::min(from_a.size, subset[ib].size);
                if (round_up) {
                    from_a.size = utils::div_up(from_a.size, smaller);
                    subset[ib].size = utils::div_up(subset[ib].size, smaller);
                } else {
                    from_a.size /= smaller;
                    subset[ib].size /= smaller;
                }
            }
        }
        if (from_a.size > 1) { ret.push_back(from_a); }
    }
    return ret;
}

enum order_t { none, a_then_b, b_then_a };

dimensions_t remainder(dimensions_t all, dimensions_t subset) {
    dimensions_t ret;
    for (size_t i = 0; i < all.size(); i++) {
        if (i < subset.size()) {
            if (all[i].size == subset[i].size) {
                continue;
            } else {
                dimension_t item;
                item.idx = all[i].idx;
                item.size = all[i].size / subset[i].size;
                item.step = all[i].step * subset[i].size;
                ret.push_back(item);
            }
        } else {
            ret.push_back(all[i]);
        }
    }
    return ret;
}

// Given format description, try to find formula for 16 adjacent items to
// vectorize across.
// Examples:
// For 1024x1024 ab, it will be (16b)
// for 16x16x16 ABc2a2b, it will be (4c2a2b)
bool fill_to_vect(
        int simd_size, const dimensions_t &all, dimensions_t &subset) {
    const int min_full_vecs = 5; // TODO: tune me
    dim_t current_size = 1;
    subset.clear();
    for (auto &dim : all) {
        dim_t next_size = current_size * dim.size;
        int next_full_vecs = next_size / simd_size;
        if (next_full_vecs >= min_full_vecs || next_size % simd_size == 0) {
            // Vectorize innermost dim(s). If it's not divisible by simd size,
            // they will need to be padded. And for that the vectorised dim(s)
            // should be large enough because otherwise the padding would be
            // too significant fraction of tensor and it would hurt perf.
            dimension_t tmp = dim;
            tmp.size = simd_size / current_size;
            subset.push_back(tmp);
            return true;
        }
        // No hope of properly filling the vector.
        if (simd_size % next_size != 0) return false;
        current_size = next_size;
        subset.push_back(dim);
    }
    // there was not enough data in tensor to fill even a single packet
    return false;
}

bool add_to_vector(dimensions_t &v, dimension_t item) {
    if (v.empty() || item.idx != v.back().idx) {
        if (v.size() >= LOOP_NEST_LEVEL) { return false; }
        v.push_back(item);
        v.back().size = item.size;
    } else {
        v.back().size *= item.size;
    }
    return true;
}

bool no_more_such_idx(dimensions_t &vect, size_t iter) {
    const int idx_to_search_for = vect[iter].idx;
    for (size_t i = iter + 1; i < vect.size(); i++) {
        if (vect[i].idx == idx_to_search_for) { return false; }
    }
    return true;
}

// Given full description of tensor and subset of description,
// sort the subset in such way that it will describe longest possible
// sequence of continuous memory addresses.
// Example: full 32a32b4c4a, subset 12a2b4c,
// result = 3a2b4c4a, it gives 3 distant sets of 2*4*4 adjacent items
dimensions_t fix_order_to(dimensions_t input, dimensions_t ref) {
    dimensions_t ret;
    for (size_t i = 0; i < ref.size(); i++) {
        for (size_t j = 0; j < input.size(); j++) {
            if (ref[i].size != 1 && input[j].size != 1
                    && ref[i].idx == input[j].idx) {
                int smaller = std::min(ref[i].size, input[j].size);
                if (no_more_such_idx(ref, i) || j == input.size() - 1) {
                    smaller = input[j].size;
                }
                dimension_t item = ref[i];
                item.size = smaller;
                ref[i].size = utils::div_up(ref[i].size, smaller);
                input[j].size = utils::div_up(input[j].size, smaller);
                add_to_vector(ret, item);
            }
        }
    }
    // It is possible that requested block on a dimension of src is bigger than
    // whole dimension in src. That happens when there's large padding in dst.
    // Add this block at the end, it will be handled by padding in opencl code.
    for (size_t i = 0; i < input.size(); i++) {
        if (input[i].size > 1) { add_to_vector(ret, input[i]); }
    }
    return ret;
}

int check_size(dimensions_t block) {
    int length = 1;
    for (size_t i = 0; i < block.size(); i++) {
        length *= block[i].size;
    }
    return length;
}

// Given full tensor description and subset of that description, find
// how many items are adjacent in memory
size_t check_burst_length(dimensions_t all, dimensions_t subset) {
    size_t length = 1;
    for (size_t i = 0; i < all.size(); i++) {
        for (size_t j = 0; j < subset.size(); j++) {
            if (all[i].idx == subset[j].idx) {
                auto smaller = std::min(all[i].size, subset[j].size);
                length *= (int)smaller;
                all[i].size /= smaller;
                subset[j].size /= smaller;
            }
        }
        if (all[i].size != 1) {
            return length;
        } // dim not covered in block, so burst ends
    }
    return length;
}

// Given full tensor description and subset of that description which
// determines how many items will be read in a burst, try to enlarge subset
// to increase burst size to achieve better cache line utilizaton.
// Example: full 32a32b4c4a, subset 12a2b2c,
// current burst size = 8 (2c*4a); enlarge subset to 12a2b4c to achieve
// burst size = 32 (2b*4c*4a)
bool increase_burst(dimensions_t all, dimensions_t &subset, dimensions_t &other,
        size_t itemlimit, size_t current_size, size_t optimal_size) {
    const dim_t space_coeff = itemlimit / check_size(subset);
    const dim_t request_coeff = utils::div_up(optimal_size, current_size);
    dimensions_t subset_copy = subset;
    if (space_coeff < 2) { return false; }
    for (size_t i = 0; i < all.size(); i++) {
        for (size_t j = 0; j < subset_copy.size(); j++) {
            if (all[i].idx == subset_copy[j].idx) {
                auto smaller = std::min(all[i].size, subset_copy[j].size);
                all[i].size /= smaller;
                subset_copy[j].size /= smaller;
            }
        }
        if (all[i].size != 1) {
            // add to subset new item or enlarge last item, if it was the same dim
            auto incr = std::min(space_coeff, all[i].size);
            incr = std::min(incr, request_coeff);
            all[i].size = incr;
            bool success = add_to_vector(subset, all[i]);
            if (!success) { return false; }
            add_to_vector(other, all[i]);
            return true;
        }
    }
    return false;
}

// "packet" - set of 16 adjacent data to be read in one go by a subgroup
// "block"  - how many iterations of packet read should a subgroup do
// This function splits tensor description into blocks and packets in such way
// that optimizes burst length.
bool split_into_blocks_and_packets(size_t vect, size_t optimal_burst_bytes,
        size_t memlimit_bytes, size_t sizeof_src, size_t sizeof_dst,
        const dimensions_t &src, const dimensions_t &dst,
        dimensions_t &src_packet, dimensions_t &src_block,
        dimensions_t &dst_packet, dimensions_t &dst_block) {

    // 1. determine composition of src and dst packet
    if (!fill_to_vect((int)vect, src, src_packet)) { return false; }
    if (!fill_to_vect((int)vect, dst, dst_packet)) { return false; }
    // 2. determine which parts of tensor format tag are left after taking away packet
    dimensions_t sremainder = remainder(src, src_packet);
    dimensions_t dremainder = remainder(dst, dst_packet);
    // 3. The same amount of data will be read and written. So, every dimension
    // that's in src packet and not in dst packet must be in dst block.
    src_block = find_missing_blocks(dst_packet, src_packet, true);
    dst_block = find_missing_blocks(src_packet, dst_packet, false);
    // 4a. Check how much continuous data will be read/written...
    size_t burst_size_src
            = vect * sizeof_src * check_burst_length(sremainder, src_block);
    size_t burst_size_dst
            = vect * sizeof_dst * check_burst_length(dremainder, dst_block);
    bool success = true;
    // TODO: use smaller of SRC_T, DST_T type to conserve local mem
    size_t itemlimit = memlimit_bytes / (vect * sizeof_src);
    // 4b. ... and determine if that's long enough to achieve good performance
    while (success
            && (burst_size_src < optimal_burst_bytes
                    || burst_size_dst < optimal_burst_bytes)) {
        // 5. If burst needs to be longer, attempt to increase block size (but
        // don't exceed local memory limits as that would hurt performance)
        if (burst_size_src < burst_size_dst) {
            success = increase_burst(sremainder, src_block, dst_block,
                    itemlimit, burst_size_src, optimal_burst_bytes);
        } else {
            success = increase_burst(dremainder, dst_block, src_block,
                    itemlimit, burst_size_dst, optimal_burst_bytes);
        }
        burst_size_src
                = vect * sizeof_src * check_burst_length(sremainder, src_block);
        burst_size_dst
                = vect * sizeof_dst * check_burst_length(dremainder, dst_block);
    }
    // 6. At this point contents of src block and dst blocks are not sorted.
    // Sort each of them according to tensor format tag to make longest
    // possible continuous memory accesses.
    src_block = fix_order_to(src_block, sremainder);
    dst_block = fix_order_to(dst_block, dremainder);
    fix_steps(src_block, src_packet);
    fix_steps(dst_block, dst_packet);
    return true;
}

bool fill_conf_vld(const memory_desc_wrapper &src,
        const memory_desc_wrapper &dst, int scale_mask, size_t memlimit_bytes,
        size_t optimal_burst_bytes, vectorize_last_dim_t &cfg, int &vect_dim,
        int &vect_size, dim_t *blocks) {

    const dimensions_t src_dims = query_dims_and_blocks(src);
    const dimensions_t dst_dims = query_dims_and_blocks(dst);
    dimensions_t src_packet, src_block, dst_packet, dst_block;
    bool success = split_into_blocks_and_packets(16, memlimit_bytes,
            optimal_burst_bytes, src.data_type_size(), dst.data_type_size(),
            src_dims, dst_dims, src_packet, src_block, dst_packet, dst_block);
    if (!success) { return false; }
    // Below: unpack std vectors into POD arrays

    cfg.src_vect_limit = (int)check_burst_length(src_packet, src_packet);
    cfg.dst_vect_limit = (int)check_burst_length(dst_packet, dst_packet);

    // reset packet and loop
    for (size_t i = 0; i < LOOP_NEST_LEVEL; i++) {
        cfg.src_vct[i].blk_size = 1;
        cfg.dst_vct[i].blk_size = 1;
        cfg.src_blk[i].blk_size = 1;
        cfg.dst_blk[i].blk_size = 1;
        cfg.src_vct[i].step_size = 1;
        cfg.dst_vct[i].step_size = 1;
        cfg.src_blk[i].step_size = 1;
        cfg.dst_blk[i].step_size = 1;
        cfg.src_vct[i].dim_idx = 0;
        cfg.dst_vct[i].dim_idx = 0;
        cfg.src_blk[i].dim_idx = 0;
        cfg.dst_blk[i].dim_idx = 0;
    }
    cfg.src_vct[0].blk_size = src_packet[0].size;
    cfg.src_vct[0].dim_idx = src_packet[0].idx;
    cfg.dst_vct[0].blk_size = dst_packet[0].size;
    cfg.dst_vct[0].dim_idx = dst_packet[0].idx;
    for (size_t i = 0; i < src_packet.size(); i++) {
        cfg.src_vct[i].dim_idx = src_packet[i].idx;
        cfg.src_vct[i].blk_size = src_packet[i].size;
        cfg.src_vct[i].step_size = src_packet[i].step;
    }
    for (size_t i = 0; i < dst_packet.size(); i++) {
        cfg.dst_vct[i].dim_idx = dst_packet[i].idx;
        cfg.dst_vct[i].blk_size = dst_packet[i].size;
        cfg.dst_vct[i].step_size = dst_packet[i].step;
    }

    // fill src's and dst's loop recipe
    for (size_t i = 0; i < src_block.size(); i++) {
        cfg.src_blk[i].dim_idx = src_block[i].idx;
        cfg.src_blk[i].blk_size = src_block[i].size;
        cfg.src_blk[i].step_size = src_block[i].step;
    }
    for (size_t i = 0; i < dst_block.size(); i++) {
        cfg.dst_blk[i].dim_idx = dst_block[i].idx;
        cfg.dst_blk[i].blk_size = dst_block[i].size;
        cfg.dst_blk[i].step_size = dst_block[i].step;
    }
    cfg.vector_dim = dst_packet[0].idx;
    vect_dim = dst_packet[0].idx;
    vect_size = 16;
    for (int i = 0; i < LOOP_NEST_LEVEL; i++) {
        if (cfg.dst_blk[i].blk_size != 1) {
            blocks[cfg.dst_blk[i].dim_idx] *= cfg.dst_blk[i].blk_size;
        }
    }
    // Multiply by 16 the size of the dimension that will be vectorized.
    // This is workaround for 2 dispatcher problems:
    // - it doesn't allow vectorization of dims that are not divisible by 16
    // - vectorized dim's coordinate returned in openCL side is rounded to 16
    // Here we multiply the dim-to-be-vectorized by 16 and it immediately
    // solves 1st issue; we declare larger block on dim-to-be-vectorized to
    // prevent dispatcher from spawning too many work items over this enlarged
    // dim; and later on openCL side we'll divide this dim's coordinate by 16
    // to get fine-grained coordinates not rounded to 16.
    cfg.rescale_coeff = 16;

    for (int i = 0; i < LOOP_NEST_LEVEL; i++) {
        auto db = cfg.dst_vct[i];
        blocks[db.dim_idx] *= db.blk_size;
    }

    return true;
}

status_t generic_reorder_t::pd_t::init_conf(engine_t *engine) {
    using namespace format_tag;

    size_t memlimit_bytes;
    size_t optimal_burst_bytes;

    const memory_desc_wrapper original_src_mdw(src_md());
    const memory_desc_wrapper original_dst_mdw(dst_md());
    quantization_t src_quant(attr(), original_src_mdw, DNNL_ARG_SRC);
    quantization_t dst_quant(attr(), original_dst_mdw, DNNL_ARG_DST);

    auto src_mask = src_quant.scale_mask();
    auto dst_mask = dst_quant.scale_mask();

    memory_desc_t new_a;
    memory_desc_t new_b;
    primitive_attr_t attr_copy = *attr();
    memcpy(&new_a, src_md(), sizeof(new_a));
    memcpy(&new_b, dst_md(), sizeof(new_b));
    compress(new_a, new_b, src_mask, dst_mask);
<<<<<<< HEAD
    if (src_mask) CHECK(attr_copy.scales_.set(DNNL_ARG_SRC, src_mask));
    if (dst_mask) CHECK(attr_copy.scales_.set(DNNL_ARG_DST, dst_mask));
=======
    if (src_mask) attr_copy.scales_.set(DNNL_ARG_SRC, src_mask);
    if (dst_mask) attr_copy.scales_.set(DNNL_ARG_DST, dst_mask);
>>>>>>> 9bea36e6

    if (!is_generic_faster_than_ref(new_a, new_b)) return status::unimplemented;

    const memory_desc_wrapper src_mdw(new_a);
    const memory_desc_wrapper dst_mdw(new_b);
    conf.src_md_info = memory_desc_info_t::create(src_mdw);
    conf.dst_md_info = memory_desc_info_t::create(dst_mdw);

    conf.src_quant = {&attr_copy, src_mdw, DNNL_ARG_SRC};
    conf.dst_quant = {&attr_copy, dst_mdw, DNNL_ARG_DST};
    conf.sum_quant = {&attr_copy};

    status_t status = status::success;

    const auto &padded_dims = dst_mdw.padded_dims();
    conf.has_padding = !src_mdw.is_dense() || !dst_mdw.is_dense();
    conf.ndims = src_mdw.ndims();
    conf.nelems = utils::array_product(padded_dims, conf.ndims);

    conf.sub_group_size = 1;
    if (conf.nelems == 0) { return status::success; }
    auto *compute_engine = utils::downcast<compute::compute_engine_t *>(engine);

    // Theoretically, bursts should be at least big enough to span whole
    // cache line and bigger bursts should give better perf as long as
    // local mem capacity is not exceeded. However, all tests show that
    // burst size 64 gives best performance regardless of cache line size.
    memlimit_bytes = 2048;
    optimal_burst_bytes = 64;

    dim_t blocks[MAX_NDIMS] = {1, 1, 1, 1, 1, 1};
    int vect_size = 1;
    int vect_dim = 0;

    if (!fill_conf_vld(src_mdw, dst_mdw, src_mask | dst_mask, memlimit_bytes,
                optimal_burst_bytes, conf.aux_data.vld, vect_dim, vect_size,
                &blocks[0])) {
        return status::unimplemented;
    }

    conf.sub_group_size = vect_size;

    conf.dispatch = compute_engine->create_dispatch(dst_mdw.md_);

    for (int i = 0; i < MAX_NDIMS; ++i) {
        auto dim_str = utils::format("D%d", i);
        if (i < dst_mdw.ndims()) {
            uint64_t dim = padded_dims[i];
            // Pad vectorized dim to multiple of block size (to make sure that
            // enough work items will be generated to have only full subgroups,
            // no fractions) then multiply it by vector size (to work around
            // dispatcher's limitation that vectorized dim must be divisible by
            // vector size).
            if (i == vect_dim) {
                dim = utils::rnd_up(dim, blocks[i]);
                dim *= 16;
            }
            conf.dispatch.define_dim(dim_str, i, dim, blocks[i]);
        } else {
            conf.dispatch.define_dim(dim_str, 1);
        }
    }
    if (vect_size != 1) {
        const auto dim_str = utils::format("D%d", vect_dim);
        CHECK(conf.dispatch.vectorize_dim(dim_str, vect_size));
    }

    conf.dispatch.generate();

    return status;
}

status_t generic_reorder_t::pd_t::init_kernel_ctx(
        compute::kernel_ctx_t &kernel_ctx) const {
    using namespace format_tag;

    const memory_desc_wrapper src_mdw(src_md());
    const memory_desc_wrapper dst_mdw(dst_md());

    if (conf.nelems == 0) return status::success;

    kernel_ctx.define_int("NDIMS", conf.ndims);
    kernel_ctx.add_option("-cl-std=CL2.0");

    conf.src_quant.define_macros(kernel_ctx, "SRC");
    conf.dst_quant.define_macros(kernel_ctx, "DST");
    conf.sum_quant.define_macros(kernel_ctx, "SUM");

    def_dispatch(kernel_ctx, conf.dispatch);

    kernel_ctx.define_int("SUB_GROUP_SIZE", conf.sub_group_size);

    kernel_ctx.define_int("PAD_FILL_ZERO", conf.has_padding);

    def_memory_desc_info(kernel_ctx, conf.src_md_info, "SRC");
    def_memory_desc_info(kernel_ctx, conf.dst_md_info, "DST");

    kernel_ctx.define_int("GENERIC_REORDER", 1);
    kernel_ctx.define_int("VECT_DIM", conf.aux_data.vld.vector_dim);
    kernel_ctx.define_int("VECT_SIZE", conf.sub_group_size);
    kernel_ctx.define_int("RESCALE_COEFF", conf.aux_data.vld.rescale_coeff);
    kernel_ctx.define_int("LIMIT_SSGID", conf.aux_data.vld.src_vect_limit);
    kernel_ctx.define_int("LIMIT_DSGID", conf.aux_data.vld.dst_vect_limit);
    auto r = conf.dispatch.nd_range();
    auto *lr = r.local_range();
    kernel_ctx.define_int(
            "SG_PER_WG", (lr[0] * lr[1] * lr[2]) / conf.sub_group_size);
    int i = 0;
    int cache_dim[MAX_NDIMS] = {1, 1, 1, 1, 1, 1};
    while (i < LOOP_NEST_LEVEL) {
        cache_dim[conf.aux_data.vld.dst_vct[i].dim_idx]
                *= conf.aux_data.vld.dst_vct[i].blk_size;
        cache_dim[conf.aux_data.vld.dst_blk[i].dim_idx]
                *= conf.aux_data.vld.dst_blk[i].blk_size;
        kernel_ctx.define_int(std::string("S_BLK_SIZE_") + std::to_string(i),
                conf.aux_data.vld.src_blk[i].blk_size);
        kernel_ctx.define_int(std::string("S_BLK_STEP_") + std::to_string(i),
                conf.aux_data.vld.src_blk[i].step_size);
        kernel_ctx.define_int(std::string("S_BLK_IDX_") + std::to_string(i),
                conf.aux_data.vld.src_blk[i].dim_idx);
        kernel_ctx.define_int(std::string("D_BLK_SIZE_") + std::to_string(i),
                conf.aux_data.vld.dst_blk[i].blk_size);
        kernel_ctx.define_int(std::string("D_BLK_STEP_") + std::to_string(i),
                conf.aux_data.vld.dst_blk[i].step_size);
        kernel_ctx.define_int(std::string("D_BLK_IDX_") + std::to_string(i),
                conf.aux_data.vld.dst_blk[i].dim_idx);
        i++;
    }
    int cache_stride = 1;
    for (int i = 0; i < MAX_NDIMS; i++) {
        kernel_ctx.define_int(
                std::string("CACHE_STRIDE_") + std::to_string(i), cache_stride);
        cache_stride *= cache_dim[i];
    }
    int s_size_so_far = 1;
    int d_size_so_far = 1;
    for (int i = 0; i < LOOP_NEST_LEVEL; i++) {
        auto s = conf.aux_data.vld.src_vct[i];
        auto d = conf.aux_data.vld.dst_vct[i];
        kernel_ctx.define_int(
                std::string("S_MOD_") + std::to_string(i), s.blk_size);
        kernel_ctx.define_int(
                std::string("S_DIV_") + std::to_string(i), s_size_so_far);
        kernel_ctx.define_int(
                std::string("S_MUL_") + std::to_string(i), s.step_size);
        kernel_ctx.define_int(
                std::string("S_IDX_") + std::to_string(i), s.dim_idx);
        kernel_ctx.define_int(
                std::string("D_MOD_") + std::to_string(i), d.blk_size);
        kernel_ctx.define_int(
                std::string("D_DIV_") + std::to_string(i), d_size_so_far);
        kernel_ctx.define_int(
                std::string("D_MUL_") + std::to_string(i), d.step_size);
        kernel_ctx.define_int(
                std::string("D_IDX_") + std::to_string(i), d.dim_idx);

        s_size_so_far *= s.blk_size;
        d_size_so_far *= d.blk_size;
    }

    return status::success;
}

void generic_reorder_t::pd_t::init_scratchpad() {
    if (conf.src_quant.with_scale()) {
        auto scratchpad = scratchpad_registry().registrar();
        scratchpad.book(memory_tracking::names::key_reorder_src_scales,
                conf.src_quant.num_scales(), sizeof(float),
                OCL_BUFFER_ALIGNMENT);
    }
    if (conf.dst_quant.with_scale()) {
        auto scratchpad = scratchpad_registry().registrar();
        scratchpad.book(memory_tracking::names::key_reorder_dst_scales,
                conf.dst_quant.num_scales(), sizeof(float),
                OCL_BUFFER_ALIGNMENT);
    }
}

status_t generic_reorder_t::execute(const exec_ctx_t &ctx) const {

    status_t status = status::success;

    auto &src = CTX_IN_STORAGE(DNNL_ARG_FROM);
    auto &dst = CTX_OUT_STORAGE(DNNL_ARG_TO);
    CHECK(status);

    const auto &conf = pd()->conf;
    if (conf.nelems == 0) { return status::success; }

    compute::kernel_arg_list_t arg_list;
    arg_list.set(0, src);
    arg_list.set(1, dst);

    arg_list.set(2, conf.src_quant.scales(ctx));
    arg_list.set(3, conf.src_quant.zero_points(ctx));
    arg_list.set(4, conf.dst_quant.scales(ctx));
    arg_list.set(5, conf.dst_quant.zero_points(ctx));

    arg_list.set(6, conf.sum_quant.scales());
    arg_list.set(7, conf.sum_quant.zero_points());

    auto nd_range = conf.dispatch.nd_range();

    status = parallel_for(ctx, nd_range, kernel_, arg_list);
    return status;
}

} // namespace ocl
} // namespace gpu
} // namespace impl
} // namespace dnnl<|MERGE_RESOLUTION|>--- conflicted
+++ resolved
@@ -1,5 +1,5 @@
 /*******************************************************************************
-* Copyright 2021-2023 Intel Corporation
+* Copyright 2021-2022 Intel Corporation
 *
 * Licensed under the Apache License, Version 2.0 (the "License");
 * you may not use this file except in compliance with the License.
@@ -787,13 +787,8 @@
     memcpy(&new_a, src_md(), sizeof(new_a));
     memcpy(&new_b, dst_md(), sizeof(new_b));
     compress(new_a, new_b, src_mask, dst_mask);
-<<<<<<< HEAD
-    if (src_mask) CHECK(attr_copy.scales_.set(DNNL_ARG_SRC, src_mask));
-    if (dst_mask) CHECK(attr_copy.scales_.set(DNNL_ARG_DST, dst_mask));
-=======
     if (src_mask) attr_copy.scales_.set(DNNL_ARG_SRC, src_mask);
     if (dst_mask) attr_copy.scales_.set(DNNL_ARG_DST, dst_mask);
->>>>>>> 9bea36e6
 
     if (!is_generic_faster_than_ref(new_a, new_b)) return status::unimplemented;
 
@@ -858,7 +853,7 @@
     }
     if (vect_size != 1) {
         const auto dim_str = utils::format("D%d", vect_dim);
-        CHECK(conf.dispatch.vectorize_dim(dim_str, vect_size));
+        conf.dispatch.vectorize_dim(dim_str, vect_size);
     }
 
     conf.dispatch.generate();
@@ -954,6 +949,7 @@
         d_size_so_far *= d.blk_size;
     }
 
+    kernel_ctx.print_options();
     return status::success;
 }
 
