--- conflicted
+++ resolved
@@ -1,5 +1,5 @@
 /*******************************************************************************
-* Copyright 2019-2023 Intel Corporation
+* Copyright 2019-2022 Intel Corporation
 *
 * Licensed under the Apache License, Version 2.0 (the "License");
 * you may not use this file except in compliance with the License.
@@ -69,11 +69,7 @@
                 CHECK(sc.get(DNNL_ARG_MULTIPLE_SRC + i, &mask, &is_set));
                 if (is_set) {
                     if (mask != 0) return status::unimplemented;
-<<<<<<< HEAD
-                    CHECK(r_attr.scales_.set(DNNL_ARG_SRC, mask));
-=======
                     r_attr.scales_.set(DNNL_ARG_SRC, mask);
->>>>>>> 9bea36e6
                 }
                 CHECK(reorder_primitive_desc_create(reorder_pds_[i], engine,
                         src_md(i), src_image_md(i), &r_attr));
