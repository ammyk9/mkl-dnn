/*******************************************************************************
* Copyright 2019-2023 Intel Corporation
*
* Licensed under the Apache License, Version 2.0 (the "License");
* you may not use this file except in compliance with the License.
* You may obtain a copy of the License at
*
*     http://www.apache.org/licenses/LICENSE-2.0
*
* Unless required by applicable law or agreed to in writing, software
* distributed under the License is distributed on an "AS IS" BASIS,
* WITHOUT WARRANTIES OR CONDITIONS OF ANY KIND, either express or implied.
* See the License for the specific language governing permissions and
* limitations under the License.
*******************************************************************************/

#ifndef NGEN_ELF_HPP
#define NGEN_ELF_HPP

#include "ngen.hpp"
#include "ngen_interface.hpp"

#include "npack/neo_packager.hpp"

namespace ngen {

// ELF binary format generator class.
template <HW hw>
class ELFCodeGenerator : public BinaryCodeGenerator<hw>
{
public:
    inline std::vector<uint8_t> getBinary();
    static inline HW getBinaryArch(const std::vector<uint8_t> &binary);
    static inline void getBinaryHWInfo(const std::vector<uint8_t> &binary, HW &outHW, Product &outProduct);

    explicit ELFCodeGenerator(Product product_)  : BinaryCodeGenerator<hw>(product_) {}
    explicit ELFCodeGenerator(int stepping_ = 0) : BinaryCodeGenerator<hw>(stepping_) {}

protected:
    NEOInterfaceHandler interface_{hw};

    void externalName(const std::string &name)                           { interface_.externalName(name); }

    const std::string &getExternalName() const                           { return interface_.getExternalName(); }
    int getSIMD() const                                                  { return interface_.getSIMD(); }
    int getGRFCount() const                                              { return interface_.getGRFCount(); }
    size_t getSLMSize() const                                            { return interface_.getSLMSize(); }

    void require32BitBuffers()                                           { interface_.require32BitBuffers(); }
    void requireBarrier()                                                { interface_.requireBarrier(); }
    void requireBarriers(int nbarriers)                                  { interface_.requireBarriers(nbarriers); }
    void requireDPAS()                                                   { interface_.requireDPAS(); }
    void requireGlobalAtomics()                                          { interface_.requireGlobalAtomics(); }
    void requireGRF(int grfs)                                            { BinaryCodeGenerator<hw>::requireGRF(grfs); interface_.requireGRF(grfs); }
    void requireLocalID(int dimensions)                                  { interface_.requireLocalID(dimensions); }
    void requireLocalSize()                                              { interface_.requireLocalSize(); }
    void requireNonuniformWGs()                                          { interface_.requireNonuniformWGs(); }
    void requireNoPreemption()                                           { interface_.requireNoPreemption(); }
    void requireScratch(size_t bytes = 1)                                { interface_.requireScratch(bytes); }
    void requireSIMD(int simd_)                                          { interface_.requireSIMD(simd_); }
    void requireSLM(size_t bytes)                                        { interface_.requireSLM(bytes); }
    void requireStatelessWrites(bool req = true)                         { interface_.requireStatelessWrites(req); }
    inline void requireType(DataType type)                               { interface_.requireType(type); }
    template <typename T> void requireType()                             { interface_.requireType<T>(); }
    void requireWalkOrder(int o1, int o2)                                { interface_.requireWalkOrder(o1, o2); }
    void requireWalkOrder(int o1, int o2, int o3)                        { interface_.requireWalkOrder(o1, o2, o3); }
    void requireWorkgroup(size_t x, size_t y = 1, size_t z = 1)          { interface_.requireWorkgroup(x, y, z); }

    void finalizeInterface()                                             { interface_.finalize(); }

    template <typename DT>
    void newArgument(std::string name)                                   { interface_.newArgument<DT>(name); }
    void newArgument(std::string name, DataType type,
                     ExternalArgumentType exttype = ExternalArgumentType::Scalar,
                     GlobalAccessType access = GlobalAccessType::Default)
    {
        interface_.newArgument(name, type, exttype, access);
    }
    void newArgument(std::string name, ExternalArgumentType exttype,
                     GlobalAccessType access = GlobalAccessType::Default)
    {
        interface_.newArgument(name, exttype, access);
    }

    Subregister getArgument(const std::string &name) const               { return interface_.getArgument(name); }
    Subregister getArgumentIfExists(const std::string &name) const       { return interface_.getArgumentIfExists(name); }
    int getArgumentSurface(const std::string &name) const                { return interface_.getArgumentSurface(name); }
    int getArgumentSurfaceIfExists(const std::string &name) const        { return interface_.getArgumentSurfaceIfExists(name); }
    GRF getLocalID(int dim) const                                        { return interface_.getLocalID(dim); }
    RegData getSIMD1LocalID(int dim) const                               { return interface_.getSIMD1LocalID(dim); }
    Subregister getLocalSize(int dim) const                              { return interface_.getLocalSize(dim); }

    void prologue()                                                      { interface_.generatePrologue(*this); }
    void epilogue(RegData r0_info = RegData())
    {
        if (r0_info.isInvalid()) r0_info = this->r0;
        int GRFCount = interface_.getGRFCount();
        bool hasSLM = (interface_.getSLMSize() > 0);
        BinaryCodeGenerator<hw>::epilogue(GRFCount, hasSLM, r0_info);
    }

    inline std::vector<uint8_t> getBinary(const std::vector<uint8_t> &code);

private:
    using BinaryCodeGenerator<hw>::labelManager;
    using BinaryCodeGenerator<hw>::rootStream;

    struct ZebinELF {
        enum {
            ELFMagic = 0x464C457F,             // '\x7FELF'
            ELFClass64 = 2,
            ELFLittleEndian = 1,
            ELFVersion1 = 1,
            ELFRelocatable = 1,
        };
        enum {
            MachineIntelGT = 205,
            ZebinExec = 0xFF12
        };
        union TargetMetadata {
            uint32_t all;
            struct {
                unsigned genFlags : 8;
                unsigned minHWRevision : 5;
                unsigned validateRevision : 1;
                unsigned disableExtValidation : 1;
                unsigned useGfxCoreFamily : 1;
                unsigned maxHWRevision : 5;
                unsigned generator : 3;
                unsigned reserved : 8;
            } parts;
        };
        struct FileHeader {
            uint32_t magic = ELFMagic;
            uint8_t elfClass = ELFClass64;
            uint8_t endian = ELFLittleEndian;
            uint8_t version = ELFVersion1;
            uint8_t osABI = 0;
            uint64_t pad = 0;
            uint16_t type = ELFRelocatable;
            uint16_t machine = MachineIntelGT;
            uint32_t version2 = 1;
            uint64_t entrypoint = 0;
            uint64_t programHeaderOff = 0;
            uint64_t sectionTableOff;
            TargetMetadata flags;
            uint16_t size;
            uint16_t programHeaderSize = 0;
            uint16_t programTableEntries = 0;
            uint16_t sectionHeaderSize;
            uint16_t sectionCount;
            uint16_t strTableIndex = 1;
        } fileHeader;
        struct SectionHeader {
            uint32_t name;
            enum Type : uint32_t {
                Null = 0, Program = 1, SymbolTable = 2, StringTable = 3, Note = 7, ZeInfo = 0xFF000011
            } type;
            uint64_t flags = 0;
            uint64_t addr = 0;
            uint64_t offset;
            uint64_t size;
            uint32_t link = 0;
            uint32_t info = 0;
            uint64_t align = 0x10;
            uint64_t entrySize = 0;
        } sectionHeaders[5];
        struct Note {
            uint32_t nameSize = 8;
            uint32_t descSize = 4;
            enum Type : uint32_t {
                ProductFamily = 1, GfxCoreFamily = 2, TargetMetadata = 3
            } type = Type::GfxCoreFamily;
            const char name[8] = "IntelGT";
            uint32_t payload;
        } noteGfxCore;
        struct StringTable {
            const char zero = '\0';
            const char snStrTable[10] = ".shstrtab";
            const char snMetadata[9] = ".ze_info";
            const char snNote[21] = ".note.intelgt.compat";
            const char snText[6] = {'.', 't', 'e', 'x', 't', '.'};
        } stringTable;

        static size_t align(size_t sz) {
            return (sz + 0xF) & ~0xF;
        }

        ZebinELF(size_t szKernelName, size_t szMetadata, size_t szKernel) {
            fileHeader.size = sizeof(fileHeader);
            fileHeader.sectionHeaderSize = sizeof(SectionHeader);
            fileHeader.sectionTableOff = offsetof(ZebinELF, sectionHeaders);
            fileHeader.sectionCount = sizeof(sectionHeaders) / sizeof(SectionHeader);

            fileHeader.flags.all = 0;

            sectionHeaders[0].name = 0;
            sectionHeaders[0].type = SectionHeader::Type::Null;
            sectionHeaders[0].offset = 0;
            sectionHeaders[0].size = 0;

            sectionHeaders[1].name = offsetof(StringTable, snStrTable);
            sectionHeaders[1].type = SectionHeader::Type::StringTable;
            sectionHeaders[1].offset = offsetof(ZebinELF, stringTable);
            sectionHeaders[1].size = sizeof(stringTable);

            sectionHeaders[2].name = offsetof(StringTable, snMetadata);
            sectionHeaders[2].type = SectionHeader::Type::ZeInfo;
            sectionHeaders[2].offset = align(sizeof(ZebinELF) + szKernelName);
            sectionHeaders[2].size = szMetadata;

            sectionHeaders[3].name = offsetof(StringTable, snText);
            sectionHeaders[3].type = SectionHeader::Type::Program;
            sectionHeaders[3].offset = sectionHeaders[2].offset + align(szMetadata);
            sectionHeaders[3].size = szKernel;

            sectionHeaders[4].name = offsetof(StringTable, snNote);
            sectionHeaders[4].type = SectionHeader::Type::Note;
            sectionHeaders[4].offset = offsetof(ZebinELF, noteGfxCore);
            sectionHeaders[4].size = sizeof(noteGfxCore);

            noteGfxCore.payload = static_cast<uint32_t>(npack::encodeGfxCoreFamily(hw));
        }

        static size_t kernelNameOffset() {
            return offsetof(ZebinELF, stringTable.snText) + sizeof(stringTable.snText);
        }

        bool valid() const {
            if (fileHeader.magic != ELFMagic || fileHeader.elfClass != ELFClass64
                    || fileHeader.endian != ELFLittleEndian || fileHeader.sectionHeaderSize != sizeof(SectionHeader)
                    || (fileHeader.version != 0 && fileHeader.version != ELFVersion1)
                    || (fileHeader.type != ZebinExec && fileHeader.type != ELFRelocatable))
                return false;
            auto *base = reinterpret_cast<const uint8_t *>(&fileHeader);
            auto *sheader = reinterpret_cast<const SectionHeader *>(base + fileHeader.sectionTableOff);
            for (int s = 0; s < fileHeader.sectionCount; s++, sheader++)
                if (sheader->type == SectionHeader::Type::ZeInfo)
                    return true;
            return false;
        }

        void findNotes(const Note *&start, const Note *&end) const {
            auto *base = reinterpret_cast<const uint8_t *>(&fileHeader);
            auto *sheader0 = reinterpret_cast<const SectionHeader *>(base + fileHeader.sectionTableOff);
            const char *strtab = nullptr;
            uint64_t strtabSize = 0;

            auto sheader = sheader0;
            for (int s = 0; s < fileHeader.sectionCount; s++, sheader++) {
                if (sheader->type == SectionHeader::Type::StringTable) {
                    strtab = reinterpret_cast<const char *>(base + sheader->offset);
                    strtabSize = sheader->size;
                }
            }

            bool found = false;
            sheader = sheader0;
            for (int s = 0; s < fileHeader.sectionCount; s++, sheader++)
                if (sheader->type == SectionHeader::Type::Note)
                    if (sheader->name < strtabSize)
                        if (!strcmp(strtab + sheader->name, ".note.intelgt.compat"))
                            { found = true; break; }

            if (found) {
                start = reinterpret_cast<const Note *>(base + sheader->offset);
                end = reinterpret_cast<const Note *>(base + sheader->offset + sheader->size);
            } else
                start = end = nullptr;
        }
    };
};

#define NGEN_FORWARD_ELF(hw) NGEN_FORWARD_NO_REQGRF(hw) \
template <typename... Targs> void externalName(Targs&&... args) { ngen::ELFCodeGenerator<hw>::externalName(std::forward<Targs>(args)...); } \
const std::string &getExternalName() const { return ngen::ELFCodeGenerator<hw>::getExternalName(); } \
int getSIMD() const { return ngen::ELFCodeGenerator<hw>::getSIMD(); } \
int getGRFCount() const { return ngen::ELFCodeGenerator<hw>::getGRFCount(); } \
size_t getSLMSize() const { return ngen::ELFCodeGenerator<hw>::getSLMSize(); } \
template <typename... Targs> void require32BitBuffers(Targs&&... args) { ngen::ELFCodeGenerator<hw>::require32BitBuffers(std::forward<Targs>(args)...); } \
template <typename... Targs> void requireBarrier(Targs&&... args) { ngen::ELFCodeGenerator<hw>::requireBarrier(std::forward<Targs>(args)...); } \
template <typename... Targs> void requireGlobalAtomics(Targs&&... args) { ngen::ELFCodeGenerator<hw>::requireGlobalAtomics(std::forward<Targs>(args)...); } \
template <typename... Targs> void requireGRF(Targs&&... args) { ngen::ELFCodeGenerator<hw>::requireGRF(std::forward<Targs>(args)...); } \
template <typename... Targs> void requireLocalID(Targs&&... args) { ngen::ELFCodeGenerator<hw>::requireLocalID(std::forward<Targs>(args)...); } \
template <typename... Targs> void requireLocalSize(Targs&&... args) { ngen::ELFCodeGenerator<hw>::requireLocalSize(std::forward<Targs>(args)...); } \
template <typename... Targs> void requireNonuniformWGs(Targs&&... args) { ngen::ELFCodeGenerator<hw>::requireNonuniformWGs(std::forward<Targs>(args)...); } \
template <typename... Targs> void requireNoPreemption(Targs&&... args) { ngen::ELFCodeGenerator<hw>::requireNoPreemption(std::forward<Targs>(args)...); } \
template <typename... Targs> void requireScratch(Targs&&... args) { ngen::ELFCodeGenerator<hw>::requireScratch(std::forward<Targs>(args)...); } \
template <typename... Targs> void requireSIMD(Targs&&... args) { ngen::ELFCodeGenerator<hw>::requireSIMD(std::forward<Targs>(args)...); } \
template <typename... Targs> void requireSLM(Targs&&... args) { ngen::ELFCodeGenerator<hw>::requireSLM(std::forward<Targs>(args)...); } \
template <typename... Targs> void requireStatelessWrites(Targs&&... args) { ngen::ELFCodeGenerator<hw>::requireStatelessWrites(std::forward<Targs>(args)...); } \
void requireType(ngen::DataType type) { ngen::ELFCodeGenerator<hw>::requireType(type); } \
template <typename DT = void> void requireType() { ngen::BinaryCodeGenerator<hw>::template requireType<DT>(); } \
template <typename... Targs> void requireWalkOrder(Targs&&... args) { ngen::ELFCodeGenerator<hw>::requireWalkOrder(std::forward<Targs>(args)...); } \
template <typename... Targs> void requireWorkgroup(Targs&&... args) { ngen::ELFCodeGenerator<hw>::requireWorkgroup(std::forward<Targs>(args)...); } \
template <typename... Targs> void finalizeInterface(Targs&&... args) { ngen::ELFCodeGenerator<hw>::finalizeInterface(std::forward<Targs>(args)...); } \
template <typename... Targs> void newArgument(Targs&&... args) { ngen::ELFCodeGenerator<hw>::newArgument(std::forward<Targs>(args)...); } \
template <typename... Targs> ngen::Subregister getArgument(Targs&&... args) { return ngen::ELFCodeGenerator<hw>::getArgument(std::forward<Targs>(args)...); } \
template <typename... Targs> ngen::Subregister getArgumentIfExists(Targs&&... args) { return ngen::ELFCodeGenerator<hw>::getArgumentIfExists(std::forward<Targs>(args)...); } \
template <typename... Targs> int getArgumentSurface(Targs&&... args) { return ngen::ELFCodeGenerator<hw>::getArgumentSurface(std::forward<Targs>(args)...); } \
template <typename... Targs> int getArgumentSurfaceIfExists(Targs&&... args) { return ngen::ELFCodeGenerator<hw>::getArgumentSurfaceIfExists(std::forward<Targs>(args)...); } \
template <typename... Targs> ngen::GRF getLocalID(Targs&&... args) { return ngen::ELFCodeGenerator<hw>::getLocalID(std::forward<Targs>(args)...); } \
template <typename... Targs> ngen::RegData getSIMD1LocalID(Targs&&... args) { return ngen::ELFCodeGenerator<hw>::getSIMD1LocalID(std::forward<Targs>(args)...); } \
template <typename... Targs> ngen::Subregister getLocalSize(Targs&&... args) { return ngen::ELFCodeGenerator<hw>::getLocalSize(std::forward<Targs>(args)...); } \
void epilogue(const ngen::RegData &r0_info = ngen::RegData()) { ngen::ELFCodeGenerator<hw>::epilogue(r0_info); } \
NGEN_FORWARD_ELF_EXTRA \
NGEN_FORWARD_ELF_EXTRA2

#define NGEN_FORWARD_ELF_EXTRA \
template <typename... Targs> void requireDPAS(Targs&&... args) { ngen::ELFCodeGenerator<hw>::requireDPAS(std::forward<Targs>(args)...); } \
void prologue() { ngen::ELFCodeGenerator<hw>::prologue(); }

#define NGEN_FORWARD_ELF_EXTRA2 \
template <typename... Targs> void requireBarriers(Targs&&... args) { ngen::ELFCodeGenerator<hw>::requireBarriers(std::forward<Targs>(args)...); }


template <HW hw>
std::vector<uint8_t> ELFCodeGenerator<hw>::getBinary()
{
    return getBinary(this->getCode());
}

template <HW hw>
std::vector<uint8_t> ELFCodeGenerator<hw>::getBinary(const std::vector<uint8_t> &kernel)
{
    using super = BinaryCodeGenerator<hw>;
    std::vector<uint8_t> binary;
    std::string metadata;

    // Locate entrypoints for XeHP+.
    if (hw >= HW::XeHP) {
        auto idPerThread = super::_labelLocalIDsLoaded.getID(labelManager);
        auto idCrossThread = super::_labelArgsLoaded.getID(labelManager);

        if (labelManager.hasTarget(idPerThread))
            interface_.setSkipPerThreadOffset(labelManager.getTarget(idPerThread));
        if (labelManager.hasTarget(idCrossThread))
            interface_.setSkipCrossThreadOffset(labelManager.getTarget(idCrossThread));
    }

    // Generate metadata.
    metadata = interface_.generateZeInfo();

    // Construct ELF.
    size_t szKernelName = interface_.getExternalName().length();
    size_t szELF = ZebinELF::align(sizeof(ZebinELF) + szKernelName);
    size_t szMetadata = ZebinELF::align(metadata.size());
    size_t szKernel = ZebinELF::align(kernel.size());

    binary.resize(szELF + szMetadata + szKernel);

    (void) new(binary.data()) ZebinELF(szKernelName, szMetadata, szKernel);
    utils::copy_into(binary, ZebinELF::kernelNameOffset(), interface_.getExternalName());
    utils::copy_into(binary, szELF, metadata);
    utils::copy_into(binary, szELF + szMetadata, kernel);

    return binary;
}

template <HW hw>
inline HW ELFCodeGenerator<hw>::getBinaryArch(const std::vector<uint8_t> &binary)
{
    HW outHW;
    Product outProduct;

    getBinaryHWInfo(binary, outHW, outProduct);

    return outHW;
}

template <HW hw>
inline void ELFCodeGenerator<hw>::getBinaryHWInfo(const std::vector<uint8_t> &binary, HW &outHW, Product &outProduct)
{
    using Note = typename ZebinELF::Note;

    outHW = HW::Unknown;
    outProduct.family = ProductFamily::Unknown;
    outProduct.stepping = 0;

    auto zebinELF = reinterpret_cast<const ZebinELF *>(binary.data());
    if (zebinELF->valid()) {
        // Check for .note.intelgt.compat section first. If not present, fall back to flags.
        const Note *start, *end;
        zebinELF->findNotes(start, end);
        if (start && end) {
            while (start < end) {
                auto rstart = reinterpret_cast<const uint8_t *>(start);
                if (start->descSize == sizeof(start->payload)) {
                    auto *actualPayload = reinterpret_cast<const uint32_t *>(
                        rstart + offsetof(Note, payload) - sizeof(Note::name) + utils::alignup_pow2(start->nameSize, 4)
                    );
                    switch (start->type) {
                        case Note::Type::ProductFamily: {
<<<<<<< HEAD
                            auto decodedFamily = npack::decodeProductFamily(static_cast<npack::ProductFamily>(*actualPayload));
                            if (decodedFamily != ProductFamily::Unknown)
                                outProduct.family = decodedFamily;
=======
                            auto decodedHW = npack::decodeProductFamily(static_cast<npack::ProductFamily>(*actualPayload));
                            if (decodedHW >= HW::Gen12LP)
                                outHW = decodedHW;
>>>>>>> 9bea36e6
                            break;
                        }
                        case Note::Type::GfxCoreFamily:
                            if (outHW == HW::Unknown)
                                outHW = npack::decodeGfxCoreFamily(static_cast<npack::GfxCoreFamily>(*actualPayload));
                            break;
                        case Note::Type::TargetMetadata: {
                            typename ZebinELF::TargetMetadata metadata;
                            metadata.all = *actualPayload;
                            outProduct.stepping = metadata.parts.minHWRevision;
                        }
                        default: break;
                    }
                }
                start = reinterpret_cast<const Note *>(
                    rstart + offsetof(Note, name)
                           + utils::alignup_pow2(start->nameSize, 4)
                           + utils::alignup_pow2(start->descSize, 4)
                );
            }
        } else {
            if (zebinELF->fileHeader.flags.parts.useGfxCoreFamily)
                outHW = npack::decodeGfxCoreFamily(static_cast<npack::GfxCoreFamily>(zebinELF->fileHeader.machine));
            else
                outProduct.family = npack::decodeProductFamily(static_cast<npack::ProductFamily>(zebinELF->fileHeader.machine));
            outProduct.stepping = zebinELF->fileHeader.flags.parts.minHWRevision;
        }
    } else
        npack::getBinaryHWInfo(binary, outHW, outProduct);

    if (outHW != HW::Unknown && outProduct.family == ProductFamily::Unknown)
        outProduct.family = genericProductFamily(outHW);
    else if (outHW == HW::Unknown && outProduct.family != ProductFamily::Unknown)
        outHW = getCore(outProduct.family);
}

} /* namespace ngen */

#endif /* NGEN_ELF_HPP */<|MERGE_RESOLUTION|>--- conflicted
+++ resolved
@@ -1,5 +1,5 @@
 /*******************************************************************************
-* Copyright 2019-2023 Intel Corporation
+* Copyright 2019-2022 Intel Corporation
 *
 * Licensed under the Apache License, Version 2.0 (the "License");
 * you may not use this file except in compliance with the License.
@@ -31,9 +31,8 @@
 public:
     inline std::vector<uint8_t> getBinary();
     static inline HW getBinaryArch(const std::vector<uint8_t> &binary);
-    static inline void getBinaryHWInfo(const std::vector<uint8_t> &binary, HW &outHW, Product &outProduct);
-
-    explicit ELFCodeGenerator(Product product_)  : BinaryCodeGenerator<hw>(product_) {}
+    static inline void getBinaryHWInfo(const std::vector<uint8_t> &binary, HW &outHW, int &outStepping);
+
     explicit ELFCodeGenerator(int stepping_ = 0) : BinaryCodeGenerator<hw>(stepping_) {}
 
 protected:
@@ -51,7 +50,7 @@
     void requireBarriers(int nbarriers)                                  { interface_.requireBarriers(nbarriers); }
     void requireDPAS()                                                   { interface_.requireDPAS(); }
     void requireGlobalAtomics()                                          { interface_.requireGlobalAtomics(); }
-    void requireGRF(int grfs)                                            { BinaryCodeGenerator<hw>::requireGRF(grfs); interface_.requireGRF(grfs); }
+    void requireGRF(int grfs)                                            { interface_.requireGRF(grfs); }
     void requireLocalID(int dimensions)                                  { interface_.requireLocalID(dimensions); }
     void requireLocalSize()                                              { interface_.requireLocalSize(); }
     void requireNonuniformWGs()                                          { interface_.requireNonuniformWGs(); }
@@ -72,12 +71,12 @@
     void newArgument(std::string name)                                   { interface_.newArgument<DT>(name); }
     void newArgument(std::string name, DataType type,
                      ExternalArgumentType exttype = ExternalArgumentType::Scalar,
-                     GlobalAccessType access = GlobalAccessType::Default)
+                     GlobalAccessType access = GlobalAccessType::All)
     {
         interface_.newArgument(name, type, exttype, access);
     }
     void newArgument(std::string name, ExternalArgumentType exttype,
-                     GlobalAccessType access = GlobalAccessType::Default)
+                     GlobalAccessType access = GlobalAccessType::All)
     {
         interface_.newArgument(name, exttype, access);
     }
@@ -271,7 +270,7 @@
     };
 };
 
-#define NGEN_FORWARD_ELF(hw) NGEN_FORWARD_NO_REQGRF(hw) \
+#define NGEN_FORWARD_ELF(hw) NGEN_FORWARD(hw) \
 template <typename... Targs> void externalName(Targs&&... args) { ngen::ELFCodeGenerator<hw>::externalName(std::forward<Targs>(args)...); } \
 const std::string &getExternalName() const { return ngen::ELFCodeGenerator<hw>::getExternalName(); } \
 int getSIMD() const { return ngen::ELFCodeGenerator<hw>::getSIMD(); } \
@@ -361,21 +360,20 @@
 inline HW ELFCodeGenerator<hw>::getBinaryArch(const std::vector<uint8_t> &binary)
 {
     HW outHW;
-    Product outProduct;
-
-    getBinaryHWInfo(binary, outHW, outProduct);
+    int outStepping;
+
+    getBinaryHWInfo(binary, outHW, outStepping);
 
     return outHW;
 }
 
 template <HW hw>
-inline void ELFCodeGenerator<hw>::getBinaryHWInfo(const std::vector<uint8_t> &binary, HW &outHW, Product &outProduct)
+inline void ELFCodeGenerator<hw>::getBinaryHWInfo(const std::vector<uint8_t> &binary, HW &outHW, int &outStepping)
 {
     using Note = typename ZebinELF::Note;
 
     outHW = HW::Unknown;
-    outProduct.family = ProductFamily::Unknown;
-    outProduct.stepping = 0;
+    outStepping = 0;
 
     auto zebinELF = reinterpret_cast<const ZebinELF *>(binary.data());
     if (zebinELF->valid()) {
@@ -391,15 +389,9 @@
                     );
                     switch (start->type) {
                         case Note::Type::ProductFamily: {
-<<<<<<< HEAD
-                            auto decodedFamily = npack::decodeProductFamily(static_cast<npack::ProductFamily>(*actualPayload));
-                            if (decodedFamily != ProductFamily::Unknown)
-                                outProduct.family = decodedFamily;
-=======
                             auto decodedHW = npack::decodeProductFamily(static_cast<npack::ProductFamily>(*actualPayload));
                             if (decodedHW >= HW::Gen12LP)
                                 outHW = decodedHW;
->>>>>>> 9bea36e6
                             break;
                         }
                         case Note::Type::GfxCoreFamily:
@@ -409,7 +401,7 @@
                         case Note::Type::TargetMetadata: {
                             typename ZebinELF::TargetMetadata metadata;
                             metadata.all = *actualPayload;
-                            outProduct.stepping = metadata.parts.minHWRevision;
+                            outStepping = metadata.parts.minHWRevision;
                         }
                         default: break;
                     }
@@ -424,16 +416,11 @@
             if (zebinELF->fileHeader.flags.parts.useGfxCoreFamily)
                 outHW = npack::decodeGfxCoreFamily(static_cast<npack::GfxCoreFamily>(zebinELF->fileHeader.machine));
             else
-                outProduct.family = npack::decodeProductFamily(static_cast<npack::ProductFamily>(zebinELF->fileHeader.machine));
-            outProduct.stepping = zebinELF->fileHeader.flags.parts.minHWRevision;
+                outHW = npack::decodeProductFamily(static_cast<npack::ProductFamily>(zebinELF->fileHeader.machine));
+            outStepping = zebinELF->fileHeader.flags.parts.minHWRevision;
         }
     } else
-        npack::getBinaryHWInfo(binary, outHW, outProduct);
-
-    if (outHW != HW::Unknown && outProduct.family == ProductFamily::Unknown)
-        outProduct.family = genericProductFamily(outHW);
-    else if (outHW == HW::Unknown && outProduct.family != ProductFamily::Unknown)
-        outHW = getCore(outProduct.family);
+        npack::getBinaryHWInfo(binary, outHW, outStepping);
 }
 
 } /* namespace ngen */
