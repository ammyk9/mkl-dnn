/*******************************************************************************
* Copyright 2019-2023 Intel Corporation
*
* Licensed under the Apache License, Version 2.0 (the "License");
* you may not use this file except in compliance with the License.
* You may obtain a copy of the License at
*
*     http://www.apache.org/licenses/LICENSE-2.0
*
* Unless required by applicable law or agreed to in writing, software
* distributed under the License is distributed on an "AS IS" BASIS,
* WITHOUT WARRANTIES OR CONDITIONS OF ANY KIND, either express or implied.
* See the License for the specific language governing permissions and
* limitations under the License.
*******************************************************************************/

#ifndef GPU_JIT_GEMM_GEN_GEMM_KERNEL_HPP
#define GPU_JIT_GEMM_GEN_GEMM_KERNEL_HPP

#include "common/c_types_map.hpp"
#include "common/type_helpers.hpp"
#include "gpu/compute/compute.hpp"
#include "gpu/compute/device_info.hpp"
#include "gpu/compute/kernel_arg_list.hpp"
#include "gpu/jit/gemm/gen_gemm_kernel_generator.hpp"
#include "gpu/jit/gemm/kernel_catalog.hpp"
#include "gpu/jit/gemm/kernel_evaluator.hpp"
#include "gpu/jit/jit_generator_base.hpp"
#include "gpu/jit/utils/ngen_type_bridge.hpp"
#include "gpu/kernel_cache.hpp"
#include "gpu/primitive_conf.hpp"

namespace dnnl {
namespace impl {
namespace gpu {
namespace jit {

struct gen_gemm_kernel_desc_t {
    friend struct gen_gemm_kernel_t;

    const GEMMProblem *problem() const { return &problem_; };
    const GEMMStrategy *strategy() const { return &strategy_; };

    const CommonDriverInfo *driver_info() const { return &driver_info_; };
    const EvaluateAuxOutput *aux_params() const { return &aux_params_; };

    compute::scalar_type_t scalar_type() const {
        switch (problem_.Ts) {
            case Type::s8: return compute::scalar_type_t::_char;
            case Type::u8: return compute::scalar_type_t::_uchar;
            case Type::s16: return compute::scalar_type_t::_short;
            case Type::u16: return compute::scalar_type_t::_ushort;
            case Type::s32: return compute::scalar_type_t::_int;
            case Type::u32: return compute::scalar_type_t::_uint;
            case Type::s64: return compute::scalar_type_t::_long;
            case Type::u64: return compute::scalar_type_t::_ulong;
            case Type::bf16: return compute::scalar_type_t::_bfloat16;
            case Type::f16: return compute::scalar_type_t::_half;
            case Type::f32: return compute::scalar_type_t::_float;
            default: return compute::scalar_type_t::undef;
        }
    }

    status_t create_generator(
            engine_t *engine, compute::compiled_kernel_t &generator) const;

    serialized_t<gen_gemm_kernel_desc_t> serialize() const {
        serialized_t<gen_gemm_kernel_desc_t> s {};
        problem_.serialize(s);
        strategy_.serialize(s);
        return s;
    }
    compute::gpu_arch_t arch() const { return arch_; }

protected:
    static Type convert_dnnl_to_kernel_type(data_type_t type) {
        switch (type) {
            default: assert(!"Unknown type");
            case data_type::f32: return Type::f32;
            case data_type::f16: return Type::f16;
            case data_type::bf16: return Type::bf16;
            case data_type::s32: return Type::s32;
            case data_type::u8: return Type::u8;
            case data_type::s8: return Type::s8;
        }
    }

    static ngen::HW convert_dnnl_arch_to_hw(compute::gpu_arch_t arch) {
        switch (arch) {
            case compute::gpu_arch_t::gen9: return ngen::HW::Gen9;
            case compute::gpu_arch_t::gen11: return ngen::HW::Gen11;
            case compute::gpu_arch_t::xe_lp: return ngen::HW::XeLP;
            case compute::gpu_arch_t::xe_hp: return ngen::HW::XeHP;
            case compute::gpu_arch_t::xe_hpg: return ngen::HW::XeHPG;
            case compute::gpu_arch_t::xe_hpc: return ngen::HW::XeHPC;
            default: return ngen::HW::Unknown;
        }
    }

    compute::gpu_arch_t arch_;
    ngen::HW hw_ = ngen::HW::Unknown;
    int stepping_ = 0;
    GEMMProblem problem_ = {};
    GEMMStrategy strategy_ = {};
    const kcatalog::Entry *entry_ = nullptr;
    EvaluateAuxOutput aux_params_;
    CommonDriverInfo driver_info_;

    bool a_offset_ = false, b_offset_ = false;

    /* optional information to fine-tune kernel */
    int m_ = -1, n_ = -1, k_ = -1;
    int eu_count_ = -1;
    bool disable_systolic_ = false;

    status_t transfer_post_ops(
            const post_ops_t &post_ops, bool swap_ab = false);

    status_t transfer_post_ops(
            const post_ops_t &post_ops, bool swap_ab = false);

    status_t finalize();
    void update_driver_info();
};

struct gen_gemm_nocopy_kernel_desc_t : public gen_gemm_kernel_desc_t {
    enum compute_mode { mode_default = 0, mode_tf32 = 0x1, mode_bf16x1 = 0x2 };

    status_t select_kernel(compute::gpu_arch_t arch, int stepping, int eu_count,
<<<<<<< HEAD
            bool has_systolic, compute_mode mode, int batch_dims, bool trans_a,
            bool trans_b, bool trans_co, bool swap_ab, bool a_offset,
            bool b_offset, bool c_offset, bool bias, sum_ab_t reduce_ab,
            float alpha, float beta, const post_ops_t &post_ops,
            data_type_t a_type, data_type_t b_type, data_type_t c_type,
            data_type_t co_type, data_type_t acc_type, int align_a, int align_b,
            int align_c, dim_t m, dim_t n, dim_t k, dim_t lda, dim_t ldb,
            dim_t ldc, dim_t batch);
};

struct gen_gemm_xe_systolic_kernel_desc_t : public gen_gemm_kernel_desc_t {
    status_t select_kernel(compute::gpu_arch_t arch, int stepping, int eu_count,
=======
            compute_mode mode, int batch_dims, bool trans_a, bool trans_b,
            bool trans_co, bool swap_ab, bool a_offset, bool b_offset,
            bool c_offset, bool bias, sum_ab_t reduce_ab, float alpha,
            float beta, const post_ops_t &post_ops, data_type_t a_type,
            data_type_t b_type, data_type_t c_type, data_type_t co_type,
            data_type_t acc_type, int align_a, int align_b, int align_c,
            dim_t m, dim_t n, dim_t k, dim_t lda, dim_t ldb, dim_t ldc,
            dim_t batch);
};

struct gen_gemm_xe_systolic_kernel_desc_t : public gen_gemm_kernel_desc_t {
    status_t select_kernel(compute::gpu_arch_t arch, int eu_count,
>>>>>>> 9bea36e6
            int batch_dims, bool packed_c, bool trans_co, bool a_offset,
            bool b_offset, bool c_offset, bool bias, float alpha, float beta,
            const post_ops_t &post_ops, data_type_t a_type, data_type_t b_type,
            data_type_t c_type, data_type_t co_type, data_type_t acc_type,
            dim_t m, dim_t n, dim_t k, dim_t batch, int unroll_m, int unroll_n,
            bool alt);

    static void choose_unrolls(compute::gpu_arch_t arch, int eu_count,
            data_type_t a_type, data_type_t b_type, data_type_t c_type, dim_t m,
            dim_t n, dim_t k, dim_t batch, int &unroll_m, int &unroll_n,
            bool &alt);

    static int min_block_k(data_type_t a_type) { return 2048; }
};

struct gen_gemm_kernel_t : public jit_generator_base {

    explicit gen_gemm_kernel_t(const gen_gemm_kernel_desc_t &desc)
        : desc_(desc) {}

    const char *kernel_name() const override { return "gemm_kernel"; }
    gpu::compute::binary_t get_binary(
            cl_context context, cl_device_id device) override;

    const gen_gemm_kernel_desc_t *desc() const { return &desc_; }

protected:
    const gen_gemm_kernel_desc_t &desc_;
    ngen::NEOInterfaceHandler interface_ {ngen::HW::Unknown};

    void init_interface();
};

} // namespace jit
} // namespace gpu
} // namespace impl
} // namespace dnnl

#endif<|MERGE_RESOLUTION|>--- conflicted
+++ resolved
@@ -27,7 +27,6 @@
 #include "gpu/jit/gemm/kernel_evaluator.hpp"
 #include "gpu/jit/jit_generator_base.hpp"
 #include "gpu/jit/utils/ngen_type_bridge.hpp"
-#include "gpu/kernel_cache.hpp"
 #include "gpu/primitive_conf.hpp"
 
 namespace dnnl {
@@ -61,17 +60,6 @@
         }
     }
 
-    status_t create_generator(
-            engine_t *engine, compute::compiled_kernel_t &generator) const;
-
-    serialized_t<gen_gemm_kernel_desc_t> serialize() const {
-        serialized_t<gen_gemm_kernel_desc_t> s {};
-        problem_.serialize(s);
-        strategy_.serialize(s);
-        return s;
-    }
-    compute::gpu_arch_t arch() const { return arch_; }
-
 protected:
     static Type convert_dnnl_to_kernel_type(data_type_t type) {
         switch (type) {
@@ -88,7 +76,6 @@
     static ngen::HW convert_dnnl_arch_to_hw(compute::gpu_arch_t arch) {
         switch (arch) {
             case compute::gpu_arch_t::gen9: return ngen::HW::Gen9;
-            case compute::gpu_arch_t::gen11: return ngen::HW::Gen11;
             case compute::gpu_arch_t::xe_lp: return ngen::HW::XeLP;
             case compute::gpu_arch_t::xe_hp: return ngen::HW::XeHP;
             case compute::gpu_arch_t::xe_hpg: return ngen::HW::XeHPG;
@@ -100,8 +87,8 @@
     compute::gpu_arch_t arch_;
     ngen::HW hw_ = ngen::HW::Unknown;
     int stepping_ = 0;
-    GEMMProblem problem_ = {};
-    GEMMStrategy strategy_ = {};
+    GEMMProblem problem_;
+    GEMMStrategy strategy_;
     const kcatalog::Entry *entry_ = nullptr;
     EvaluateAuxOutput aux_params_;
     CommonDriverInfo driver_info_;
@@ -111,10 +98,6 @@
     /* optional information to fine-tune kernel */
     int m_ = -1, n_ = -1, k_ = -1;
     int eu_count_ = -1;
-    bool disable_systolic_ = false;
-
-    status_t transfer_post_ops(
-            const post_ops_t &post_ops, bool swap_ab = false);
 
     status_t transfer_post_ops(
             const post_ops_t &post_ops, bool swap_ab = false);
@@ -127,20 +110,6 @@
     enum compute_mode { mode_default = 0, mode_tf32 = 0x1, mode_bf16x1 = 0x2 };
 
     status_t select_kernel(compute::gpu_arch_t arch, int stepping, int eu_count,
-<<<<<<< HEAD
-            bool has_systolic, compute_mode mode, int batch_dims, bool trans_a,
-            bool trans_b, bool trans_co, bool swap_ab, bool a_offset,
-            bool b_offset, bool c_offset, bool bias, sum_ab_t reduce_ab,
-            float alpha, float beta, const post_ops_t &post_ops,
-            data_type_t a_type, data_type_t b_type, data_type_t c_type,
-            data_type_t co_type, data_type_t acc_type, int align_a, int align_b,
-            int align_c, dim_t m, dim_t n, dim_t k, dim_t lda, dim_t ldb,
-            dim_t ldc, dim_t batch);
-};
-
-struct gen_gemm_xe_systolic_kernel_desc_t : public gen_gemm_kernel_desc_t {
-    status_t select_kernel(compute::gpu_arch_t arch, int stepping, int eu_count,
-=======
             compute_mode mode, int batch_dims, bool trans_a, bool trans_b,
             bool trans_co, bool swap_ab, bool a_offset, bool b_offset,
             bool c_offset, bool bias, sum_ab_t reduce_ab, float alpha,
@@ -153,7 +122,6 @@
 
 struct gen_gemm_xe_systolic_kernel_desc_t : public gen_gemm_kernel_desc_t {
     status_t select_kernel(compute::gpu_arch_t arch, int eu_count,
->>>>>>> 9bea36e6
             int batch_dims, bool packed_c, bool trans_co, bool a_offset,
             bool b_offset, bool c_offset, bool bias, float alpha, float beta,
             const post_ops_t &post_ops, data_type_t a_type, data_type_t b_type,
@@ -175,8 +143,7 @@
         : desc_(desc) {}
 
     const char *kernel_name() const override { return "gemm_kernel"; }
-    gpu::compute::binary_t get_binary(
-            cl_context context, cl_device_id device) override;
+    cl_kernel get_kernel(cl_context context, cl_device_id device) override;
 
     const gen_gemm_kernel_desc_t *desc() const { return &desc_; }
 
