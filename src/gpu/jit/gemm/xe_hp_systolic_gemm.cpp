/*******************************************************************************
* Copyright 2019-2023 Intel Corporation
*
* Licensed under the Apache License, Version 2.0 (the "License");
* you may not use this file except in compliance with the License.
* You may obtain a copy of the License at
*
*     http://www.apache.org/licenses/LICENSE-2.0
*
* Unless required by applicable law or agreed to in writing, software
* distributed under the License is distributed on an "AS IS" BASIS,
* WITHOUT WARRANTIES OR CONDITIONS OF ANY KIND, either express or implied.
* See the License for the specific language governing permissions and
* limitations under the License.
*******************************************************************************/

#include "gpu/jit/gemm/xe_hp_systolic_gemm.hpp"

#include "common/c_types_map.hpp"
#include "common/dnnl_traits.hpp"
#include "common/float16.hpp"
#include "common/impl_registration.hpp"
#include "common/type_helpers.hpp"
#include "gpu/jit/gemm/gemm_walk_orders.hpp"
#include "gpu/jit/utils/ngen_type_bridge.hpp"
#include "gpu/ocl/gemm/xe_systolic_gemm_copy_kernel.hpp"

namespace dnnl {
namespace impl {
namespace gpu {
namespace jit {

status_t xe_hp_systolic_gemm_t::pd_t::init(engine_t *engine) {
    using namespace prop_kind;
    using namespace data_type;
    using namespace primitive_kind;
    using smask_t = primitive_attr_t::skip_mask_t;
    using arch_t = compute::gpu_arch_t;

    assert(engine->kind() == engine_kind::gpu);
    auto *compute_engine = utils::downcast<compute::compute_engine_t *>(engine);

    if (!compute_engine->mayiuse_ngen_kernels()) return status::unimplemented;
    if (!compute_engine->mayiuse_large_grf_mode()) return status::unimplemented;

    dev_info_ = compute_engine->device_info();
    auto arch = dev_info_->gpu_arch();

    const auto &d = desc();

    bool dt_float_ok = (d->a_type() == d->b_type()
            && utils::one_of(d->a_type(), bf16, f16)
            && utils::one_of(d->c_type(), f32, d->a_type()));

    bool dt_int_ok = (utils::one_of(d->a_type(), u8, s8)
            && utils::one_of(d->b_type(), u8, s8)
            && utils::one_of(d->c_type(), s32, f32, s8, u8, f16));

    if (dt_int_ok) {
        a_zp_ = !attr()->zero_points_.has_default_values(DNNL_ARG_SRC);
        b_zp_ = !attr()->zero_points_.has_default_values(DNNL_ARG_WEIGHTS);
        c_zp_ = !attr()->zero_points_.has_default_values(DNNL_ARG_DST);
    }

    bool ok = set_default_formats(d->a_type());
    if (!ok) return status::unimplemented;

    CHECK(attr_.set_default_formats(dst_md(0)));

    if (use_nocopy()) return status::unimplemented;

    // LIMITATIONS:
    // - batch is not supported for unpacked inputs.
    // - runtime dims are not supported
    bool limits_ok
            = !utils::one_of(DNNL_RUNTIME_DIM_VAL, d->m(), d->n(), d->k());
    if (!packed_a())
        limits_ok = limits_ok && (d->lda() != DNNL_RUNTIME_DIM_VAL)
                && (d->batch() == 1);
    if (!packed_b())
        limits_ok = limits_ok && (d->ldb() != DNNL_RUNTIME_DIM_VAL)
                && (d->batch() == 1);
    if (!packed_c())
        limits_ok = limits_ok && (d->ldc() != DNNL_RUNTIME_DIM_VAL);

    auto attr_skip_mask = smask_t::scales_runtime | smask_t::post_ops;

    if (dt_int_ok) attr_skip_mask |= smask_t::zero_points_runtime;

    bool arch_ok = utils::one_of(
            arch, arch_t::xe_hp, arch_t::xe_hpg, arch_t::xe_hpc);

    ok = ok && limits_ok && (dt_float_ok || dt_int_ok) && arch_ok
            && compute_engine->mayiuse(compute::device_ext_t::
                            intel_subgroup_split_matrix_multiply_accumulate)
            && attr()->has_default_values(attr_skip_mask)
            && desc()->sum_ab == sum_ab::sum_none
            && IMPLICATION(with_bias(),
                    utils::one_of(d->bias_type(), d->a_type(), f32)
                            && utils::one_of(bias_cmask(), 0, 1, 2, 3));

    auto status = init_post_ops();
    if (status != status::success) return status;

    if (dt_int_ok) {
        ok &= IMPLICATION(a_zp_, !packed_b())
                && IMPLICATION(b_zp_, !packed_a());

        int cmask_a = 0, cmask_b = 0, cmask_c = 0;
        CHECK(attr()->zero_points_.get(DNNL_ARG_WEIGHTS, &cmask_b));
        CHECK(attr()->zero_points_.get(DNNL_ARG_SRC, &cmask_a));
        CHECK(attr()->zero_points_.get(DNNL_ARG_DST, &cmask_c));
        ok &= (cmask_a == 0) && (cmask_b == 0)
                && utils::one_of(cmask_c, 0, 1 << 0, 1 << 1);
    }

    if (!ok) return status::unimplemented;

    init_scratchpad();

    return status::success;
}

namespace {
// Use no-copy if m*n < mn_limit * mn_limit and k < k_limit.
// Zero means no limit.
struct nocopy_table_t {
    int mn_limit[2][2];
    int k_limit[2][2];
};

const nocopy_table_t xe_hp_f16_nocopy_table[] = {
        // NN    NT     TN    TT
        {{{2880, 512}, {4096, 1024}}, {{0, 0}, {0, 0}}}};

const nocopy_table_t xe_hp_x8x8s32_nocopy_table[] = {
        // NN    NT     TN    TT
        {{{1344, 576}, {4800, 384}}, {{0, 0}, {0, 0}}}};

const nocopy_table_t xe_hp_f16_nocopy_bad_ld_table[] = {
        // NN   NT     TN   TT
        {{{288, 320}, {288, 288}}, {{288, 320}, {288, 288}}}};

const nocopy_table_t xe_hp_x8x8s32_nocopy_bad_ld_table[] = {
        // NN   NT     TN   TT
        {{{656, 528}, {352, 384}}, {{656, 528}, {352, 384}}}};

const nocopy_table_t xe_hpc_f16_nocopy_table[] = {
        // NN    NT      TN    TT
        {{{8192, 8192}, {8192, 8192}}, {{0, 0}, {0, 0}}}};

const nocopy_table_t xe_hpc_x8x8s32_nocopy_table[] = {
        // NN    NT      TN    TT
        {{{2049, 3000}, {1088, 1024}}, {{0, 0}, {0, 0}}}};

const nocopy_table_t xe_hpc_f16_nocopy_bad_ld_table[] = {
        // NN    NT      TN    TT
        {{{1024, 1024}, {1024, 1024}}, {{0, 0}, {0, 0}}}};

const nocopy_table_t xe_hpc_x8x8s32_nocopy_bad_ld_table[] = {
        // NN    NT    TN   TT
        {{{624, 624}, {480, 624}}, {{0, 0}, {0, 0}}}};
} // namespace

bool xe_hp_systolic_gemm_t::pd_t::use_nocopy() {
    using namespace data_type;

    const auto &d = desc();
    bool xehpc = (dev_info_->gpu_arch() == compute::gpu_arch_t::xe_hpc);

    if (any_prepacked_ || (packed_a_ && packed_b_)) return false;

    // Use no-copy for gemv/ger cases.
    if (d->m() <= 1 || d->n() <= 1 || d->k() <= 1) return true;

    // Use no-copy implementation if one matrix is very small.
    if (d->m() < 32 && d->n() < 32) return true;
    if (d->m() < 32 && d->k() < 32) return true;
    if (d->n() < 32 && d->k() < 32) return true;

    // Use no-copy for small/medium sizes.
    if (utils::one_of(d->a_type(), bf16, f16, s8, u8)) {
        // clang-format off
        const nocopy_table_t *all_tables[2][2][3] = {
            {{xe_hp_f16_nocopy_table, xe_hp_f16_nocopy_table, xe_hp_x8x8s32_nocopy_table},
             {xe_hp_f16_nocopy_bad_ld_table, xe_hp_f16_nocopy_bad_ld_table, xe_hp_x8x8s32_nocopy_bad_ld_table}},
            {{xe_hpc_f16_nocopy_table, xe_hpc_f16_nocopy_table, xe_hpc_x8x8s32_nocopy_table},
             {xe_hpc_f16_nocopy_bad_ld_table, xe_hpc_f16_nocopy_bad_ld_table, xe_hpc_x8x8s32_nocopy_bad_ld_table}}
        };
        // clang-format on
        int type_idx = (d->a_type() == f16) ? 0 : (d->a_type() == bf16) ? 1 : 2;
        int arch_idx = xehpc ? 1 : 0;
        bool bad_ld = false;

        if (!packed_a_) {
            auto lda_bytes = d->lda() * types::data_type_size(d->a_type());
            bad_ld |= ((lda_bytes & 0x3) != 0);
        }
        if (!packed_b_) {
            auto ldb_bytes = d->ldb() * types::data_type_size(d->b_type());
            bad_ld |= ((ldb_bytes & 0x3) != 0);
        }

        auto table = all_tables[arch_idx][int(bad_ld)][type_idx];
        long mnl = table->mn_limit[d->transa()][d->transb()];
        long kl = table->k_limit[d->transa()][d->transb()];

        if ((mnl == 0 || d->m() * d->n() < mnl * mnl)
                && (kl == 0 || d->k() < kl))
            return true;
    }

    return false;
}

bool xe_hp_systolic_gemm_t::pd_t::set_default_formats(data_type_t dt) {
    using namespace format_tag;
    using new_kd_t = gen_gemm_xe_systolic_kernel_desc_t;

    auto sz = types::data_type_size(dt);
    const auto &d = desc();
    auto arch = dev_info_->gpu_arch();

    auto &a_desc = desc_.b_desc;
    auto &b_desc = desc_.a_desc;
    auto &c_desc = desc_.c_desc;

    memory_desc_wrapper a_mdw(&a_desc);
    memory_desc_wrapper b_mdw(&b_desc);
    memory_desc_wrapper c_mdw(&c_desc);

    bool a_any = a_mdw.format_any();
    bool b_any = b_mdw.format_any();
    bool c_any = c_mdw.format_any();
    bool batch = d->is_batched();

    if (batch_dims() > 1) return false;

    format_tag_t a_packed_tag_16 = undef;
    format_tag_t a_packed_tag_32 = undef;
    format_tag_t a_packed_tag_64 = undef;
    format_tag_t b_packed_tag_16 = undef;
    format_tag_t b_packed_tag_32 = undef;
    format_tag_t b_packed_tag_48 = undef;
    format_tag_t unpacked_tag = batch ? abc : ab;

    if (arch == compute::gpu_arch_t::xe_hpc) {
        a_packed_tag_64 = batch ? ((sz == 2) ? aCB4c8b16c2b : aCB4c8b16c4b)
                                : ((sz == 2) ? BA4b8a16b2a : BA4b8a16b4a);
        a_packed_tag_16 = batch ? ((sz == 2) ? aCB16c2b : aCB16c4b)
                                : ((sz == 2) ? BA16b2a : BA16b4a);
        b_packed_tag_16 = batch ? ((sz == 2) ? aBC16b16c : aBC16b32c)
                                : ((sz == 2) ? AB16a16b : AB16a32b);
    } else {
        a_packed_tag_32 = batch ? ((sz == 2) ? aCB4c8b8c2b : aCB4c8b8c4b)
                                : ((sz == 2) ? BA4b8a8b2a : BA4b8a8b4a);
        b_packed_tag_48 = batch ? ((sz == 2) ? aBC48b16c : aBC48b32c)
                                : ((sz == 2) ? AB48a16b : AB48a32b);
    }
    b_packed_tag_32 = batch ? ((sz == 2) ? aBC32b16c : aBC32b32c)
                            : ((sz == 2) ? AB32a16b : AB32a32b);

    bool a_prepacked_16 = a_mdw.matches_tag(a_packed_tag_16);
    bool a_prepacked_32 = a_mdw.matches_tag(a_packed_tag_32);
    bool a_prepacked_64 = a_mdw.matches_tag(a_packed_tag_64);
    bool bc_prepacked_16 = b_mdw.matches_tag(b_packed_tag_16)
            || c_mdw.matches_tag(b_packed_tag_16);
    bool bc_prepacked_32 = b_mdw.matches_tag(b_packed_tag_32)
            || c_mdw.matches_tag(b_packed_tag_32);
    bool bc_prepacked_48 = b_mdw.matches_tag(b_packed_tag_48)
            || c_mdw.matches_tag(b_packed_tag_48);

    any_prepacked_ = a_prepacked_16 || a_prepacked_32 || a_prepacked_64
            || bc_prepacked_16 || bc_prepacked_32 || bc_prepacked_48;

    unroll_m_ = 0;
    unroll_n_ = 0;
    alt_ = false;
    if (a_prepacked_16) unroll_m_ = 16;
    if (a_prepacked_32) unroll_m_ = 32;
    if (a_prepacked_64) unroll_m_ = 64;
    if (bc_prepacked_16) unroll_n_ = 16;
    if (bc_prepacked_32) unroll_n_ = 32;
    if (bc_prepacked_48) unroll_n_ = 48;

    new_kd_t::choose_unrolls(arch, dev_info_->eu_count(), d->a_type(),
            d->b_type(), d->c_type(), d->m(), d->n(), d->k(), d->batch(),
            unroll_m_, unroll_n_, alt_);

    format_tag_t a_packed_tag = (unroll_m_ == 64) ? a_packed_tag_64
            : (unroll_m_ == 32)                   ? a_packed_tag_32
                                                  : a_packed_tag_16;
    format_tag_t b_packed_tag = (unroll_n_ == 48) ? b_packed_tag_48
            : (unroll_n_ == 32)                   ? b_packed_tag_32
                                                  : b_packed_tag_16;
    format_tag_t c_packed_tag = b_packed_tag;

    packed_a_ = packed_b_ = packed_c_ = false;

    if (a_any) {
        if (b_zp_) {
            CHECK(memory_desc_init_by_tag(a_desc, unpacked_tag));
        } else {
            CHECK(memory_desc_init_by_tag(a_desc, a_packed_tag));
            auto ld = a_desc.padded_dims[batch ? 1 : 0];
            ld = nice_ld(ld, int(sz));
            auto &ostride = a_desc.format_desc.blocking.strides[batch ? 2 : 1];
            if (batch) {
                auto &bstride = a_desc.format_desc.blocking.strides[0];
                bstride = (bstride / ostride) * unroll_m_ * ld;
            }
            ostride = unroll_m_ * ld;
            packed_a_ = true;
        }
    } else if (!a_mdw.matches_tag(a_packed_tag)
            && !is_md_gemm_compatible_plain_format(&a_desc))
        return false;

    if (b_any) {
        if (a_zp_) {
            CHECK(memory_desc_init_by_tag(b_desc, unpacked_tag));
        } else {
            CHECK(memory_desc_init_by_tag(b_desc, b_packed_tag));
            if (unroll_n_ > 16) { // Bug in zero-padding when unroll_n_ == 16
                auto ld = b_desc.padded_dims[batch ? 2 : 1];
                ld = nice_ld(ld, int(sz));
                auto &ostride
                        = b_desc.format_desc.blocking.strides[batch ? 1 : 0];
                if (batch) {
                    auto &bstride = b_desc.format_desc.blocking.strides[0];
                    bstride = (bstride / ostride) * unroll_n_ * ld;
                }
                ostride = unroll_n_ * ld;
            }
            packed_b_ = true;
        }
    } else if (!b_mdw.matches_tag(b_packed_tag)
            && !is_md_gemm_compatible_plain_format(&b_desc))
        return false;

    if (c_any) {
        CHECK(memory_desc_init_by_tag(c_desc, c_packed_tag));
        if (unroll_n_ > 16) { // Bug in zero-padding when unroll_n_ == 16
            auto ld = c_desc.padded_dims[batch ? 2 : 1];
            ld = nice_ld(ld, int(sz));
            auto &ostride = c_desc.format_desc.blocking.strides[batch ? 1 : 0];
            if (batch) {
                auto &bstride = c_desc.format_desc.blocking.strides[0];
                bstride = (bstride / ostride) * unroll_n_ * ld;
            }
            ostride = unroll_n_ * ld;
        }
        packed_c_ = true;
    } else if (!c_mdw.matches_tag(c_packed_tag)
            && !is_md_gemm_compatible_plain_format(&c_desc, true))
        return false;

    packed_a_ = packed_a_ || a_mdw.matches_tag(a_packed_tag);
    packed_b_ = packed_b_ || b_mdw.matches_tag(b_packed_tag);
    packed_c_ = packed_c_ || c_mdw.matches_tag(b_packed_tag);

    // No 16x16 copy kernels currently.
    if ((!packed_a_ && unroll_m_ == 16) || (!packed_b_ && unroll_n_ == 16))
        return false;

    return gpu_gemm_pd_t::set_default_formats();
}

void xe_hp_systolic_gemm_t::pd_t::init_scratchpad() {
    if (packed_a() && packed_b()) return;

    auto a_type = desc()->a_type();
    auto b_type = desc()->b_type();

    auto m = desc()->m();
    auto n = desc()->n();
    auto k = desc()->k();

    int64_t align_m = unroll_m_ * 8; // TODO: this should not be hardcoded
    int64_t align_n = unroll_n_ * 8; // instead read from DriverInfo

    auto m_aligned = utils::rnd_up(m, align_m);
    auto n_aligned = utils::rnd_up(n, align_n);

    auto max_ldab_packed = max_ld_packed(k);

    auto scratchpad = scratchpad_registry().registrar();

    if (!packed_a()) {
        scratchpad.book(memory_tracking::names::key_gemm_blocked_a,
                m_aligned * max_ldab_packed, types::data_type_size(a_type), 64,
                65536);
    }

    if (!packed_b()) {
        scratchpad.book(memory_tracking::names::key_gemm_blocked_b,
                n_aligned * max_ldab_packed, types::data_type_size(b_type), 64,
                65536);
    }
}

status_t xe_hp_systolic_gemm_t::init(engine_t *engine) {
    arch_ = pd()->dev_info_->gpu_arch();
    eu_count_ = pd()->dev_info_->eu_count();

    auto a_type = pd()->desc()->a_type();
    auto b_type = pd()->desc()->b_type();

    int cmask = -1;

    if (pd()->with_c_zero_points())
        CHECK(pd()->attr()->zero_points_.get(DNNL_ARG_DST, &cmask));
    else if (pd()->with_bias())
        cmask = pd()->bias_cmask();

    switch (cmask) {
        case 0: co_kind_ = 'F'; break;
        case (1 << 1): co_kind_ = 'R'; break;
        case (1 << 0): co_kind_ = 'C'; break;
        case 3: co_kind_ = 'M'; break;
        case -1:
        default: co_kind_ = 'N'; break;
    }

    // Initialize compute kernels (assembly)
    {
        auto status = init_compute(engine);
        if (status != status::success) return status;
    }

    // Initialize copy kernels (OpenCL)
    for (bool copy_b : {false, true}) {
        for (bool clear_sum : {false, true}) {
            if (clear_sum && !pd()->with_ab_zero_points()) continue;
            if (!copy_b ? pd()->packed_a() : pd()->packed_b()) continue;

            using copy_kernel_params_t
                    = trivial_key_t<ocl::xe_systolic_gemm_copy_kernel_t>;
            compute::kernel_ctx_t kernel_ctx;

            auto trans
                    = !copy_b ? pd()->desc()->transa() : pd()->desc()->transb();
            copy_kernel_params_t params;
            CHECK(params.init(arch_, !copy_b ? a_type : b_type,
                    pd()->unroll_n(), copy_b, trans,
                    pd()->with_ab_zero_points(), clear_sum));

            // TODO: Refactor so this can be switched to 1 batch compilation.
            // Having up to 4 calls to the OpenCL compiler is sub-optimal.
            CHECK(create_kernel(engine, copy_kernel_[copy_b][clear_sum],
                    params.name(), params));
            if (!copy_kernel_[copy_b][clear_sum]) return status::runtime_error;
        }
    }

<<<<<<< HEAD
    if (verbose_debuginfo() >= 2) {
=======
    if (get_verbose() >= 2) {
>>>>>>> 9bea36e6
        printf("onednn_verbose,info,gpu,gemm,kernel:%dx%d,%dx%dx%d\n",
                pd()->unroll_m(), pd()->unroll_n(), compute_info_.wg[LoopM],
                compute_info_.wg[LoopN], compute_info_.wg[LoopK]);
    }

    return status::success;
}

status_t xe_hp_systolic_gemm_t::init_compute(engine_t *engine) {
<<<<<<< HEAD
    using kd_t = gen_gemm_xe_systolic_kernel_desc_t;

    auto *compute_engine = utils::downcast<compute::compute_engine_t *>(engine);
    int stepping = compute_engine->device_info()->stepping_id();
=======
    using kernel_t = gen_gemm_kernel_t;
    using kd_t = gen_gemm_xe_systolic_kernel_desc_t;
>>>>>>> 9bea36e6

    const auto d = pd()->desc();

    auto a_type = d->a_type();
    auto b_type = d->b_type();
    auto c_type = d->c_type();
    auto co_type = pd()->impl_co_type();
    auto acc_type = pd()->impl_acc_type();
    bool trans_co = pd()->with_bias() && (d->trans_bias() == dnnl_trans);

    bool may_k_block
            = (d->k() > kd_t::min_block_k(a_type)) && pd()->allow_k_blocking();
    bool got_info = false;

    auto post_ops = pd()->post_ops();
    bool with_post_ops = (post_ops->find(primitive_kind::eltwise) != -1)
            || (post_ops->find(primitive_kind::binary) != -1);

    kd_t kd_full;

<<<<<<< HEAD
    auto status = kd_full.select_kernel(arch_, stepping, eu_count_,
            pd()->with_batch(), pd()->packed_c(), trans_co,
            pd()->with_a_zero_points(), pd()->with_b_zero_points(),
            pd()->with_c_zero_points(), pd()->with_bias(), pd()->alpha(),
            pd()->beta(), *post_ops, a_type, b_type, c_type, co_type, acc_type,
            d->m(), d->n(), d->k(), d->batch(), pd()->unroll_m(),
            pd()->unroll_n(), pd()->alt());
=======
    auto status = kd_full.select_kernel(arch_, eu_count_, pd()->with_batch(),
            pd()->packed_c(), trans_co, pd()->with_a_zero_points(),
            pd()->with_b_zero_points(), pd()->with_c_zero_points(),
            pd()->with_bias(), pd()->alpha(), pd()->beta(), *post_ops, a_type,
            b_type, c_type, co_type, acc_type, d->m(), d->n(), d->k(),
            d->batch(), pd()->unroll_m(), pd()->unroll_n(), pd()->alt());
>>>>>>> 9bea36e6

    if (status != status::success) return status;

    problem_ = std::move(*kd_full.problem());

    for (bool first_k_block : {false, true}) {
        for (bool last_k_block : {false, true}) {
            if ((!first_k_block || !last_k_block) && !may_k_block) continue;
            if (may_k_block && last_k_block && !pd()->with_c_zero_points()
                    && !with_post_ops)
                kernel_[first_k_block][last_k_block]
                        = kernel_[first_k_block][false];
            else if (may_k_block && first_k_block && pd()->beta() == 1.0f)
                kernel_[first_k_block][last_k_block]
                        = kernel_[false][last_k_block];
            else {
                auto this_beta = pd()->beta();
                bool this_c_offset = pd()->with_c_zero_points();
                auto *this_post_ops = pd()->post_ops();
                post_ops_t no_post_ops;

                if (!first_k_block) this_beta = 1.0f;
                if (!last_k_block) {
                    this_c_offset = false;
                    this_post_ops = &no_post_ops;
                }

                kd_t kd;

<<<<<<< HEAD
                auto status = kd.select_kernel(arch_, stepping, eu_count_,
=======
                auto status = kd.select_kernel(arch_, eu_count_,
>>>>>>> 9bea36e6
                        pd()->with_batch(), pd()->packed_c(), trans_co,
                        pd()->with_a_zero_points(), pd()->with_b_zero_points(),
                        this_c_offset, pd()->with_bias(), pd()->alpha(),
                        this_beta, *this_post_ops, a_type, b_type, c_type,
                        co_type, acc_type, d->m(), d->n(), d->k(), d->batch(),
                        pd()->unroll_m(), pd()->unroll_n(), pd()->alt());

                if (status != status::success) return status;

                if (!got_info) {
                    compute_info_ = *kd.driver_info();
                    got_info = true;
                }

                CHECK(create_kernel(engine,
                        kernel_[first_k_block][last_k_block], "gemm_kernel",
                        kd));

                if (!kernel_[first_k_block][last_k_block])
                    return status::runtime_error;
            }
        }
    }

    return status::success;
}

bool xe_hp_systolic_gemm_t::enable_mn_blocking() const {
    return (pd()->desc()->m() >= 8192) && (pd()->desc()->n() >= 8192);
}

std::tuple<int64_t, int64_t, int64_t>
xe_hp_systolic_gemm_t::get_blocking() const {
    int64_t m = pd()->desc()->m();
    int64_t n = pd()->desc()->n();
    int64_t k = pd()->desc()->k();

    int64_t unroll_k = compute_info_.unroll[LoopK];

    int64_t align_m = compute_info_.wgTile(LoopM);
    int64_t align_n = compute_info_.wgTile(LoopN);

    m = utils::rnd_up(m, align_m);
    n = utils::rnd_up(n, align_n);

    // Decide on m/n blocking.
    int64_t block_m = compute_info_.blocking[LoopM];
    int64_t block_n = compute_info_.blocking[LoopN];
    int64_t max_block_m = utils::rnd_up(m, align_m);
    int64_t max_block_n = utils::rnd_up(n, align_n);

    if (enable_mn_blocking()) {
        if (n <= block_n)
            block_m = (block_m * block_n) / n;
        else if (m <= block_m)
            block_n = (block_m * block_n) / m;
        else if (n < 2 * block_n) {
            block_n = utils::rnd_up(n / 2, align_n);
            block_m = (2 * block_m * block_n) / n;
        } else if (m < 2 * block_m) {
            block_m = utils::rnd_up(m / 2, align_m);
            block_n = (2 * block_m * block_n) / m;
        }

        block_m = utils::rnd_dn(nstl::min(block_m, max_block_m), align_m);
        block_n = utils::rnd_dn(nstl::min(block_n, max_block_n), align_n);
    } else {
        block_m = m;
        block_n = n;
    }

    // Decide on k blocking.
    int64_t block_k = compute_info_.blocking[LoopK];
    int64_t nblock_k = utils::div_up(k, block_k);
    nblock_k = nstl::max<int64_t>(nblock_k, 1);
    block_k = utils::div_up(k, nblock_k);
    block_k = nstl::max<dim_t>(block_k, 1);
    block_k = utils::rnd_up(pd()->allow_k_blocking() ? block_k : k, unroll_k);
    block_k = nstl::max<dim_t>(block_k, 1);

    return std::make_tuple(block_m, block_n, block_k);
}

status_t xe_hp_systolic_gemm_t::launch_copy(const gemm_exec_ctx_t &ctx,
        int64_t r, int64_t c, const memory_storage_t &src, int64_t offset_src,
        int64_t ld_src, const memory_storage_t &dst, int32_t offset_dst,
        int32_t ld_dst, bool copyb) const {

    using copy_kernel_t = ocl::xe_systolic_gemm_copy_kernel_t;

    if (pd()->with_ab_zero_points()) {
        auto status
                = launch_clear_sum(ctx, r, c, dst, offset_dst, ld_dst, copyb);
        if (status) return status;
    }

    int64_t unroll_k = compute_info_.unroll[LoopK];

    int64_t align_r = 0, align_c = 0;

    if (!copyb) {
        align_r = compute_info_.wgTile(LoopM);
        align_c = unroll_k;
    } else {
        align_r = unroll_k;
        align_c = compute_info_.wgTile(LoopN);
    }

    bool transa = (pd()->desc()->transa() == dnnl_trans);
    bool transb = (pd()->desc()->transb() == dnnl_trans);
    bool trans = !copyb ? transa : transb;

    auto &kernel = copy_kernel_[copyb][false];

    assert(kernel);
    compute::kernel_arg_list_t arg_list;
    arg_list.set(0, r);
    arg_list.set(1, c);
    arg_list.set(2, src);
    arg_list.set(3, offset_src);
    arg_list.set(4, ld_src);
    arg_list.set(5, dst);
    arg_list.set(6, offset_dst);
    arg_list.set(7, ld_dst);

    auto elt_size = types::data_type_size(pd()->desc()->a_type());
    size_t r_threads = utils::div_up(utils::rnd_up(r, align_r),
            copy_kernel_t::unroll_r(
                    arch_, elt_size, pd()->unroll_n(), copyb, trans));
    size_t c_threads = utils::div_up(utils::rnd_up(c, align_c),
            copy_kernel_t::unroll_c(
                    arch_, elt_size, pd()->unroll_n(), copyb, trans));
    size_t sg = copy_kernel_t::subgroup_size(arch_, elt_size, copyb, trans);

    size_t r_lsz = trans ? 1 : 16;
    size_t c_lsz = trans ? 16 : 1;

    if (r_threads > r_lsz)
        r_threads = utils::rnd_up(r_threads, r_lsz);
    else
        r_lsz = r_threads;

    if (c_threads > c_lsz)
        c_threads = utils::rnd_up(c_threads, c_lsz);
    else
        c_lsz = c_threads;

    size_t gws[3] = {r_threads * sg, c_threads, 1};
    size_t lws[3] = {r_lsz * sg, c_lsz, 1};

    auto nd_range = compute::nd_range_t(gws, lws);

    return parallel_for(ctx, nd_range, kernel, arg_list);
}

status_t xe_hp_systolic_gemm_t::launch_clear_sum(const gemm_exec_ctx_t &ctx,
        int64_t r, int64_t c, const memory_storage_t &dst, int32_t offset_dst,
        int32_t ld_dst, bool copyb) const {

    auto &kernel = copy_kernel_[copyb][true];

    assert(kernel);
    compute::kernel_arg_list_t arg_list;
    arg_list.set(0, r);
    arg_list.set(1, c);
    arg_list.set(2, dst);
    arg_list.set(3, offset_dst);
    arg_list.set(4, ld_dst);

    auto elt_size = types::data_type_size(pd()->desc()->a_type());
    size_t threads = !copyb ? utils::div_up(r, pd()->unroll_m())
                            : utils::div_up(c, pd()->unroll_n());
    size_t sg = ocl::xe_systolic_gemm_copy_kernel_t::subgroup_size_clear_sum(
            arch_, elt_size, copyb);

    size_t gws[3] = {threads * sg, 1, 1};
    size_t lws[3] = {sg, 1, 1};

    auto nd_range = compute::nd_range_t(gws, lws);

    return parallel_for(ctx, nd_range, kernel, arg_list);
}

status_t xe_hp_systolic_gemm_t::launch_compute(const gemm_exec_ctx_t &ctx,
        int32_t m, int32_t n, int32_t k, const memory_storage_t &ap,
        int64_t offset_a, int32_t lda, const memory_storage_t &bp,
        int64_t offset_b, int32_t ldb, const memory_storage_t &c,
        int64_t offset_c, int32_t ldc, float alpha, float beta,
        const memory_storage_t *ao, const memory_storage_t *bo,
        const memory_storage_t &co, int32_t offset_co, int po_count,
        const memory_storage_t **po_srcs, int32_t *offset_po_src,
        bool first_k_block, bool last_k_block, int32_t batch, int32_t stride_a,
        int32_t stride_b, int32_t stride_c) const {

    auto tg_m = compute_info_.wg[LoopM];
    auto tg_n = compute_info_.wg[LoopN];

    auto &kernel = kernel_[first_k_block][last_k_block];

    //   kernel void gemm_kernel(global char *Ap, global uchar *Bp, global int *C,
    //                           int k, int ldc,
    //                           long offsetA, long offsetB, long offsetC,
    //                           int m, int n,
    //                           float alpha, float beta,
    //                           int lda, int ldb)

    assert(kernel);

    compute::kernel_arg_list_t arg_list;
    int argn = 0;
    arg_list.set(argn++, ap);
    arg_list.set(argn++, bp);
    arg_list.set(argn++, c);
    arg_list.set(argn++, offset_a);
    arg_list.set(argn++, offset_b);
    arg_list.set(argn++, offset_c);
    arg_list.set(argn++, lda);
    arg_list.set(argn++, ldb);
    arg_list.set(argn++, ldc);
    arg_list.set(argn++, m);
    arg_list.set(argn++, n);
    arg_list.set(argn++, k);
    arg_list.set(argn++, alpha);
    arg_list.set(argn++, beta);

    if (pd()->with_a_zero_points()) arg_list.set(argn++, *ao);
    if (pd()->with_b_zero_points()) arg_list.set(argn++, *bo);
    if ((pd()->with_bias() || pd()->with_c_zero_points())) {
        arg_list.set(argn++, co);
        arg_list.set(argn++, offset_co);
        if (pd()->with_bias()) {
            int32_t ldco = pd()->desc()->ld_bias();
            arg_list.set(argn++, ldco);
        }
    }
    for (int i = 0; i < po_count; i++) {
        if (!po_srcs[i]) continue;
        arg_list.set(argn++, *po_srcs[i]);
        arg_list.set(argn++, offset_po_src[i]);

        if (problem_.binaryRow[i] && problem_.binaryCol[i])
            arg_list.set(argn++, int32_t(pd()->ld_binary(i)));
    }

    uint32_t flags = 0;
    if (co_kind_ == 'R') flags |= FlagCORow;
    if (co_kind_ == 'C') flags |= FlagCOColumn;
    if (co_kind_ == 'M') flags |= FlagCORow | FlagCOColumn;
    if (!first_k_block) flags |= FlagNoninitialKBlock;
    if (!last_k_block) flags |= FlagNonfinalKBlock;
    arg_list.set(argn++, flags);

    if (pd()->with_batch()) {
        arg_list.set(argn++, stride_a);
        arg_list.set(argn++, stride_b);
        arg_list.set(argn++, stride_c);
        for (int i = 0; i < po_count; i++)
            if (problem_.binaryBatch[i])
                arg_list.set(argn++, int32_t(pd()->stride_binary(i, 0)));
    }

    auto thread_m = utils::div_up(m, pd()->unroll_m() * tg_m) * tg_m;
    auto thread_n = utils::div_up(n, pd()->unroll_n() * tg_n) * tg_n;

    if (walk_n_first_) std::swap(thread_m, thread_n);

    size_t gws[3] = {size_t(thread_m), size_t(thread_n), 1};
    size_t lws[3] = {size_t(tg_m), size_t(tg_n), 1};
    if (pd()->with_batch()) gws[2] = batch;

    lws[1] *= compute_info_.wgExpand;
    gws[1] *= compute_info_.wgExpand;

    gemm_linear_order_args(arg_list, argn, lws, gws, m, n, false, compute_info_,
            pd()->dev_info_);

    lws[0] *= compute_info_.subgroupSize;
    gws[0] *= compute_info_.subgroupSize;

    auto nd_range = compute::nd_range_t(gws, lws);

    return parallel_for(ctx, nd_range, kernel, arg_list);
}

status_t xe_hp_systolic_gemm_t::execute(const gemm_exec_ctx_t &ctx) const {
    auto a_type = pd()->desc()->a_type();
    auto b_type = pd()->desc()->b_type();
    auto c_type = pd()->desc()->c_type();
    auto bias_type = pd()->desc()->bias_type();

    auto m = pd()->desc()->m();
    auto n = pd()->desc()->n();
    auto k = pd()->desc()->k();
    auto batch = pd()->desc()->batch();

    bool packed_a = pd()->packed_a();
    bool packed_b = pd()->packed_b();
    bool packed_c = pd()->packed_c();

    auto lda = packed_a ? 0 : pd()->desc()->lda();
    auto ldb = packed_b ? 0 : pd()->desc()->ldb();
    auto ldc = packed_c ? pd()->ldc_packed() : pd()->desc()->ldc();
    auto ldco = pd()->with_bias() ? pd()->desc()->ld_bias() : 0;

    auto stride_a = pd()->desc()->stride_a();
    auto stride_b = pd()->desc()->stride_b();
    auto stride_c = pd()->desc()->stride_c();

    auto alpha = pd()->alpha();
    auto beta = pd()->beta();

    auto &a = GEMM_CTX_ARG_STORAGE(b);
    auto &b = GEMM_CTX_ARG_STORAGE(a);
    auto &c = GEMM_CTX_ARG_STORAGE(c);
    auto &c_zp = GEMM_CTX_ARG_STORAGE(c_zero_point);
    auto &bias = GEMM_CTX_ARG_STORAGE(bias);
    auto *co = &c_zp;
    memory_storage_t *ao = nullptr, *bo = nullptr;

<<<<<<< HEAD
    std::unique_ptr<memory_storage_t> a_packed_temp, b_packed_temp;

    if (!packed_a)
        a_packed_temp = ctx.get_scratchpad_grantor().get_memory_storage(
                memory_tracking::names::key_gemm_blocked_a);
    if (!packed_b)
        b_packed_temp = ctx.get_scratchpad_grantor().get_memory_storage(
                memory_tracking::names::key_gemm_blocked_b);

    auto &a_packed = packed_a ? a : *a_packed_temp;
    auto &b_packed = packed_b ? b : *b_packed_temp;
=======
    auto &a_packed = packed_a ? a : CTX_GPU_RES_STORAGE(A_PACKED_);
    auto &b_packed = packed_b ? b : CTX_GPU_RES_STORAGE(B_PACKED_);
>>>>>>> 9bea36e6

    const memory_storage_t *po_srcs[GEMM_MAX_PO];

    int po_count = pd()->post_ops()->len();
    assert(po_count <= GEMM_MAX_PO);

    for (int i = 0; i < po_count; i++) {
        auto &src = pd()->binary_srcs()[i];
        switch (src.type) {
            case pd_t::binary_src_t::binary:
                po_srcs[i]
                        = ctx.args()
                                  .exec_args
                                  .at(DNNL_ARG_ATTR_MULTIPLE_POST_OP(src.index)
                                          | DNNL_ARG_SRC_1)
                                  .mem->memory_storage();
                break;
            case pd_t::binary_src_t::bias: po_srcs[i] = &bias; break;
            case pd_t::binary_src_t::scales:
                switch (src.index) {
                    case DNNL_ARG_WEIGHTS:
                        po_srcs[i] = &GEMM_CTX_ARG_STORAGE(a_scales);
                        break;
                    case DNNL_ARG_SRC:
                        po_srcs[i] = &GEMM_CTX_ARG_STORAGE(b_scales);
                        break;
                    case DNNL_ARG_DST:
                        po_srcs[i] = &GEMM_CTX_ARG_STORAGE(c_scales);
                        break;
                    default:
                        po_srcs[i] = nullptr;
                        assert(!"invalid scale type");
                        break;
                }
                break;
            default: po_srcs[i] = nullptr; break;
        }
    }

    size_t off_a0
            = a.offset() / types::data_type_size(a_type) + pd()->dyn_offset_a;
    size_t off_b0
            = b.offset() / types::data_type_size(b_type) + pd()->dyn_offset_b;
    size_t off_c0
            = c.offset() / types::data_type_size(c_type) + pd()->dyn_offset_c;
    size_t off_co0 = 0;

    int32_t po_offsets0[GEMM_MAX_PO] = {0}, po_offsets[GEMM_MAX_PO] = {0};
    for (int i = 0; i < po_count; i++)
        if (po_srcs[i])
            po_offsets0[i] = po_srcs[i]->offset() / problem_.Tbinary[i];

    if (pd()->with_ab_zero_points()) {
        ao = &GEMM_CTX_ARG_STORAGE(a_zero_point);
        bo = &GEMM_CTX_ARG_STORAGE(b_zero_point);
    }

    if (pd()->with_bias()) {
        off_co0 = bias.offset() / types::data_type_size(bias_type);
        co = &bias;
    }

    int64_t block_m = 0, block_n = 0, block_k = 0;
    std::tie(block_m, block_n, block_k) = get_blocking();

    auto lda_packed = pd()->lda_packed(k);
    auto ldb_packed = pd()->ldb_packed(k);

    status_t status;

    if (!packed_a) {
        assert(batch == 1);
        status = launch_copy(
                ctx, m, k, a, off_a0, lda, a_packed, 0, lda_packed, false);
        if (status) return status;
    }

    if (!packed_b) {
        assert(batch == 1);
        status = launch_copy(
                ctx, k, n, b, off_b0, ldb, b_packed, 0, ldb_packed, true);
        if (status) return status;
    }

    for (int64_t Bk = 0; Bk < nstl::max<dim_t>(k, 1); Bk += block_k) {
        int64_t size_k = k - Bk;
        bool first_k_block = (Bk == 0);
        bool last_k_block = (size_k <= block_k);
        if (!last_k_block) size_k = block_k;

        for (int64_t Bm = 0; Bm < m; Bm += block_m) {
            int64_t size_m = m - Bm;
            if (size_m > block_m) size_m = block_m;

            auto off_a_packed = Bm * lda_packed + Bk * pd()->unroll_m();
            if (packed_a) off_a_packed += off_a0;

            for (int64_t Bn = 0; Bn < n; Bn += block_n) {
                int64_t size_n = n - Bn;
                if (size_n > block_n) size_n = block_n;

                auto off_b_packed = Bn * ldb_packed + Bk * pd()->unroll_n();
                if (packed_b) off_b_packed += off_b0;

                auto off_c = off_c0 + Bm + Bn * ldc;
                auto off_co = int32_t(off_co0);
                switch (co_kind_) {
                    case 'R': off_co += Bm; break;
                    case 'C': off_co += Bn; break;
                    case 'M':
                        off_co += isColMajor(problem_.CO.layout)
                                ? (Bn * ldco + Bm)
                                : (Bm * ldco + Bn);
                        break;
                    default: break;
                }

                for (int i = 0; i < po_count; i++) {
                    po_offsets[i] = po_offsets0[i];
                    bool row = problem_.binaryRow[i],
                         col = problem_.binaryCol[i];
                    if (row && col) {
                        auto ld = pd()->ld_binary(i);
                        po_offsets[i] += isColMajor(problem_.binary[i].layout)
                                ? (Bn * ld + Bm)
                                : (Bm * ld + Bn);
                    } else if (row)
                        po_offsets[i] += Bm;
                    else if (col)
                        po_offsets[i] += Bn;
                }

                float this_beta = first_k_block ? beta : 1.0f;
                status = launch_compute(ctx, size_m, size_n, size_k, a_packed,
                        off_a_packed, lda_packed, b_packed, off_b_packed,
                        ldb_packed, c, off_c, ldc, alpha, this_beta, ao, bo,
                        *co, off_co, po_count, po_srcs, po_offsets,
                        first_k_block, last_k_block, batch, stride_a, stride_b,
                        stride_c);
                if (status) return status;
            }
        }
    }

    return status::success;
}

} // namespace jit
} // namespace gpu
} // namespace impl
} // namespace dnnl

// vim: et ts=4 sw=4 cindent cino+=l0,\:4,N-s<|MERGE_RESOLUTION|>--- conflicted
+++ resolved
@@ -107,16 +107,14 @@
                 && IMPLICATION(b_zp_, !packed_a());
 
         int cmask_a = 0, cmask_b = 0, cmask_c = 0;
-        CHECK(attr()->zero_points_.get(DNNL_ARG_WEIGHTS, &cmask_b));
-        CHECK(attr()->zero_points_.get(DNNL_ARG_SRC, &cmask_a));
-        CHECK(attr()->zero_points_.get(DNNL_ARG_DST, &cmask_c));
+        attr()->zero_points_.get(DNNL_ARG_WEIGHTS, &cmask_b);
+        attr()->zero_points_.get(DNNL_ARG_SRC, &cmask_a);
+        attr()->zero_points_.get(DNNL_ARG_DST, &cmask_c);
         ok &= (cmask_a == 0) && (cmask_b == 0)
                 && utils::one_of(cmask_c, 0, 1 << 0, 1 << 1);
     }
 
     if (!ok) return status::unimplemented;
-
-    init_scratchpad();
 
     return status::success;
 }
@@ -366,39 +364,6 @@
     return gpu_gemm_pd_t::set_default_formats();
 }
 
-void xe_hp_systolic_gemm_t::pd_t::init_scratchpad() {
-    if (packed_a() && packed_b()) return;
-
-    auto a_type = desc()->a_type();
-    auto b_type = desc()->b_type();
-
-    auto m = desc()->m();
-    auto n = desc()->n();
-    auto k = desc()->k();
-
-    int64_t align_m = unroll_m_ * 8; // TODO: this should not be hardcoded
-    int64_t align_n = unroll_n_ * 8; // instead read from DriverInfo
-
-    auto m_aligned = utils::rnd_up(m, align_m);
-    auto n_aligned = utils::rnd_up(n, align_n);
-
-    auto max_ldab_packed = max_ld_packed(k);
-
-    auto scratchpad = scratchpad_registry().registrar();
-
-    if (!packed_a()) {
-        scratchpad.book(memory_tracking::names::key_gemm_blocked_a,
-                m_aligned * max_ldab_packed, types::data_type_size(a_type), 64,
-                65536);
-    }
-
-    if (!packed_b()) {
-        scratchpad.book(memory_tracking::names::key_gemm_blocked_b,
-                n_aligned * max_ldab_packed, types::data_type_size(b_type), 64,
-                65536);
-    }
-}
-
 status_t xe_hp_systolic_gemm_t::init(engine_t *engine) {
     arch_ = pd()->dev_info_->gpu_arch();
     eu_count_ = pd()->dev_info_->eu_count();
@@ -409,7 +374,7 @@
     int cmask = -1;
 
     if (pd()->with_c_zero_points())
-        CHECK(pd()->attr()->zero_points_.get(DNNL_ARG_DST, &cmask));
+        pd()->attr()->zero_points_.get(DNNL_ARG_DST, &cmask);
     else if (pd()->with_bias())
         cmask = pd()->bias_cmask();
 
@@ -434,30 +399,23 @@
             if (clear_sum && !pd()->with_ab_zero_points()) continue;
             if (!copy_b ? pd()->packed_a() : pd()->packed_b()) continue;
 
-            using copy_kernel_params_t
-                    = trivial_key_t<ocl::xe_systolic_gemm_copy_kernel_t>;
+            using copy_kernel_t = ocl::xe_systolic_gemm_copy_kernel_t;
             compute::kernel_ctx_t kernel_ctx;
 
             auto trans
                     = !copy_b ? pd()->desc()->transa() : pd()->desc()->transb();
-            copy_kernel_params_t params;
-            CHECK(params.init(arch_, !copy_b ? a_type : b_type,
-                    pd()->unroll_n(), copy_b, trans,
-                    pd()->with_ab_zero_points(), clear_sum));
-
-            // TODO: Refactor so this can be switched to 1 batch compilation.
-            // Having up to 4 calls to the OpenCL compiler is sub-optimal.
-            CHECK(create_kernel(engine, copy_kernel_[copy_b][clear_sum],
-                    params.name(), params));
+            auto status = copy_kernel_t::init_kernel_ctx(kernel_ctx, arch_,
+                    !copy_b ? a_type : b_type, pd()->unroll_n(), copy_b, trans,
+                    pd()->with_ab_zero_points(), clear_sum);
+            if (status != status::success) return status;
+
+            create_kernel(engine, &copy_kernel_[copy_b][clear_sum],
+                    copy_kernel_t::name(arch_), kernel_ctx);
             if (!copy_kernel_[copy_b][clear_sum]) return status::runtime_error;
         }
     }
 
-<<<<<<< HEAD
-    if (verbose_debuginfo() >= 2) {
-=======
     if (get_verbose() >= 2) {
->>>>>>> 9bea36e6
         printf("onednn_verbose,info,gpu,gemm,kernel:%dx%d,%dx%dx%d\n",
                 pd()->unroll_m(), pd()->unroll_n(), compute_info_.wg[LoopM],
                 compute_info_.wg[LoopN], compute_info_.wg[LoopK]);
@@ -467,15 +425,8 @@
 }
 
 status_t xe_hp_systolic_gemm_t::init_compute(engine_t *engine) {
-<<<<<<< HEAD
-    using kd_t = gen_gemm_xe_systolic_kernel_desc_t;
-
-    auto *compute_engine = utils::downcast<compute::compute_engine_t *>(engine);
-    int stepping = compute_engine->device_info()->stepping_id();
-=======
     using kernel_t = gen_gemm_kernel_t;
     using kd_t = gen_gemm_xe_systolic_kernel_desc_t;
->>>>>>> 9bea36e6
 
     const auto d = pd()->desc();
 
@@ -496,22 +447,12 @@
 
     kd_t kd_full;
 
-<<<<<<< HEAD
-    auto status = kd_full.select_kernel(arch_, stepping, eu_count_,
-            pd()->with_batch(), pd()->packed_c(), trans_co,
-            pd()->with_a_zero_points(), pd()->with_b_zero_points(),
-            pd()->with_c_zero_points(), pd()->with_bias(), pd()->alpha(),
-            pd()->beta(), *post_ops, a_type, b_type, c_type, co_type, acc_type,
-            d->m(), d->n(), d->k(), d->batch(), pd()->unroll_m(),
-            pd()->unroll_n(), pd()->alt());
-=======
     auto status = kd_full.select_kernel(arch_, eu_count_, pd()->with_batch(),
             pd()->packed_c(), trans_co, pd()->with_a_zero_points(),
             pd()->with_b_zero_points(), pd()->with_c_zero_points(),
             pd()->with_bias(), pd()->alpha(), pd()->beta(), *post_ops, a_type,
             b_type, c_type, co_type, acc_type, d->m(), d->n(), d->k(),
             d->batch(), pd()->unroll_m(), pd()->unroll_n(), pd()->alt());
->>>>>>> 9bea36e6
 
     if (status != status::success) return status;
 
@@ -541,11 +482,7 @@
 
                 kd_t kd;
 
-<<<<<<< HEAD
-                auto status = kd.select_kernel(arch_, stepping, eu_count_,
-=======
                 auto status = kd.select_kernel(arch_, eu_count_,
->>>>>>> 9bea36e6
                         pd()->with_batch(), pd()->packed_c(), trans_co,
                         pd()->with_a_zero_points(), pd()->with_b_zero_points(),
                         this_c_offset, pd()->with_bias(), pd()->alpha(),
@@ -560,14 +497,55 @@
                     got_info = true;
                 }
 
-                CHECK(create_kernel(engine,
-                        kernel_[first_k_block][last_k_block], "gemm_kernel",
-                        kd));
+                kernel_t kernel(kd);
+
+                create_kernel(
+                        engine, &kernel_[first_k_block][last_k_block], &kernel);
 
                 if (!kernel_[first_k_block][last_k_block])
                     return status::runtime_error;
             }
         }
+    }
+
+    return status::success;
+}
+
+status_t xe_hp_systolic_gemm_t::init_res_storage(
+        engine_t *engine, gpu_resource_t *r) const {
+    auto a_type = pd()->desc()->a_type();
+    auto b_type = pd()->desc()->b_type();
+
+    auto m = pd()->desc()->m();
+    auto n = pd()->desc()->n();
+    auto k = pd()->desc()->k();
+
+    int64_t align_m = compute_info_.wgTile(LoopM);
+    int64_t align_n = compute_info_.wgTile(LoopN);
+
+    auto m_aligned = utils::rnd_up(m, align_m);
+    auto n_aligned = utils::rnd_up(n, align_n);
+
+    auto max_ldab_packed = max_ld_packed(k);
+
+    if (!pd()->packed_a()) {
+        memory_storage_t *a_packed_ptr;
+        engine->create_memory_storage(&a_packed_ptr,
+                m_aligned * max_ldab_packed * types::data_type_size(a_type));
+        if (!a_packed_ptr) return status::runtime_error;
+
+        std::unique_ptr<memory_storage_t> a_packed(a_packed_ptr);
+        r->add_memory_storage(A_PACKED_, std::move(a_packed));
+    }
+
+    if (!pd()->packed_b()) {
+        memory_storage_t *b_packed_ptr;
+        engine->create_memory_storage(&b_packed_ptr,
+                n_aligned * max_ldab_packed * types::data_type_size(b_type));
+        if (!b_packed_ptr) return status::runtime_error;
+
+        std::unique_ptr<memory_storage_t> b_packed(b_packed_ptr);
+        r->add_memory_storage(B_PACKED_, std::move(b_packed));
     }
 
     return status::success;
@@ -865,22 +843,8 @@
     auto *co = &c_zp;
     memory_storage_t *ao = nullptr, *bo = nullptr;
 
-<<<<<<< HEAD
-    std::unique_ptr<memory_storage_t> a_packed_temp, b_packed_temp;
-
-    if (!packed_a)
-        a_packed_temp = ctx.get_scratchpad_grantor().get_memory_storage(
-                memory_tracking::names::key_gemm_blocked_a);
-    if (!packed_b)
-        b_packed_temp = ctx.get_scratchpad_grantor().get_memory_storage(
-                memory_tracking::names::key_gemm_blocked_b);
-
-    auto &a_packed = packed_a ? a : *a_packed_temp;
-    auto &b_packed = packed_b ? b : *b_packed_temp;
-=======
     auto &a_packed = packed_a ? a : CTX_GPU_RES_STORAGE(A_PACKED_);
     auto &b_packed = packed_b ? b : CTX_GPU_RES_STORAGE(B_PACKED_);
->>>>>>> 9bea36e6
 
     const memory_storage_t *po_srcs[GEMM_MAX_PO];
 
@@ -946,8 +910,9 @@
     int64_t block_m = 0, block_n = 0, block_k = 0;
     std::tie(block_m, block_n, block_k) = get_blocking();
 
-    auto lda_packed = pd()->lda_packed(k);
-    auto ldb_packed = pd()->ldb_packed(k);
+    auto ld_packed = get_ld_packed(k);
+    auto lda_packed = packed_a ? pd()->lda_packed() : ld_packed;
+    auto ldb_packed = packed_b ? pd()->ldb_packed() : ld_packed;
 
     status_t status;
 
