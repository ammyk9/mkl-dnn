/*******************************************************************************
* Copyright 2019-2023 Intel Corporation
*
* Licensed under the Apache License, Version 2.0 (the "License");
* you may not use this file except in compliance with the License.
* You may obtain a copy of the License at
*
*     http://www.apache.org/licenses/LICENSE-2.0
*
* Unless required by applicable law or agreed to in writing, software
* distributed under the License is distributed on an "AS IS" BASIS,
* WITHOUT WARRANTIES OR CONDITIONS OF ANY KIND, either express or implied.
* See the License for the specific language governing permissions and
* limitations under the License.
*******************************************************************************/

#ifndef GPU_JIT_XE_HP_SYSTOLIC_GEMM_HPP
#define GPU_JIT_XE_HP_SYSTOLIC_GEMM_HPP

#include <assert.h>
#include <memory>
#include <tuple>

#include "common/c_types_map.hpp"
#include "common/gemm_utils.hpp"
#include "common/memory_storage.hpp"
#include "common/utils.hpp"
#include "gpu/compute/compute.hpp"
#include "gpu/gemm/gpu_gemm.hpp"
#include "gpu/jit/gemm/gen_gemm_kernel.hpp"
#include "gpu/jit/gemm/jit_gemm_pd.hpp"
#include "gpu/primitive_conf.hpp"

namespace dnnl {
namespace impl {
namespace gpu {
namespace jit {

struct xe_hp_systolic_gemm_t : public gpu_gemm_t {
    struct pd_t : public jit_gemm_pd_t {
        using jit_gemm_pd_t::jit_gemm_pd_t;

        DECLARE_COMMON_PD_T("jit:xe_hp:gemm:any", xe_hp_systolic_gemm_t);

        status_t init(engine_t *engine);
        void init_scratchpad();

        bool use_nocopy();
        bool set_default_formats(data_type_t dt);

        size_t dyn_offset_a = 0;
        size_t dyn_offset_b = 0;
        size_t dyn_offset_c = 0;

        data_type_t impl_co_type() const {
            using namespace data_type;
            return with_bias() ? desc()->bias_type()
                               : (utils::one_of(desc()->a_type(), s8, u8)
                                               ? s32
                                               : desc()->c_type());
        }

        data_type_t impl_acc_type() const {
            using namespace data_type;
            return utils::one_of(desc()->c_type(), s8, u8, f16, bf16, f32)
                    ? (utils::one_of(desc()->a_type(), s8, u8) ? s32 : f32)
                    : s32;
        }

        float alpha() const { return 1.0f; }
        float beta() const { return beta_; }

        bool with_bias() const {
            return (desc()->bias_type() != data_type::undef)
                    && !bias_via_binary_;
        }

        int bias_cmask() const {
            unsigned char to_cmask[8] = {0, 4, 2, 6, 1, 5, 3, 7};
            assert(unsigned(desc()->bias_mask()) < 8);
            return with_bias() ? to_cmask[desc()->bias_mask() & 7] : -1;
        }

        bool packed_a() const { return packed_a_; }
        bool packed_b() const { return packed_b_; }
        bool packed_c() const { return packed_c_; }

        static int64_t nice_ld(int64_t ld, int sz, bool get_max = false) {
            const auto align = 32;
            const auto no_align = 64;

            auto new_ld = (ld * sz + align - 1) & ~(align - 1);
            if (get_max || (new_ld & (no_align - 1)) == 0) new_ld += align;

            return new_ld / sz;
        }

        int64_t get_ld_packed(int64_t k, bool get_max = false) const {
            auto a_sz = types::data_type_size(desc()->a_type());

            int unroll_k = int(32 / a_sz);
            auto ld = utils::rnd_up(k, unroll_k);
            if (with_ab_zero_points()) ld += unroll_k;

            return nice_ld(ld, int(a_sz), get_max);
        }

        int64_t max_ld_packed(int64_t k) const {
            return get_ld_packed(k, true);
        }

        dim_t lda_packed(int64_t k) const {
            return packed_a() ? desc()->b_desc.format_desc.blocking
                                        .strides[with_batch() ? 2 : 1]
                            / unroll_m()
                              : get_ld_packed(k);
        }
        dim_t ldb_packed(int64_t k) const {
            return packed_b() ? desc()->a_desc.format_desc.blocking
                                        .strides[with_batch() ? 1 : 0]
                            / unroll_n()
                              : get_ld_packed(k);
        }
        dim_t ldc_packed() const {
            return packed_c() ? desc()->c_desc.format_desc.blocking
                                        .strides[with_batch() ? 1 : 0]
                            / unroll_n()
                              : 0;
        }

        int batch_dims() const {
            return nstl::max(desc()->c_desc.ndims - 2, 0);
        }

        bool with_batch() const { return desc()->is_batched(); }
        bool with_a_zero_points() const { return a_zp_; }
        bool with_b_zero_points() const { return b_zp_; }
        bool with_ab_zero_points() const { return a_zp_ || b_zp_; }
        bool with_c_zero_points() const { return c_zp_; }

        bool allow_k_blocking() const {
            return (desc()->acc_type == desc()->c_type())
                    && IMPLICATION(post_ops()->len() > 0,
                            post_ops()->entry_[0].kind == primitive_kind::sum);
        }

        int unroll_m() const { return unroll_m_; }
        int unroll_n() const { return unroll_n_; }
        bool alt() const { return alt_; }

        status_t query(query_t what, int idx, void *result) const override {
            switch ((int)what) {
                case (int)query::preferred_gpu_threads_per_eu: {
                    *(int *)result = 4;
                    break;
                }
                default: return gpu_gemm_pd_t::query(what, idx, result);
            }
            return status::success;
        }

        const compute::device_info_t *dev_info_ = nullptr;

    private:
        bool any_prepacked_ = false;
        bool packed_a_ = false, packed_b_ = false, packed_c_ = false;
        bool a_zp_ = false, b_zp_ = false, c_zp_ = false;
        int unroll_m_ = 0;
        int unroll_n_ = 0;
        bool alt_ = false;
    };

    status_t init(engine_t *engine) override;

public:
    xe_hp_systolic_gemm_t(const pd_t *apd) : gpu_gemm_t(apd) {}

    virtual status_t execute(const gemm_exec_ctx_t &ctx) const override;

private:
    status_t init_compute(engine_t *engine);

    bool enable_mn_blocking() const;
    std::tuple<int64_t, int64_t, int64_t> get_blocking() const;

    status_t launch_clear_sum(const gemm_exec_ctx_t &ctx, int64_t r, int64_t c,
            const memory_storage_t &dst, int32_t offset_dst, int32_t ld_dst,
            bool copyb) const;
    status_t launch_copy(const gemm_exec_ctx_t &ctx, int64_t r, int64_t c,
            const memory_storage_t &src, int64_t offset_src, int64_t ld_src,
            const memory_storage_t &dst, int32_t offset_dst, int32_t ld_dst,
            bool copyb) const;
    status_t launch_compute(const gemm_exec_ctx_t &ctx, int32_t m, int32_t n,
            int32_t k, const memory_storage_t &ap, int64_t offset_a,
            int32_t lda, const memory_storage_t &bp, int64_t offset_b,
            int32_t ldb, const memory_storage_t &c, int64_t offset_c,
            int32_t ldc, float alpha, float beta, const memory_storage_t *ao,
            const memory_storage_t *bo, const memory_storage_t &co,
            int32_t offset_co, int po_count, const memory_storage_t **po_src,
            int32_t *offset_po_src, bool first_k_block, bool last_k_block,
            int32_t batch, int32_t stride_a, int32_t stride_b,
            int32_t stride_c) const;
<<<<<<< HEAD
=======

    static int64_t nice_ld(int64_t ld, int sz, bool get_max = false) {
        const auto align = 32;
        const auto no_align = 64;

        auto new_ld = (ld * sz + align - 1) & ~(align - 1);
        if (get_max || (new_ld & (no_align - 1)) == 0) new_ld += align;

        return new_ld / sz;
    }

    int64_t get_ld_packed(int64_t k, bool get_max = false) const {
        auto a_type = pd()->desc()->a_type();
        auto a_sz = types::data_type_size(a_type);

        int unroll_k = int(32 / a_sz);
        auto ld = utils::rnd_up(k, unroll_k);
        if (pd()->with_ab_zero_points()) ld += unroll_k;

        return nice_ld(ld, int(a_sz), get_max);
    }

    int64_t max_ld_packed(int64_t k) const { return get_ld_packed(k, true); }
>>>>>>> 9bea36e6

    static const int A_PACKED_ = 0;
    static const int B_PACKED_ = 1;

    compute::kernel_t kernel_[2][2]; // [first_k_block][last_k_block]
    compute::kernel_t copy_kernel_[2][2]; // [trans][clear_sum]

    CommonDriverInfo compute_info_;

    compute::gpu_arch_t arch_ = compute::gpu_arch_t::unknown;
    int eu_count_ = 0;

    char co_kind_ = 'N';
    bool walk_n_first_ = false;

    GEMMProblem problem_;

    const pd_t *pd() const { return (const pd_t *)gpu_primitive_t::pd().get(); }
};

} // namespace jit
} // namespace gpu
} // namespace impl
} // namespace dnnl

#endif
// vim: et ts=4 sw=4 cindent cino+=l0,\:4,N-s<|MERGE_RESOLUTION|>--- conflicted
+++ resolved
@@ -1,5 +1,5 @@
 /*******************************************************************************
-* Copyright 2019-2023 Intel Corporation
+* Copyright 2019-2022 Intel Corporation
 *
 * Licensed under the Apache License, Version 2.0 (the "License");
 * you may not use this file except in compliance with the License.
@@ -43,7 +43,6 @@
         DECLARE_COMMON_PD_T("jit:xe_hp:gemm:any", xe_hp_systolic_gemm_t);
 
         status_t init(engine_t *engine);
-        void init_scratchpad();
 
         bool use_nocopy();
         bool set_default_formats(data_type_t dt);
@@ -85,41 +84,17 @@
         bool packed_b() const { return packed_b_; }
         bool packed_c() const { return packed_c_; }
 
-        static int64_t nice_ld(int64_t ld, int sz, bool get_max = false) {
-            const auto align = 32;
-            const auto no_align = 64;
-
-            auto new_ld = (ld * sz + align - 1) & ~(align - 1);
-            if (get_max || (new_ld & (no_align - 1)) == 0) new_ld += align;
-
-            return new_ld / sz;
-        }
-
-        int64_t get_ld_packed(int64_t k, bool get_max = false) const {
-            auto a_sz = types::data_type_size(desc()->a_type());
-
-            int unroll_k = int(32 / a_sz);
-            auto ld = utils::rnd_up(k, unroll_k);
-            if (with_ab_zero_points()) ld += unroll_k;
-
-            return nice_ld(ld, int(a_sz), get_max);
-        }
-
-        int64_t max_ld_packed(int64_t k) const {
-            return get_ld_packed(k, true);
-        }
-
-        dim_t lda_packed(int64_t k) const {
+        dim_t lda_packed() const {
             return packed_a() ? desc()->b_desc.format_desc.blocking
                                         .strides[with_batch() ? 2 : 1]
                             / unroll_m()
-                              : get_ld_packed(k);
-        }
-        dim_t ldb_packed(int64_t k) const {
+                              : 0;
+        }
+        dim_t ldb_packed() const {
             return packed_b() ? desc()->a_desc.format_desc.blocking
                                         .strides[with_batch() ? 1 : 0]
                             / unroll_n()
-                              : get_ld_packed(k);
+                              : 0;
         }
         dim_t ldc_packed() const {
             return packed_c() ? desc()->c_desc.format_desc.blocking
@@ -171,6 +146,8 @@
     };
 
     status_t init(engine_t *engine) override;
+    status_t init_res_storage(
+            engine_t *engine, gpu_resource_t *r) const override;
 
 public:
     xe_hp_systolic_gemm_t(const pd_t *apd) : gpu_gemm_t(apd) {}
@@ -200,8 +177,6 @@
             int32_t *offset_po_src, bool first_k_block, bool last_k_block,
             int32_t batch, int32_t stride_a, int32_t stride_b,
             int32_t stride_c) const;
-<<<<<<< HEAD
-=======
 
     static int64_t nice_ld(int64_t ld, int sz, bool get_max = false) {
         const auto align = 32;
@@ -225,7 +200,6 @@
     }
 
     int64_t max_ld_packed(int64_t k) const { return get_ld_packed(k, true); }
->>>>>>> 9bea36e6
 
     static const int A_PACKED_ = 0;
     static const int B_PACKED_ = 1;
