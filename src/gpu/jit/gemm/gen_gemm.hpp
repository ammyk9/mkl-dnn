--- conflicted
+++ resolved
@@ -1,5 +1,5 @@
 /*******************************************************************************
-* Copyright 2019-2023 Intel Corporation
+* Copyright 2019-2022 Intel Corporation
 *
 * Licensed under the Apache License, Version 2.0 (the "License");
 * you may not use this file except in compliance with the License.
@@ -86,9 +86,9 @@
                 if (swap_ab_) std::swap(a_zp_, b_zp_);
 
                 int cmask_a = 0, cmask_b = 0, cmask_c = 0;
-                CHECK(attr()->zero_points_.get(DNNL_ARG_WEIGHTS, &cmask_b));
-                CHECK(attr()->zero_points_.get(DNNL_ARG_SRC, &cmask_a));
-                CHECK(attr()->zero_points_.get(DNNL_ARG_DST, &cmask_c));
+                attr()->zero_points_.get(DNNL_ARG_WEIGHTS, &cmask_b);
+                attr()->zero_points_.get(DNNL_ARG_SRC, &cmask_a);
+                attr()->zero_points_.get(DNNL_ARG_DST, &cmask_c);
                 ok &= (cmask_a == 0) && (cmask_b == 0)
                         && utils::one_of(cmask_c, 0, 1 << 0, 1 << 1);
 
@@ -123,13 +123,7 @@
                     && IMPLICATION(with_sum_ab(),
                             !with_bias()
                                     && (attr()->zero_points_.has_default_values(
-<<<<<<< HEAD
-                                            DNNL_ARG_DST)))
-                    && attr()->post_ops_.check_sum_consistency(
-                            d->c_type(), utils::one_of(d->a_type(), s8, u8));
-=======
                                             DNNL_ARG_DST)));
->>>>>>> 9bea36e6
 
             auto status = init_post_ops();
             if (status != status::success) return status;
@@ -137,18 +131,11 @@
             bool with_binary = (post_ops_.find(binary) != -1);
 
             // check GPU architecture
-            ok &= utils::one_of(arch_, arch_t::gen9, arch_t::gen11,
-                    arch_t::xe_lp, arch_t::xe_hp, arch_t::xe_hpg,
-                    arch_t::xe_hpc);
+            ok &= utils::one_of(arch_, arch_t::gen9, arch_t::xe_lp,
+                    arch_t::xe_hp, arch_t::xe_hpg, arch_t::xe_hpc);
             ok &= IMPLICATION(with_binary, arch_ >= arch_t::xe_hp);
 
             if (!ok) return status::unimplemented;
-
-            bool has_systolic
-                    = compute_engine->mayiuse(compute::device_ext_t::
-                                      intel_subgroup_matrix_multiply_accumulate)
-                    || compute_engine->mayiuse(compute::device_ext_t::
-                                    intel_subgroup_split_matrix_multiply_accumulate);
 
             // size checks for fused reduction kernels
             if (with_sum_ab()) {
@@ -167,7 +154,8 @@
 
             auto acc_type = utils::one_of(eff_a_type(), s8, u8) ? s32 : f32;
 
-            if (d->c_type() == f16 && !has_systolic) acc_type = data_type::f16;
+            if (d->c_type() == f16 && arch_ < compute::gpu_arch_t::xe_hpg)
+                acc_type = data_type::f16;
 
             if (types::data_type_size(acc_type) < 4) {
                 // Limited post-op support for low-precision accumulation.
@@ -185,13 +173,8 @@
                         mode | kernel_desc_t::mode_bf16x1);
 
             status = kernel_desc_.select_kernel(arch_, stepping,
-<<<<<<< HEAD
-                    dev_info_->eu_count(), has_systolic, mode, batch_dims(),
-                    eff_transa(), eff_transb(), eff_trans_bias(), swap_ab(),
-=======
                     dev_info_->eu_count(), mode, batch_dims(), eff_transa(),
                     eff_transb(), eff_trans_bias(), swap_ab(),
->>>>>>> 9bea36e6
                     with_a_zero_points(), with_b_zero_points(),
                     with_c_zero_points(), with_bias(), sum_ab(), alpha(),
                     beta(), post_ops_, eff_a_type(), eff_b_type(),
@@ -203,7 +186,7 @@
 
             // global k-parallel kernels don't support post-ops.
             // use global k-parallel kernels only with f32 accumulation
-            bool k_parallel_global = kernel_desc_.driver_info()->kParallel();
+            bool k_parallel_global = kernel_desc_.driver_info()->kParallel;
             bool with_eltwise = (post_ops_.find(eltwise) != -1);
 
             ok &= IMPLICATION(k_parallel_global,
@@ -409,14 +392,17 @@
     status_t init(engine_t *engine) override { return init_nocopy(engine); }
 
     status_t init_nocopy(engine_t *engine) {
+        using kernel_t = gen_gemm_kernel_t;
         using namespace data_type;
 
         auto kd = pd()->kernel_desc();
-        CHECK(create_kernel(engine, nocopy_kernel_, "gemm_kernel", *kd));
+        kernel_t kernel(*kd);
+
+        create_kernel(engine, &nocopy_kernel_, &kernel);
 
         scalar_type_ = kd->scalar_type();
 
-        if (verbose_debuginfo() >= 2) {
+        if (get_verbose() >= 2) {
             auto info = kd->driver_info();
             printf("onednn_verbose,info,gpu,gemm,kernel:%dx%d,%dx%dx%d\n",
                     info->unroll[LoopM], info->unroll[LoopN], info->wg[LoopM],
