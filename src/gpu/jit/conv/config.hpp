--- conflicted
+++ resolved
@@ -29,13 +29,10 @@
 #include "gpu/compute/compute.hpp"
 #include "gpu/compute/compute_engine.hpp"
 #include "gpu/jit/conv/block_helper.hpp"
-#include "gpu/jit/ir/config.hpp"
+#include "gpu/jit/conv/tensor_config.hpp"
 #include "gpu/jit/ir/fma.hpp"
 #include "gpu/jit/ir/hw_config.hpp"
-#include "gpu/jit/ir/message_patterns.hpp"
-#include "gpu/jit/ir/post_ops.hpp"
 #include "gpu/jit/ir/tensor.hpp"
-#include "gpu/jit/ir/tensor_config.hpp"
 #include "gpu/jit/jit_eltwise_injector.hpp"
 #include "gpu/jit/utils/utils.hpp"
 
@@ -87,8 +84,6 @@
         }
     }
 
-    bool reduce_b() const { return is_bwd_w && with_bias; }
-
     const memory_desc_t &a_md() const {
         return *pick_a(conv_pd->invariant_src_md(), conv_pd->invariant_wei_md(),
                 conv_pd->invariant_dst_md());
@@ -167,6 +162,18 @@
     int b_data_type_size;
     int c_data_type_size;
     int acc_data_type_size;
+
+    // Specific to FWD int8
+    struct zero_points_config_t {
+        bool do_src_compensation;
+        bool do_dst_compensation;
+        bool is_runtime_src_zero_points;
+        bool is_runtime_dst_zero_points;
+        bool is_common_src_zero_point;
+        bool is_common_dst_zero_point;
+        int common_src_zero_point;
+        int common_dst_zero_point;
+    } zp_cfg;
 
 private:
     // Initializes A/B/C data types (GEMM notation: C += A * B) according to
@@ -243,13 +250,13 @@
         return status::success;
     }
 
+    status_t init_zero_points_config();
+
     bool with_sum_post_op() {
         auto &post_ops = attr->post_ops_;
         return post_ops.find(primitive_kind::sum) != -1;
     }
 };
-
-bool is_small_ic(const conv_problem_t &prb);
 
 class conv_hint_t {
 public:
@@ -326,11 +333,110 @@
     const conv_problem_t &prb_;
 };
 
+class param_t {
+public:
+    virtual std::string name() const = 0;
+    virtual std::string short_name() const { return name(); }
+    virtual std::string desc() const = 0;
+
+    virtual bool accept_key(const std::string &key) const {
+        return key == short_name();
+    }
+
+    virtual void set_from_str(const std::string &s) { ir_error_not_expected(); }
+    virtual void set_from_str(
+            const std::string &key, const std::string &value) {
+        if (key == short_name()) {
+            set_from_str(value);
+            return;
+        }
+        ir_error_not_expected();
+    }
+    void override_set(const std::string &key, const std::string &value) {
+        is_overridden_[key] = true;
+        set_from_str(key, value);
+    }
+
+    bool is_overridden() const {
+        if (is_overridden_.empty()) return false;
+        return is_overridden(short_name());
+    }
+
+    bool is_overridden(const std::string &key) const {
+        auto it = is_overridden_.find(key);
+        if (it == is_overridden_.end()) return false;
+        return it->second;
+    }
+
+private:
+    std::unordered_map<std::string, bool> is_overridden_;
+};
+
+template <typename T>
+class value_param_t : public param_t {
+public:
+    using value_t = T;
+    using param_t::is_overridden;
+
+    value_param_t() = default;
+    value_param_t(const T &value) : value_(value) {}
+
+    const T &get() const { return value_; }
+
+    operator const T &() const { return get(); }
+
+    void set(const T &value) { value_ = value; }
+
+protected:
+    T value_;
+};
+
+class bool_param_t : public value_param_t<bool> {
+public:
+    using value_param_t::value_param_t;
+
+    void set_from_str(const std::string &s) override {
+        value_ = ir_utils::to_bool(s);
+    }
+};
+
+class int_param_t : public value_param_t<int> {
+public:
+    using value_param_t::value_param_t;
+
+    void set_from_str(const std::string &s) override { value_ = std::stoi(s); }
+};
+
 class grid_param_t : public value_param_t<grid_info_t> {
 public:
     using value_param_t::value_param_t;
-
-    bool is_overridable() const override { return false; }
+};
+
+class layout_param_t : public param_t {
+public:
+    const layout_t &user() const { return user_; }
+    const layout_t &compute() const { return compute_; }
+    const layout_t &user_unnormalized() const { return user_unnormalized_; }
+    const layout_t &compute_unnormalized() const {
+        return compute_unnormalized_;
+    }
+
+    void set_from_str(const std::string &s) override {
+        ir_error_not_implemented();
+    }
+
+    void set_user(const layout_t &l) { user_ = l; }
+    void set_compute(const layout_t &l) { compute_ = l; }
+    void set_user_unnormalized(const layout_t &l) { user_unnormalized_ = l; }
+    void set_compute_unnormalized(const layout_t &l) {
+        compute_unnormalized_ = l;
+    }
+
+private:
+    layout_t user_;
+    layout_t compute_;
+    layout_t user_unnormalized_;
+    layout_t compute_unnormalized_;
 };
 
 inline std::unordered_map<std::string, int> to_map(const std::string &s) {
@@ -386,9 +492,8 @@
 
     void set(const value_t &value) { map_ = value; }
 
-    std::string str() const override {
+    std::string str() const {
         std::ostringstream oss;
-        oss << short_name() << "=";
         for (auto &kv : map_) {
             oss << kv.first << kv.second;
         }
@@ -403,12 +508,51 @@
 
 // Parameters for kernel generation.
 
+// TODO: Remove, GRF reorder is to be emitted/accounted for depending on
+// layouts, FMA kind and other parameters.
+class allow_a_grf_reorder_param_t : public bool_param_t {
+public:
+    allow_a_grf_reorder_param_t() : bool_param_t(false) {}
+    std::string name() const override { return "allow-a-grf-reorder"; }
+    std::string desc() const override {
+        return "Whether to allow GRF reorders to FMA-friendly layouts for A.";
+    }
+};
+
+// TODO: Remove, GRF reorder is to be emitted/accounted for depending on
+// layouts, FMA kind and other parameters.
+class allow_b_grf_reorder_param_t : public bool_param_t {
+public:
+    allow_b_grf_reorder_param_t() : bool_param_t(false) {}
+    std::string name() const override { return "allow-b-grf-reorder"; }
+    std::string desc() const override {
+        return "Whether to allow GRF reorders to FMA-friendly layouts for B.";
+    }
+};
+
+// TODO: Remove, use internal logic to determine if SLM thread group slicing is
+// needed.
+class allow_slm_tg_slicing_param_t : public bool_param_t {
+public:
+    allow_slm_tg_slicing_param_t() : bool_param_t(false) {}
+    std::string name() const override { return "allow-slm-tg-slicing"; }
+    std::string desc() const override {
+        return "Whether to allow thread group split for SLM load/store.";
+    }
+};
+
+class assign_sbids_param_t : public bool_param_t {
+public:
+    assign_sbids_param_t() : bool_param_t(false) {}
+    std::string name() const override { return "assign-sbids"; }
+    std::string desc() const override {
+        return "Whether to manually assign SBIDs tokens to dpas/send.";
+    }
+};
+
 class bia_layout_param_t : public layout_param_t {
-public:
     std::string name() const override { return "bia"; }
     std::string desc() const override { return "Bias layout."; }
-    bool is_overridable() const override { return true; }
-    bool is_default() const override { return false; }
 };
 
 class bwd_d_optimize_strided_param_t : public bool_param_t {
@@ -418,17 +562,6 @@
     std::string desc() const override {
         return "Apply special optimization for strided BWD_D convolution.";
     }
-    bool is_overridable() const override { return false; }
-};
-
-class bwd_d_optimize_unstrided_param_t : public bool_param_t {
-public:
-    bwd_d_optimize_unstrided_param_t() : bool_param_t(false) {}
-    std::string name() const override { return "bwd-d-optimize-unstrided"; }
-    std::string desc() const override {
-        return "Apply special optimization for unstrided BWD_D convolution.";
-    }
-    bool is_overridable() const override { return false; }
 };
 
 class bwd_d_optimize_strided_iw_param_t : public bool_param_t {
@@ -439,65 +572,79 @@
         return "Apply special optimization for strided BWD_D convolution (iw "
                "dimension).";
     }
-    bool is_overridable() const override { return false; }
 };
 
 // TODO: Remove, use heuristics to determine if it's worth to sacrifice EU
 // utilization for larger SLM size.
 class check_slm_size_param_t : public bool_param_t {
 public:
-    check_slm_size_param_t() : bool_param_t(default_value) {}
+    check_slm_size_param_t() : bool_param_t(true) {}
     std::string name() const override { return "check-slm-size"; }
     std::string short_name() const override { return "c"; }
     std::string desc() const override {
         return "Whether to check SLM size to ensure full EU utilization.";
     }
-    bool is_overridable() const override { return true; }
-    bool is_default() const override { return get() == default_value; }
-
-    static const bool default_value;
 };
 
 class dims_param_t : public map_param_t {
 public:
     std::string name() const override { return "dims"; }
     std::string desc() const override { return "Problem dimensions."; }
-    bool is_overridable() const override { return false; }
+};
+
+class dst_layout_param_t : public layout_param_t {
+    std::string name() const override { return "dst"; }
+    std::string desc() const override { return "Destination layout."; }
+};
+
+class exec_cfg_param_t : public value_param_t<exec_config_t> {
+public:
+    using value_param_t::accept_key;
+    using value_param_t::is_overridden;
+    using value_param_t::value_param_t;
+
+    std::string name() const override { return "exec-cfg"; }
+    std::string desc() const override {
+        return "Execution config (hardware config, number of registers, SIMD, "
+               "etc).";
+    }
+
+    bool accept_key(const std::string &key) const override {
+        if (key == "simd") return true;
+        return false;
+    }
+
+    void set_from_str(
+            const std::string &key, const std::string &value) override {
+        if (key == "simd") {
+            value_.set_simd(std::stoi(value));
+        } else {
+            ir_error_not_expected() << key;
+        }
+    }
 };
 
 class fma_kind_param_t : public value_param_t<fma_kind_t> {
 public:
-    fma_kind_param_t() : value_param_t(fma_kind_t::unknown) {}
+    using value_param_t::value_param_t;
 
     std::string name() const override { return "fma"; }
     std::string desc() const override { return "FMA kind."; }
-    bool is_overridable() const override { return true; }
-    bool is_default() const override { return false; }
 
     void set_from_str(const std::string &s) override {
         value_ = fma_kind::from_string(s);
     }
-
-    std::string str() const override {
-        std::ostringstream oss;
-        oss << short_name() << "=" << fma_kind::to_string(value_);
-        return oss.str();
-    }
 };
 
 class fuse_spatial_param_t : public bool_param_t {
 public:
-    fuse_spatial_param_t() : bool_param_t(default_value) {}
+    fuse_spatial_param_t() : bool_param_t(false) {}
     std::string name() const override { return "fuse-spatial"; }
     std::string short_name() const override { return "fsp"; }
     std::string desc() const override {
         return "Whether to apply blocking to fused spatial (otherwise only `w` "
                "is blocked).";
     }
-    bool is_overridable() const override { return true; }
-    bool is_default() const override { return get() == default_value; }
-
-    static const bool default_value;
 };
 
 class hint_param_t : public value_param_t<conv_hint_t> {
@@ -506,7 +653,6 @@
 
     std::string name() const override { return "hint"; }
     std::string desc() const override { return "Configuration hint."; }
-    bool is_overridable() const override { return false; }
 };
 
 // TODO: Remove, use internal logic.
@@ -519,7 +665,6 @@
     std::string desc() const override {
         return "Whether to move send mask initialization out of compute loop.";
     }
-    bool is_overridable() const override { return false; }
 };
 
 class kernel_grid_param_t : public grid_param_t {
@@ -528,7 +673,6 @@
     std::string desc() const override {
         return "Number of thread groups across dimensions (kernel grid).";
     }
-    bool is_overridable() const override { return false; }
 };
 
 class iter_dims_param_t : public map_param_t {
@@ -538,8 +682,6 @@
     std::string desc() const override {
         return "Iteration-level dimension blocks.";
     }
-    bool is_overridable() const override { return true; }
-    bool is_default() const override { return false; }
 };
 
 class loop_dims_param_t : public dims_param_t {
@@ -547,22 +689,16 @@
     std::string name() const override { return "loop"; }
     std::string short_name() const override { return "l"; }
     std::string desc() const override { return "Loop-level dimension blocks."; }
-    bool is_overridable() const override { return true; }
-    bool is_default() const override { return false; }
 };
 
 class shrink_tg_dims_param_t : public bool_param_t {
 public:
-    shrink_tg_dims_param_t() : bool_param_t(default_value) {}
+    shrink_tg_dims_param_t() : bool_param_t(false) {}
     std::string name() const override { return "shrink-tg-dims"; }
     std::string short_name() const override { return "stg"; }
     std::string desc() const override {
         return "Whether to adjust tile sizes depending on batch size.";
     }
-    bool is_overridable() const override { return true; }
-    bool is_default() const override { return get() == default_value; }
-
-    static const bool default_value;
 };
 
 class ow_kw_grf_cache_param_t : public bool_param_t {
@@ -572,20 +708,15 @@
     std::string desc() const override {
         return "Whether to use GRF cache to reuse source for ow/kw pairs";
     }
-    bool is_overridable() const override { return false; }
 };
 
 class pad_slm_param_t : public bool_param_t {
 public:
-    pad_slm_param_t() : bool_param_t(default_value) {}
+    pad_slm_param_t() : bool_param_t(true) {}
     std::string name() const override { return "pad-slm"; }
     std::string desc() const override {
         return "Whether to pad SLM layout to avoid bank conflicts.";
     }
-    bool is_overridable() const override { return true; }
-    bool is_default() const override { return get() == default_value; }
-
-    static const bool default_value;
 };
 
 class padded_dims_param_t : public map_param_t {
@@ -595,7 +726,6 @@
         return "Padded dimensions (rounded-up for blocks and to comply with "
                "required zero padding in output layouts) .";
     }
-    bool is_overridable() const override { return false; }
 };
 
 class pipeline_param_t : public param_t {
@@ -603,40 +733,24 @@
     std::string name() const override { return "pipeline"; }
     std::string short_name() const override { return "P"; }
     std::string desc() const override { return "General pipeline parameters."; }
-    bool is_overridable() const override { return true; }
-    bool is_default() const override { return false; }
 
     bool do_unroll() const { return do_unroll_; }
-    bool reuse_headers() const { return reuse_headers_; }
+    bool reuse_headers() const { return !do_unroll(); }
 
     void set_from_str(const std::string &s) override {
         do_unroll_ = false;
-        reuse_headers_ = false;
         for (auto c : s) {
             switch (c) {
                 case 'u': do_unroll_ = true; break;
-                case 'r': reuse_headers_ = true; break;
                 default: ir_error_not_expected() << s;
             }
         }
     }
 
-    void set(bool do_unroll, bool reuse_headers) {
-        do_unroll_ = do_unroll;
-        reuse_headers_ = reuse_headers;
-    }
-
-    std::string str() const override {
-        std::ostringstream oss;
-        oss << short_name() << "=";
-        if (do_unroll_) oss << "u";
-        if (reuse_headers_) oss << "r";
-        return oss.str();
-    }
+    void set(bool do_unroll) { do_unroll_ = do_unroll; }
 
 private:
     bool do_unroll_ = false;
-    bool reuse_headers_ = false;
 };
 
 class prb_param_t : public value_param_t<conv_problem_t> {
@@ -645,7 +759,6 @@
 
     std::string name() const override { return "prb"; }
     std::string desc() const override { return "Convolution problem."; }
-    bool is_overridable() const override { return false; }
 
     void set_pd(const convolution_pd_t *pd) {
         value_.conv_pd = pd;
@@ -658,27 +771,14 @@
     std::string name() const override { return "prefetch"; }
     std::string short_name() const override { return "p"; }
     std::string desc() const override { return "Parameters for prefetching."; }
-    bool is_overridable() const override { return true; }
-    bool is_default() const override { return bufs_ == 0; }
 
     int bufs() const { return bufs_; }
-    bool a() const { return a_; }
-    bool b() const { return b_; }
 
     operator bool() const { return bufs_ > 0; }
 
     void set_from_str(const std::string &s) override {
-        a_ = false;
-        b_ = false;
-        bool ab_set = false;
         auto parts = ir_utils::split(s, ".");
         for (auto &p : parts) {
-            if (utils::one_of(p, "a", "b", "ab", "ba")) {
-                ab_set = true;
-                a_ = p.find("a") != std::string::npos;
-                b_ = p.find("b") != std::string::npos;
-                continue;
-            }
             ir_assert(p.size() >= 2) << p;
             char name = p[0];
             int value = std::stoi(p.substr(1));
@@ -687,32 +787,32 @@
                 default: ir_error_not_expected() << p;
             }
         }
-        if (!ab_set && bufs_ > 0) {
-            a_ = true;
-            b_ = true;
-        }
-    }
-
-    void set(int bufs, bool a, bool b) {
-        bufs_ = bufs;
-        a_ = a;
-        b_ = b;
-    }
-
-    std::string str() const override {
-        std::ostringstream oss;
-        oss << short_name() << "=";
-        oss << "x" << bufs_;
-        if (a_ != b_) oss << "." << (a_ ? "a" : "b");
-        return oss.str();
-    }
+    }
+
+    void set(int bufs) { bufs_ = bufs; }
 
 private:
     int bufs_ = 0;
-    // Whether prefetch for A is enabled.
-    bool a_ = false;
-    // Whether prefetch for B is enabled.
-    bool b_ = false;
+};
+
+class reduce_b_param_t : public bool_param_t {
+public:
+    reduce_b_param_t() : bool_param_t(false) {}
+    std::string name() const override { return "reduce-b"; }
+    std::string desc() const override {
+        return "Whether to reduce B tensor (used for dst reduction in backward "
+               "by weights).";
+    }
+};
+
+class reduce_grf_usage_param_t : public bool_param_t {
+public:
+    reduce_grf_usage_param_t() : bool_param_t(true) {}
+    std::string name() const override { return "reduce-grf-usage"; }
+    std::string short_name() const override { return "r"; }
+    std::string desc() const override {
+        return "Whether to try to reduce GRF usage based on heuristics.";
+    }
 };
 
 // TODO: Remove this parameter and enable 2D block messages based on the
@@ -725,7 +825,6 @@
         return "Whether to use the optimal NHWC setup relying on 2D block "
                "messages.";
     }
-    bool is_overridable() const override { return false; }
 };
 
 class slm_param_t : public param_t {
@@ -733,8 +832,6 @@
     std::string name() const override { return "slm"; }
     std::string short_name() const override { return "s"; }
     std::string desc() const override { return "SLM buffering parameters."; }
-    bool is_overridable() const override { return true; }
-    bool is_default() const override { return bufs_ == 0; }
 
     int bufs() const { return bufs_; }
     int gmem_bufs() const { return gmem_bufs_; }
@@ -745,17 +842,8 @@
     operator bool() const { return bufs() > 0; }
 
     void set_from_str(const std::string &s) override {
-        a_ = false;
-        b_ = false;
-        bool ab_set = false;
         auto parts = ir_utils::split(s, ".");
         for (auto &p : parts) {
-            if (utils::one_of(p, "a", "b", "ab", "ba")) {
-                ab_set = true;
-                a_ = p.find("a") != std::string::npos;
-                b_ = p.find("b") != std::string::npos;
-                continue;
-            }
             ir_assert(p.size() >= 2) << p;
             char name = p[0];
             int value = std::stoi(p.substr(1));
@@ -766,7 +854,7 @@
                 default: ir_error_not_expected() << p;
             }
         }
-        if (!ab_set && bufs_ > 0) {
+        if (bufs_ > 0) {
             a_ = true;
             b_ = true;
         }
@@ -781,16 +869,6 @@
 
     void set_bufs(int bufs) { bufs_ = bufs; }
     void set_gmem_bufs(int gmem_bufs) { gmem_bufs_ = gmem_bufs; }
-
-    std::string str() const override {
-        std::ostringstream oss;
-        oss << short_name() << "=";
-        oss << "x" << bufs_;
-        oss << ".g" << gmem_bufs_;
-        if (sync_version_ != -1) oss << ".v" << sync_version_;
-        if (a_ != b_) oss << "." << (a_ ? "a" : "b");
-        return oss.str();
-    }
 
 private:
     // Number of SLM buffers to use (0, 1, 2 or 3).
@@ -803,6 +881,12 @@
     bool a_ = false;
     // Whether SLM buffering for B is enabled.
     bool b_ = false;
+};
+
+class src_layout_param_t : public layout_param_t {
+public:
+    std::string name() const override { return "src"; }
+    std::string desc() const override { return "Source layout."; }
 };
 
 // Subtiles to split into for the inner A x B multiplication:
@@ -831,8 +915,6 @@
     std::string name() const override { return "subtiles"; }
     std::string short_name() const override { return "S"; }
     std::string desc() const override { return "Sub-iteration blocking."; }
-    bool is_overridable() const override { return true; }
-    bool is_default() const override { return (a_ == 1) && (b_ == 1); }
 
     int a() const { return a_; }
     int b() const { return b_; }
@@ -859,14 +941,6 @@
     void set_a(int a) { a_ = a; }
     void set_b(int b) { b_ = b; }
 
-    std::string str() const override {
-        std::ostringstream oss;
-        oss << short_name() << "=";
-        if (a_ != 1) oss << "a" << a_;
-        if (b_ != 1) oss << "b" << b_;
-        return oss.str();
-    }
-
 private:
     int a_ = 1;
     int b_ = 1;
@@ -876,7 +950,6 @@
 public:
     std::string name() const override { return "tg-grid"; }
     std::string desc() const override { return "Thread group grid."; }
-    bool is_overridable() const override { return false; }
 };
 
 class thread_group_dims_param_t : public map_param_t {
@@ -886,8 +959,6 @@
     std::string desc() const override {
         return "Thread group-level dimension blocks.";
     }
-    bool is_overridable() const override { return true; }
-    bool is_default() const override { return false; }
 };
 
 class unroll_param_t : public map_param_t {
@@ -897,15 +968,11 @@
     std::string desc() const override {
         return "Per-dimension unroll factors.";
     }
-    bool is_overridable() const override { return true; }
-    bool is_default() const override { return is_empty(); }
 };
 
 class wei_layout_param_t : public layout_param_t {
     std::string name() const override { return "wei"; }
     std::string desc() const override { return "Weights layout."; }
-    bool is_overridable() const override { return true; }
-    bool is_default() const override { return false; }
 };
 
 namespace constants {
@@ -914,17 +981,13 @@
 
 // GRF usage for kernel arguments, local work IDs/sizes, signal header,
 // temporary expressions, etc.
-<<<<<<< HEAD
-static const int reserved_regs_default = 16;
-=======
 static const int reserved_regs = 20;
->>>>>>> 9bea36e6
 } // namespace constants
 
-struct conv_plan_t;
-
-class conv_config_t : public prim_config_t {
-public:
+class conv_config_t {
+public:
+    conv_config_t() = default;
+
 #define DECL_PARAM(name) \
     const name##_param_t &name##_param() const { \
         (void)name##_init_; \
@@ -943,10 +1006,14 @@
     } \
     name##_param_t &name() { return name##_; }
 
+    DECL_PARAM(allow_a_grf_reorder)
+    DECL_PARAM(allow_b_grf_reorder)
+    DECL_PARAM(allow_slm_tg_slicing)
+    DECL_PARAM(assign_sbids)
     DECL_PARAM(bwd_d_optimize_strided)
-    DECL_PARAM(bwd_d_optimize_unstrided)
     DECL_PARAM(bwd_d_optimize_strided_iw)
     DECL_PARAM(check_slm_size)
+    DECL_PARAM(exec_cfg)
     DECL_PARAM(fma_kind)
     DECL_PARAM(fuse_spatial)
     DECL_PARAM(hint)
@@ -955,17 +1022,21 @@
     DECL_PARAM(ow_kw_grf_cache)
     DECL_PARAM(pad_slm)
     DECL_PARAM(prb)
+    DECL_PARAM(reduce_b)
+    DECL_PARAM(reduce_grf_usage)
     DECL_PARAM(send_2d_nhwc)
     DECL_PARAM(shrink_tg_dims)
     DECL_PARAM(thread_group_grid)
     DECL_PARAM2(bia_layout)
     DECL_PARAM2(dims)
+    DECL_PARAM2(dst_layout)
     DECL_PARAM2(iter_dims)
     DECL_PARAM2(loop_dims)
     DECL_PARAM2(padded_dims)
     DECL_PARAM2(pipeline)
     DECL_PARAM2(prefetch)
     DECL_PARAM2(slm)
+    DECL_PARAM2(src_layout)
     DECL_PARAM2(subtiles)
     DECL_PARAM2(thread_group_dims)
     DECL_PARAM2(unroll)
@@ -974,10 +1045,9 @@
 #undef DECL_PARAM
 #undef DECL_PARAM2
 
-    send_pattern_t a_load_pattern;
-    send_pattern_t b_load_pattern;
-
-    std::string str() const override;
+    void override_set(const std::string &s);
+
+    std::string str() const;
 
     std::string blocking_brief_str() const;
 
@@ -1029,7 +1099,7 @@
 
     int unroll(const std::string &name) const { return unroll()(name); }
 
-    int reserved_regs() const;
+    int reserved_regs() const { return constants::reserved_regs; }
 
     const hw_config_t &hw_cfg() const { return exec_cfg().hw_cfg(); }
 
@@ -1048,13 +1118,6 @@
     bool is_g_mad() const {
         return fma_kind() == fma_kind_t::mad && prb().g > 1 && prb().ic < 4
                 && prb().oc < 4 && prb().mb < 8 && !prb().is_dw;
-    }
-
-    bool is_broadcast_oc() const {
-        return prb().is_fwd && fma_kind() == fma_kind_t::mad
-                && hw() <= ngen::HW::XeLP && !prb().is_s32_accumulator()
-                && prb().oc < 4 && prb().g == 1
-                && (fuse_spatial() ? prb().osp : prb().ow) % vec_size() == 0;
     }
 
     bool is_dp_fma() const {
@@ -1118,27 +1181,37 @@
         set_exec_cfg(tmp);
     }
 
-    void set_plan(const std::shared_ptr<conv_plan_t> &plan);
-    const conv_plan_t &plan() const;
-
     bool can_skip_wei_zero_out() const;
     bool can_skip_bia_zero_out() const;
 
 private:
-    std::shared_ptr<conv_plan_t> plan_;
+    struct param_init_t {};
+
+    template <typename GetParamFuncT, typename PtrT>
+    static param_init_t register_param(
+            PtrT ptr, std::vector<GetParamFuncT> &get_params_) {
+        get_params_.push_back([=](conv_config_t *cfg) { return &(cfg->*ptr); });
+        return param_init_t();
+    }
+
+    std::vector<std::function<param_t *(conv_config_t *)>> get_params_;
 
 #define INIT_PARAM(name) \
     name##_param_t name##_; \
-    param_init_t name##_init_ = register_param([](const prim_config_t *c) { \
-        return &((const conv_config_t *)c)->name##_; \
-    });
-
+    param_init_t name##_init_ \
+            = register_param(&conv_config_t::name##_, get_params_);
+
+    INIT_PARAM(allow_a_grf_reorder)
+    INIT_PARAM(allow_b_grf_reorder)
+    INIT_PARAM(allow_slm_tg_slicing)
+    INIT_PARAM(assign_sbids)
     INIT_PARAM(bia_layout)
     INIT_PARAM(bwd_d_optimize_strided)
-    INIT_PARAM(bwd_d_optimize_unstrided)
     INIT_PARAM(bwd_d_optimize_strided_iw)
     INIT_PARAM(check_slm_size)
     INIT_PARAM(dims)
+    INIT_PARAM(dst_layout)
+    INIT_PARAM(exec_cfg)
     INIT_PARAM(fma_kind)
     INIT_PARAM(fuse_spatial)
     INIT_PARAM(hint)
@@ -1152,9 +1225,12 @@
     INIT_PARAM(pipeline)
     INIT_PARAM(prb)
     INIT_PARAM(prefetch)
+    INIT_PARAM(reduce_b)
+    INIT_PARAM(reduce_grf_usage)
     INIT_PARAM(send_2d_nhwc)
     INIT_PARAM(shrink_tg_dims)
     INIT_PARAM(slm)
+    INIT_PARAM(src_layout)
     INIT_PARAM(subtiles)
     INIT_PARAM(thread_group_dims)
     INIT_PARAM(thread_group_grid)
@@ -1163,6 +1239,11 @@
 
 #undef INIT_PARAM
 };
+
+inline std::ostream &operator<<(std::ostream &out, const conv_config_t &cfg) {
+    out << cfg.str();
+    return out;
+}
 
 class bmnk_dim_helper_t {
 public:
@@ -1266,15 +1347,12 @@
 };
 
 status_t init_pd_time_cfg(const conv_problem_t &prb, conv_config_t &cfg,
-        const engine_t *engine, convolution_pd_t *pd, memory_desc_t &src_md,
-        memory_desc_t &wei_md, memory_desc_t &bia_md, memory_desc_t &dst_md,
-        primitive_attr_t *attr);
+        const engine_t *engine, convolution_pd_t *pd, primitive_attr_t *attr);
 status_t init_cfg(conv_config_t &cfg, const convolution_pd_t *pd);
 tensor_config_t get_tensor_config(const conv_config_t &cfg);
 int estimate_register_count(const conv_config_t &cfg);
 bool can_use_a_2d_send(const conv_config_t &cfg);
 bool can_use_b_2d_send(const conv_config_t &cfg);
-bool matches_tag(const memory_desc_t &md, const std::string &tag);
 const char **get_kernel_grid_conv_dims(const conv_problem_t &prb, int idx);
 const char **get_thread_group_grid_conv_dims(
         const conv_problem_t &prb, int idx);
