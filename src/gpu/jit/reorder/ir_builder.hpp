--- conflicted
+++ resolved
@@ -1,5 +1,5 @@
 /*******************************************************************************
-* Copyright 2021-2023 Intel Corporation
+* Copyright 2021-2022 Intel Corporation
 *
 * Licensed under the Apache License, Version 2.0 (the "License");
 * you may not use this file except in compliance with the License.
@@ -25,7 +25,6 @@
 #include "gpu/jit/ir/ir_builder.hpp"
 #include "gpu/jit/ir/kernel_info.hpp"
 #include "gpu/jit/ir/tensor.hpp"
-#include "gpu/jit/reorder/config.hpp"
 
 namespace dnnl {
 namespace impl {
@@ -34,16 +33,13 @@
 
 class reorder_ir_builder_t : public ir_builder_t {
 public:
-    reorder_ir_builder_t(const reorder_config_t &cfg,
-            const kernel_info_t &kernel_info, const primitive_attr_t *attr,
-            const memory_desc_t *dst_md)
+    reorder_ir_builder_t(const exec_config_t &exec_cfg,
+            const kernel_info_t &kernel_info, const layout_t &src_layout,
+            const layout_t &dst_layout)
         : ir_builder_t(kernel_info)
-        , src_layout_(cfg.src_layout().user())
-        , dst_layout_(cfg.dst_layout().user())
-        , cfg_(cfg)
-        , attr_(attr)
-        , dst_md_(dst_md) {
-        normalize_reorder_layouts(src_layout_, dst_layout_);
+        , exec_cfg_(exec_cfg)
+        , src_layout_(src_layout)
+        , dst_layout_(dst_layout) {
         build();
     }
 
@@ -65,8 +61,8 @@
             const std::vector<int> &tg_blocks, grid_info_t &kernel_grid,
             grid_info_t &tg_grid, std::vector<int> *dim2grid = nullptr);
 
-    static compute::nd_range_t nd_range(
-            const exec_config_t &exec_cfg, layout_t src, layout_t dst);
+    static compute::nd_range_t nd_range(const exec_config_t &exec_cfg,
+            const layout_t &src, const layout_t &dst);
 
 private:
     void build() override;
@@ -74,10 +70,6 @@
             const std::vector<int> &loop_blocks,
             const std::vector<int> &tg_blocks);
 
-<<<<<<< HEAD
-    static void normalize_reorder_layouts(layout_t &a, layout_t &b);
-=======
->>>>>>> 9bea36e6
     static dim_t max_tile_size(const hw_config_t &hw_cfg, const layout_t &dst,
             const layout_t &src) {
         // XeHPC is fine with 2048 bytes, XeHPG and below can fit 2048 bytes if
@@ -85,20 +77,11 @@
         return (hw_cfg.hw() <= ngen::HW::XeHPG && dst != src) ? 1024 : 2048;
     }
 
-    static dim_t count_block_messages(
-            const exec_config_t &exec_cfg, dim_t bytes, dim_t iterations);
-    static dim_t count_scattered_messages(
-            const exec_config_t &exec_cfg, dim_t bytes, dim_t iterations);
-    static dim_t message_latency(const exec_config_t &exec_cfg,
-            const layout_t &l, const tensor_t &t);
-
+    exec_config_t exec_cfg_;
     grid_info_t kernel_grid_;
     grid_info_t tg_grid_;
     layout_t src_layout_;
     layout_t dst_layout_;
-    const reorder_config_t &cfg_;
-    const primitive_attr_t *attr_;
-    const memory_desc_t *dst_md_;
 };
 
 } // namespace jit
