--- conflicted
+++ resolved
@@ -1,5 +1,5 @@
 /*******************************************************************************
-* Copyright 2022-2023 Intel Corporation
+* Copyright 2022 Intel Corporation
 *
 * Licensed under the Apache License, Version 2.0 (the "License");
 * you may not use this file except in compliance with the License.
@@ -19,13 +19,10 @@
 #include <iostream>
 #include <utility>
 
-#include "common/c_types_map.hpp"
 #include "common/impl_registration.hpp"
 #include "common/utils.hpp"
 #include "common/verbose.hpp"
 #include "gpu/jit/ir/kernel_info.hpp"
-#include "gpu/jit/ir/post_ops.hpp"
-#include "gpu/jit/ir/tensor_config.hpp"
 #include "gpu/jit/reorder/config.hpp"
 #include "gpu/jit/reorder/reorder_kernel.hpp"
 #include "gpu/jit/utils/utils.hpp"
@@ -42,35 +39,6 @@
     const auto dst_dt = dst_md()->data_type;
     auto *compute_engine = utils::downcast<compute::compute_engine_t *>(engine);
     auto *device_info = compute_engine->device_info();
-<<<<<<< HEAD
-    zero_points_config_t zp_cfg(this);
-
-    auto post_ops_ok = [&]() {
-        const auto &po = attr()->post_ops_;
-        memory_desc_t dst_md_type(*dst_md());
-        for (int i = 0; i < po.len(); i++)
-            if (po.entry_[i].is_binary()) {
-                dst_md_type.data_type = po.entry_[i].binary.src1_desc.data_type;
-                if (!dnnl_memory_desc_equal(
-                            &dst_md_type, &po.entry_[i].binary.src1_desc))
-                    return false;
-            }
-        return true;
-    };
-    auto scales_ok = [&]() {
-        return (attr()->scales_.get(DNNL_ARG_SRC).mask_ == 0)
-                && (attr()->scales_.get(DNNL_ARG_DST).mask_ == 0);
-    };
-    auto zps_ok = [&]() {
-        return (!zp_cfg.do_src_compensation || zp_cfg.is_common_src_zero_point)
-                && (!zp_cfg.do_dst_compensation
-                        || zp_cfg.is_common_dst_zero_point);
-    };
-    auto skip_mask = dnnl_primitive_attr::skip_mask_t::post_ops
-            | dnnl_primitive_attr::skip_mask_t::zero_points_runtime
-            | dnnl_primitive_attr::skip_mask_t::scales_runtime;
-=======
->>>>>>> 9bea36e6
     bool ok = src_engine == dst_engine && src_engine->kind() == engine_kind::gpu
             && device_info->gpu_arch() > compute::gpu_arch_t::xe_lp
             && IMPLICATION(src_dt == data_type::f16 || dst_dt == data_type::f16,
@@ -81,8 +49,7 @@
                     utils::one_of(src_dt, data_type::bf16, data_type::f32))
             && IMPLICATION(src_dt == data_type::f64 || dst_dt == data_type::f64,
                     compute_engine->mayiuse(compute::device_ext_t::khr_fp64))
-            && attr()->has_default_values(skip_mask) && extra_ok()
-            && post_ops_ok() && scales_ok() && zps_ok();
+            && attr()->has_default_values() && extra_ok();
     if (!ok) return status::unimplemented;
 
     memory_desc_wrapper src_mdw {src_md()};
@@ -115,49 +82,28 @@
     if (!check_layout(src_layout)) return status::unimplemented;
     if (!check_layout(dst_layout)) return status::unimplemented;
     if (!compute_engine->mayiuse_ngen_kernels()) return status::unimplemented;
-    exec_config_t exec_cfg(engine);
-    exec_cfg.set_regs(128);
-    exec_cfg.set_simd(16);
-    cfg = std::make_shared<reorder_config_t>(exec_cfg, src_layout, dst_layout);
-    cfg->set_zp_cfg(zp_cfg);
+    cfg = std::make_shared<reorder_config_t>(engine, src_md(), dst_md());
+    cfg->exec_cfg.set_regs(128);
+    cfg->exec_cfg.set_simd(16);
     CHECK(init_kernel_info());
 
     return status::success;
 }
 
 status_t gen_reorder_t::pd_t::init_kernel_info() {
-    tensor_config_t tensor_cfg;
-    tensor_cfg.add_tensor("src", DNNL_ARG_SRC, true, false,
-            cfg->src_layout().user(), cfg->src_layout().user());
-    tensor_cfg.add_tensor("dst", DNNL_ARG_DST, true, true,
-            cfg->dst_layout().user(), cfg->dst_layout().user());
+    auto &info = kernel_info;
+    auto elems = cfg->dst_layout.elems();
 
-    // TODO: set input/output channels here to enable per-channel ZPs/scales
-    init_extra_tensors(
-            cfg->zp_cfg(), *attr(), *dst_md(), /*ic=*/1, /*oc=*/1, tensor_cfg);
+    info = std::make_shared<kernel_info_t>();
+    auto src_buf = make_buffer("src_user");
+    auto dst_buf = make_buffer("dst_user");
+    info->register_user_arg(src_buf, DNNL_ARG_SRC, /*is_input=*/true);
+    info->register_user_arg(dst_buf, DNNL_ARG_DST, /*is_input=*/false);
+    auto elems_var = var_t::make(type_t::u32(), "elems");
+    info->register_internal_arg(elems_var, uint32_t(elems));
+    info->set_nd_range(reorder_kernel_t<>::nd_range(
+            cfg->exec_cfg, cfg->src_layout, cfg->dst_layout));
 
-    kernel_info = std::make_shared<kernel_info_t>();
-    kernel_info->set_nd_range(reorder_kernel_t<>::nd_range(cfg->exec_cfg(),
-            cfg->src_layout().user(), cfg->dst_layout().user()));
-
-    // Initialize kernel arguments.
-    for (auto &t : tensor_cfg.tensors()) {
-        ir_assert(!t.needs_reorder);
-        ir_assert(!t.needs_zero_out);
-
-        int user_arg_key = t.arg_key;
-        auto user_buf = make_buffer(t.name);
-
-        if (user_arg_key == -1) {
-            ir_assert(!t.needs_reorder);
-            ir_assert(!t.needs_zero_out);
-            ir_error_not_expected();
-            continue;
-        }
-
-        kernel_info->register_user_arg(user_buf, user_arg_key,
-                /*is_input=*/t.is_input && !t.is_output);
-    }
     return status::success;
 }
 
@@ -165,8 +111,9 @@
     auto &cfg = *pd()->cfg;
     auto &info = *pd()->kernel_info;
 
-    kernel_ = make_kernel<reorder_kernel_t>(this, engine, cfg, "gen_reorder",
-            info, /*require_dpas=*/false, grf_mode_t::any, pd());
+    kernel_ = make_kernel<reorder_kernel_t>(this, engine, cfg.exec_cfg,
+            "gen_reorder", info, cfg.src_layout, cfg.dst_layout, false,
+            grf_mode_t::any);
     if (!kernel_) return status::runtime_error;
     return status::success;
 }
