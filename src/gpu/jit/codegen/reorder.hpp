--- conflicted
+++ resolved
@@ -1,5 +1,5 @@
 /*******************************************************************************
-* Copyright 2022-2023 Intel Corporation
+* Copyright 2022 Intel Corporation
 *
 * Licensed under the Apache License, Version 2.0 (the "License");
 * you may not use this file except in compliance with the License.
@@ -17,14 +17,11 @@
 #ifndef GPU_JIT_CODEGEN_REORDER_HPP
 #define GPU_JIT_CODEGEN_REORDER_HPP
 
-#include "common/utils.hpp"
 #include "gpu/jit/codegen/operand.hpp"
 #include "gpu/jit/codegen/register_scope.hpp"
 #include "gpu/jit/ir/reorder.hpp"
 #include "gpu/jit/ir/tensor.hpp"
 #include "gpu/jit/ngen/ngen.hpp"
-#include "gpu/jit/utils/iterator.hpp"
-#include "gpu/jit/utils/range.hpp"
 
 namespace dnnl {
 namespace impl {
@@ -61,8 +58,8 @@
 
         for (int i = 0; i < original_esize; i += esize) {
             fixup(op, mod, dst, src);
-            shift_offset(dst, esize * dst.getHS());
-            shift_offset(src, esize * src.getHS());
+            shift_offset(dst, esize);
+            shift_offset(src, esize);
         }
     }
 
@@ -192,8 +189,6 @@
         host->emov(mod, dst, src);
     };
 
-    // Do not attempt to match offsets when not moving data between pipes
-    const auto dst_off = (to_ir(dst_type).is_fp()) ? dst.byte_offset() : 0;
     for (int i = 0; i < width; i += batch) {
         int i_beg = i;
         int i_end = std::min(width, i + batch);
@@ -203,10 +198,8 @@
             esize = utils::rnd_down_pow2(esize);
 
             auto s = src.subregister(ii, esize, src_type_size);
-            auto t = tmp.subregister(dst_off + (ii - i_beg) * 4, small_type)(4);
+            auto t = tmp.subregister((ii - i_beg) * 4, small_type)(4);
             ngen::InstructionModifier mod = esize;
-            if (src_type == ngen::DataType::f && hw == ngen::HW::Gen9)
-                host->rnde(esize, s(1), s(1));
             if (dst_type == small_type) mod |= host->sat;
             plan(mov, mod, t, s(1));
             ii += esize;
@@ -216,7 +209,7 @@
             esize = utils::rnd_down_pow2(esize);
 
             auto d = dst.subregister(ii, esize, dst_type_size);
-            auto t = tmp.subregister(dst_off + (ii - i_beg) * 4, small_type)(4);
+            auto t = tmp.subregister((ii - i_beg) * 4, small_type)(4);
             plan(mov, esize, d(1), t);
             ii += esize;
         }
@@ -391,19 +384,12 @@
             auto t1 = tmp1.subregister(t1_offset, dst_type);
             auto t2 = tmp2.subregister(t2_offset, dst_type);
 
-            if (esize == 1) {
-                plan(mov, 2 | host->sat, t1(tmp_stride), s);
-                plan(mov, 1, d, t1);
-                continue;
-            }
-
-            // Operands are already dword aligned as required by F-pipe
-            if (dst_stride_bytes >= tmp_stride_bytes) {
+            if (dst_stride_bytes >= tmp_stride_bytes && esize > 1) {
                 plan(mov, esize | host->sat, d(dst_stride), s(src_stride));
                 continue;
             }
-
-            plan(mov, esize | host->sat, t1(tmp_stride), s(src_stride));
+            auto wa_esize = std::max(2, esize);
+            plan(mov, wa_esize | host->sat, t1(tmp_stride), s(src_stride));
             if (t1_offset != t2_offset)
                 plan(mov, esize, t2(tmp_stride), t1(tmp_stride));
             else
@@ -458,7 +444,9 @@
             auto d = dst.subregister(i, esize, dst_stride_bytes);
             auto t = tmp.subregister(s.getByteOffset(), tmp_type);
             plan(mov, esize, t(tmp_stride), s(src_stride));
-            plan(mov, esize, d.d()(dst_stride), t.d()(tmp_stride));
+            // df -> f uses the float pipe. Override ngen setting the long pipe.
+            auto mod_with_pipe = esize | ngen::SWSB<float>(1);
+            plan(mov, mod_with_pipe, d.d()(dst_stride), t.d()(tmp_stride));
         }
         return;
     }
@@ -540,11 +528,13 @@
     // - s8/u8 must be DW-strided: use temporary
     bool d_or_f_to_b = (src_d || src_f) && dst_b;
     bool b_to_d_or_f = (dst_d || dst_f) && src_b;
-    if (d_or_f_to_b || b_to_d_or_f) {
+    bool hf_to_b = src_hf && dst_b;
+    if (d_or_f_to_b || b_to_d_or_f || hf_to_b) {
         if (dst_d || dst_f) ir_assert(dst_stride_bytes == 4);
         if (src_d || src_f) ir_assert(src_stride_bytes == 4);
-        if (dst_b) ir_assert(utils::one_of(dst_stride_bytes, 1, 4, 8));
-        if (src_b) ir_assert(utils::one_of(src_stride_bytes, 1, 4, 8));
+        if (src_hf) ir_assert(utils::one_of(src_stride_bytes, 2, 4));
+        if (dst_b) ir_assert(utils::one_of(dst_stride_bytes, 1, 4));
+        if (src_b) ir_assert(utils::one_of(src_stride_bytes, 1, 4));
         int step = get_step();
         const int step_size = step * (int)sizeof(uint32_t);
         const int nregs = 1 + utils::div_up(step_size, grf_size);
@@ -557,24 +547,13 @@
 
             auto s = src.subregister(i, esize, src_stride_bytes);
             auto d = dst.subregister(i, esize, dst_stride_bytes);
-            if (src_d || src_f) {
+            if (src_d || src_f || src_hf) {
                 // d -> b.
-                if (src_f && hw == ngen::HW::Gen9)
-                    host->rnde(esize, s(src_stride), s(src_stride));
-                if (esize == 1) {
-                    // relaxed F-pipe alignment requirements for f32 broadcast
-                    auto t = tmp1.subregister(0, dst_type);
-                    plan(mov, 2 | host->sat, t(4), s);
-                    plan(mov, 1, d, t);
-                } else if (dst_stride_bytes == 1) {
+                if (dst_stride_bytes == 1 || esize == 1) {
                     auto offset_bytes = src_f ? s.getByteOffset()
                                               : 4 * (d.getByteOffset() % 16);
                     auto t = tmp1.subregister(offset_bytes, dst_type)(4);
-<<<<<<< HEAD
-                    plan(mov, esize | host->sat, t, s(src_stride));
-=======
                     plan(mov, std::max(2, esize) | host->sat, t, s(src_stride));
->>>>>>> 9bea36e6
                     if (offset_bytes != 4 * (d.getByteOffset() % 16)) {
                         auto t2 = tmp2.subregister(
                                 4 * (d.getByteOffset() % 16), dst_type)(4);
@@ -610,10 +589,8 @@
             && dst_stride == 1 && width > 1) {
         int step = get_step();
         auto step_size = step * src_type_size * src_stride;
-        auto tmp_regs = utils::div_up(step_size, grf_size);
-        auto tmp = lex_scope.alloc_reg_buf_data(tmp_regs);
-        auto tmp2_regs = utils::div_up(step * dst_type_size, grf_size);
-        auto tmp2 = lex_scope.alloc_reg_buf_data(tmp2_regs);
+        auto nregs = utils::div_up(step_size, grf_size);
+        auto tmp = lex_scope.alloc_reg_buf_data(nregs);
         for (int i = 0; i < width; i += step) {
             step = std::min(step, width - i);
             step = utils::rnd_down_pow2(step);
@@ -625,7 +602,9 @@
             auto d_old = d;
             bool d_half_grf_aligned
                     = utils::one_of(d.byte_offset(), 0, grf_size / 2);
-            if (!d_half_grf_aligned) { d = tmp2.format(0, dst_type, esize); }
+            if (!d_half_grf_aligned) {
+                d = scope.alloc_reg_data(to_ir(dst_type).with_elems(esize));
+            }
             if (s.offset() != 0) {
                 auto t = tmp.format(0, src_type, esize, src_stride);
                 plan(mov, esize, t, s);
@@ -643,8 +622,6 @@
     // less limitations.
     if (src_xf || dst_xf) {
         int step = get_step();
-        auto tmp_regs = utils::div_up(step * dst_type_size, grf_size);
-        auto tmp = lex_scope.alloc_reg_buf_data(tmp_regs);
         for (int i = 0; i < width; i += step) {
             step = std::min(step, width - i);
             step = utils::rnd_down_pow2(step);
@@ -656,7 +633,6 @@
                     esize, dst_stride);
             auto d_old = d;
 
-            if (src_f && hw == ngen::HW::Gen9) host->rnde(esize, s, s);
             bool do_d0_align = false;
             if (esize > 1 && dst_bf) {
                 bool d_0_aligned = (d.byte_offset() == 0);
@@ -665,7 +641,9 @@
                     do_d0_align = true;
                 }
             }
-            if (do_d0_align) { d = tmp.format(0, dst_type, esize); }
+            if (do_d0_align) {
+                d = lex_scope.alloc_reg_data(to_ir(dst_type).with_elems(esize));
+            }
 
             bool do_align = false;
             if (esize > 1 && s.hs() != 0) {
@@ -863,10 +841,11 @@
 // allocated. For example: A -> T -> B or A -> B -> T -> B
 class reorder_2d_impl_t {
 public:
-    reorder_2d_impl_t(ngen::HW hw, tensor_t tile, const layout_t &src_layout,
-            const layout_t &dst_layout)
-        : hw_(hw), src_(src_layout), dst_(dst_layout), tile_(std::move(tile)) {
+    reorder_2d_impl_t(
+            ngen::HW hw, const layout_t &src_layout, const layout_t &dst_layout)
+        : hw_(hw), src_(src_layout), dst_(dst_layout) {
         ir_assert(src_.type() == dst_.type());
+        tile_ = find_2d_tile(src_, dst_);
     }
 
     const tensor_t &tile() const { return tile_; }
@@ -932,6 +911,62 @@
             prev_layout = next_layout;
             prev_rd = next_rd;
         }
+    }
+
+    // Returns the biggest common 2D tile that is innermost for both layouts.
+    // The returned tile contains at most max_elems elements. If match_outer is
+    // true, then outer parts of both layouts are required to be equal.
+    // Returns an empty tensor if the requested tile is not found.
+    static tensor_t find_2d_tile(const layout_t &a, const layout_t &b,
+            int max_elems = std::numeric_limits<int>::max(),
+            bool match_outer = false) {
+        std::vector<dim_t> tile_dims(a.ndims(), 1);
+        if (a.blocks().empty() || b.blocks().empty())
+            return tensor_t(tile_dims);
+
+        auto non_one_ndims = [](const tensor_t &t) {
+            int ret = 0;
+            for (dim_t d : t.dims())
+                ret += (d != 1 ? 1 : 0);
+            return ret;
+        };
+
+        layout_iterator_t a_it(a);
+        layout_iterator_t b_it(b);
+
+        tensor_t max_tile;
+        for (;;) {
+            auto a_tile = a_it.tile();
+            auto b_tile = b_it.tile();
+            if (non_one_ndims(a_tile) > 2 || non_one_ndims(b_tile) > 2) break;
+            if (!a.map(a_tile).is_dense() || !b.map(b_tile).is_dense()) break;
+            dim_t a_elems = a_tile.elems();
+            dim_t b_elems = b_tile.elems();
+
+            bool tile_ok = true;
+            if (!a_tile.is_equal(b_tile)) tile_ok = false;
+            if (match_outer) {
+                auto a_outer = a_it.outer_layout();
+                auto b_outer = b_it.outer_layout();
+                if (!a_outer.is_equal(b_outer)) tile_ok = false;
+            }
+            if (tile_ok) {
+                if (a_it.nblocks() > max_tile_blocks) break;
+                if (b_it.nblocks() > max_tile_blocks) break;
+                if (a_tile.elems() > max_elems) break;
+                max_tile = a_tile;
+                if (!a_it.has_next() || !b_it.has_next()) break;
+                ++a_it;
+                ++b_it;
+            } else if (a_elems <= b_elems) {
+                if (!a_it.has_next()) break;
+                ++a_it;
+            } else {
+                if (!b_it.has_next()) break;
+                ++b_it;
+            }
+        }
+        return max_tile;
     }
 
     static const int max_tile_blocks = 4;
@@ -1304,6 +1339,175 @@
     tensor_t tile_;
 };
 
+class dense_2d_block_filter_t {
+public:
+    bool operator()(const block_t &b) {
+        if (b.block == 1) return false;
+        if ((dim_t)b.stride != stride_) return false;
+        stride_ *= b.block;
+        if (!have_seen(b.dim_idx)) non_one_ndims_++;
+        return non_one_ndims_ <= 2;
+    }
+
+    dense_2d_block_filter_t() = default;
+
+private:
+    bool have_seen(int idx) {
+        auto ret = seen_.insert(idx);
+        return !ret.second;
+    }
+
+    dim_t stride_ = 1;
+    int non_one_ndims_ = 0;
+    std::unordered_set<int> seen_;
+};
+
+template <typename IterT>
+class filter_t {
+    using inner_iter_t = decltype(std::declval<const IterT>().begin());
+    using iter_value_t = decltype(*std::declval<inner_iter_t>());
+    using predicate_t = std::function<bool(const iter_value_t &)>;
+
+public:
+    class iterator_t {
+    public:
+        bool operator==(const iterator_t &it) const { return it_ == it.it_; }
+        bool operator!=(const iterator_t &it) const { return !operator==(it); }
+        const iter_value_t &operator*() const { return *it_; }
+        iterator_t &operator++() {
+            if (it_ == end_) return *this;
+            while (++it_ != end_ && !predicate_(*it_))
+                ;
+            return *this;
+        }
+
+        iterator_t(inner_iter_t it, inner_iter_t end, predicate_t predicate)
+            : it_(it), end_(end), predicate_(predicate) {
+            if (it_ != end_ && !predicate_(*it_)) operator++();
+        }
+
+    private:
+        inner_iter_t it_, end_;
+        std::function<bool(const iter_value_t &)> predicate_;
+    };
+
+    iterator_t begin() const { return {begin_, end_, predicate_}; }
+    iterator_t end() const { return {end_, end_, predicate_}; }
+
+    filter_t(const IterT &it, predicate_t predicate)
+        : begin_(it.begin()), end_(it.end()), predicate_(predicate) {}
+
+private:
+    inner_iter_t begin_, end_;
+    predicate_t predicate_;
+};
+
+class shared_inner_tiles_t {
+    using blocks_t = std::vector<block_t>;
+    using block_iterator_t = filter_t<blocks_t>::iterator_t;
+
+    class inner_tile_iterator_t {
+    public:
+        bool operator==(const inner_tile_iterator_t &it) const {
+            return curr_ == it.curr_;
+        }
+        bool operator!=(const inner_tile_iterator_t &it) const {
+            return !operator==(it);
+        }
+
+        inner_tile_iterator_t &operator++() {
+            if (curr_ == end_) return *this;
+
+            auto size = (*curr_).block;
+            while (++factor_ <= size) {
+                if (size % factor_ == 0) return *this;
+            }
+
+            dims_[(*curr_).dim_idx] *= size;
+            ++curr_;
+            factor_ = 1;
+            return operator++();
+        }
+
+        tensor_t operator*() const {
+            auto dims = dims_;
+            dims[(*curr_).dim_idx] *= factor_;
+            return tensor_t(dims);
+        }
+
+        inner_tile_iterator_t(block_iterator_t curr, block_iterator_t end,
+                const tensor_t &tile)
+            : curr_(std::move(curr))
+            , end_(std::move(end))
+            , dims_(tile.dims())
+            , factor_(1) {}
+
+    private:
+        block_iterator_t curr_, end_;
+        std::vector<dim_t> dims_;
+        dim_t factor_;
+    };
+
+    class iterator_t {
+    public:
+        bool operator==(const iterator_t &it) const {
+            return a_it_ == it.a_it_ && b_it_ == it.b_it_;
+        }
+        bool operator!=(const iterator_t &it) const { return !operator==(it); }
+
+        iterator_t &operator++() {
+            bool adv_a = true, adv_b = true;
+            while (adv_a || adv_b) {
+                adv_a = (a_it_ != a_end_)
+                        && (b_it_ == b_end_
+                                || (*a_it_).elems() <= (*b_it_).elems());
+                adv_b = (b_it_ != b_end_)
+                        && (a_it_ == a_end_
+                                || (*b_it_).elems() <= (*a_it_).elems());
+                if (adv_a) ++a_it_;
+                if (adv_b) ++b_it_;
+                if (a_it_ != a_end_) a_tile_ = *a_it_;
+                if (b_it_ != b_end_) b_tile_ = *b_it_;
+                if (a_tile_.is_equal(b_tile_)) break;
+            }
+            return *this;
+        }
+
+        const tensor_t &operator*() const { return a_tile_; }
+
+        iterator_t(const block_iterator_t &a_it, const block_iterator_t &a_end,
+                const block_iterator_t &b_it, const block_iterator_t &b_end,
+                const tensor_t &tile)
+            : a_it_(a_it, a_end, tile)
+            , a_end_(a_end, a_end, tile)
+            , b_it_(b_it, b_end, tile)
+            , b_end_(b_end, b_end, tile) {}
+
+    private:
+        inner_tile_iterator_t a_it_, a_end_;
+        inner_tile_iterator_t b_it_, b_end_;
+        tensor_t a_tile_, b_tile_;
+    };
+
+public:
+    iterator_t begin() const {
+        return {a_.begin(), a_.end(), b_.begin(), b_.end(), default_tile_};
+    }
+    iterator_t end() const {
+        return {a_.end(), a_.end(), b_.end(), b_.end(), default_tile_};
+    }
+
+    shared_inner_tiles_t(const layout_t &a, const layout_t &b)
+        : a_(a.blocks(), dense_2d_block_filter_t())
+        , b_(b.blocks(), dense_2d_block_filter_t())
+        , default_tile_(std::vector<dim_t>(a.ndims(), 1)) {}
+
+private:
+    filter_t<blocks_t> a_;
+    filter_t<blocks_t> b_;
+    tensor_t default_tile_;
+};
+
 class reorder_impl_t {
 public:
     reorder_impl_t(ngen::HW hw, const reorder_t &reorder)
@@ -1351,105 +1555,99 @@
         });
     }
 
-    static std::vector<tensor_t> find_2d_dense_tiles(
-            const layout_t &a, const layout_t &b) {
-        using tile_pair_t = std::array<tensor_t, 2>;
-        static constexpr int max_tile_blocks
-                = reorder_2d_impl_t::max_tile_blocks;
-        auto dense_2d_blocks = []() {
-            dim_t stride = 1;
-            int non_one_dims = 0;
-            int count = 0;
-            std::unordered_set<int> seen;
-            return [=](const block_t &b) mutable {
-                if ((dim_t)b.stride != stride) return false;
-                if (b.block != 1) {
-                    count++;
-                    stride *= b.block;
-                    auto ret = seen.insert(b.dim_idx);
-                    if (ret.second) non_one_dims++;
-                }
-                return non_one_dims <= 2 && count <= max_tile_blocks;
-            };
-        };
-
-        auto take_smaller = [](const tensor_t &a, const tensor_t &b) {
-            return a.elems() <= b.elems();
-        };
-
-        auto equal_tiles
-                = [](const tile_pair_t &p) { return p[0].is_equal(p[1]); };
-
-        auto to_single_tile = [](const tile_pair_t &p) { return p[0]; };
-
-        auto all_dims_pow2 = [](const tensor_t &tile) {
+    static tensor_t find_max_2d_dense_tile(const layout_t &a_layout,
+            const layout_t &b_layout, dim_t max_elems) {
+        shared_inner_tiles_t tiles {a_layout, b_layout};
+        tensor_t max_tile;
+        auto all_pow2 = [](const tensor_t &tile) {
             for (auto d : tile.dims())
                 if (!math::is_pow2(d)) return false;
             return true;
         };
 
-        auto a_tiles = inner_tiles(
-                a.blocks() | filter(dense_2d_blocks()), a.ndims());
-        auto b_tiles = inner_tiles(
-                b.blocks() | filter(dense_2d_blocks()), b.ndims());
-        auto tiles = merge(a_tiles, b_tiles, take_smaller) | filter(equal_tiles)
-                | transform(to_single_tile) | filter(all_dims_pow2);
-        std::vector<tensor_t> ret;
-        for (const auto &tile : tiles)
-            ret.insert(ret.begin(), tile);
-        return ret;
+        for (auto &tile : tiles) {
+            if (tile.elems() > max_elems) break;
+            if (all_pow2(tile)) max_tile = tile;
+        }
+        // No point in tiling with a 1x1 tile
+        return max_tile.elems() > 1 ? max_tile : tensor_t();
     }
 
     template <typename GeneratorT>
     bool try_emit_2d(GeneratorT *host, ngen_register_scope_t &scope,
             const reg_buf_data_t &src_rd, const reg_buf_data_t &dst_rd) {
-        const int grf_size = ngen::GRF::bytes(hw_);
-
         if (src_layout_.type() != dst_layout_.type()) return false;
-        // long / f64 swizzle emits scalar instructions
-        if (src_layout_.type().scalar().size() >= 8) return false;
         if (!src_layout_.is_dense()) return false;
         if (!dst_layout_.is_dense()) return false;
 
-        const auto type = to_ngen(src_layout_.type());
-        for (const auto &tile : find_2d_dense_tiles(src_layout_, dst_layout_)) {
-            if (tile.ndims() < 2) continue;
-            if (tile.elems() < 4) break;
-            auto src_tile_layout = src_layout_.map(tile);
-            auto dst_tile_layout = dst_layout_.map(tile);
-            if (!dst_tile_layout.is_dense()) continue;
-
-            // Set layout offset to 0 since the offset is handled by fixing up
-            // the register input to try_emit_2d_impl
-            src_tile_layout.set_offset(0);
-            dst_tile_layout.set_offset(0);
-
-            // Try to allocate/release a temporary buffer to avoid
-            // out_of_registers exception.
-            auto dummy = scope.try_alloc_range(
-                    utils::div_up(dst_tile_layout.size(), grf_size));
-            if (dummy.isInvalid()) continue;
-
-            // Allocation succeeded, can proceed further.
-            scope.safeRelease(dummy);
-
-            reorder_2d_impl_t r(hw_, tile, src_tile_layout, dst_tile_layout);
-            src_layout_.for_each_tile(
-                    tile, [&](const std::vector<dim_t> &start) {
-                        auto src_off
-                                = src_layout_.offset_in_bytes<dim_t>(start);
-                        auto dst_off
-                                = dst_layout_.offset_in_bytes<dim_t>(start);
-                        auto src_tile_rd = src_rd.format(int(src_off), type);
-                        auto dst_tile_rd = dst_rd.format(int(dst_off), type);
-
-                        ngen_register_scope_t tile_scope(
-                                scope.register_allocator());
-                        r.emit(host, tile_scope, src_tile_rd, dst_tile_rd);
-                    });
+        int max_tile_size = 512;
+        int max_tile_elems = max_tile_size / src_layout_.type().size();
+        auto tile = find_max_2d_dense_tile(
+                src_layout_, dst_layout_, max_tile_elems);
+
+        // Couldn't find tile, 2D reorder is not supported.
+        if (tile.is_empty()) return false;
+
+        auto src_tile_layout = src_layout_.map(tile);
+        auto dst_tile_layout = dst_layout_.map(tile);
+        if (!dst_tile_layout.is_dense()) return false;
+        auto layout_ok = [](const layout_t &l) {
+            if (l.blocks().size() < 2) return false;
+            for (auto &b : l.blocks()) {
+                if (math::is_pow2(b.block)) continue;
+                for (int i = 2; i < (int)b.block / 2; i++)
+                    if (b.block % i != 0) return false;
+            }
             return true;
-        }
-        return false;
+        };
+
+        if (!layout_ok(src_tile_layout)) return false;
+        if (!layout_ok(dst_tile_layout)) return false;
+
+        // Set layout offset to 0 since the offset is handled by fixing up the
+        // register input to try_emit_2d_impl
+        src_tile_layout.set_offset(0);
+        dst_tile_layout.set_offset(0);
+
+        bool ok = true;
+        auto type = to_ngen(src_layout_.type());
+        src_layout_.for_each_tile(tile, [&](const std::vector<dim_t> &start) {
+            auto src_off = src_layout_.offset_in_bytes<dim_t>(start);
+            auto dst_off = dst_layout_.offset_in_bytes<dim_t>(start);
+            auto src_tile_rd = src_rd.format(int(src_off), type);
+            auto dst_tile_rd = dst_rd.format(int(dst_off), type);
+
+            ngen_register_scope_t tile_scope(scope.register_allocator());
+            ok &= try_emit_2d_impl(host, tile_scope, src_tile_layout,
+                    dst_tile_layout, src_tile_rd, dst_tile_rd);
+        });
+        return ok;
+    }
+
+    template <typename GeneratorT>
+    bool try_emit_2d_impl(GeneratorT *host, ngen_register_scope_t &scope,
+            const layout_t &src_layout, const layout_t &dst_layout,
+            const reg_buf_data_t &src_rd, const reg_buf_data_t &dst_rd) {
+        // Try to allocate/release a temporary buffer to avoid out_of_registers
+        // exception.
+        const int grf_size = ngen::GRF::bytes(hw_);
+        auto dummy = scope.try_alloc_range(
+                utils::div_up(dst_layout.size(), grf_size));
+        if (dummy.isInvalid()) {
+            ir_warning() << "Can't allocate buffer for 2D reorder. Reorder "
+                            "performance may be suboptimal.\n";
+            return false;
+        }
+
+        // Allocation succeeded, can proceed further.
+        scope.safeRelease(dummy);
+
+        reorder_2d_impl_t r(hw_, src_layout, dst_layout);
+        int tile_elems = int(r.tile().elems());
+        if (tile_elems < 16 || tile_elems > 512) return false;
+
+        r.emit(host, scope, src_rd, dst_rd);
+        return true;
     }
 
     static tensor_t find_max_tile_with_fixed_stride(const layout_t &src,
