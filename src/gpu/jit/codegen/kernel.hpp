--- conflicted
+++ resolved
@@ -177,7 +177,7 @@
 
         int esize = operand.mod().getExecSize();
         if (esize == 0) esize = 1;
-        if (esize != expr.type().elems() && !expr.type().is_bool()) {
+        if (esize != expr.type().elems()) {
             ir_assert(expr.type().is_scalar() || esize == 1)
                     << "Expected broadcast.";
             if (operand.is_reg_buf_data() && esize != 1) {
@@ -241,7 +241,6 @@
                   grf_mode == grf_mode_t::any ? reg_allocator_t::warn_all
                                               : reg_allocator_t::warn_default)
         , emu_strategy(hw, exec_cfg.hw_cfg().stepping_id()) {
-        setStepping(exec_cfg.hw_cfg().stepping_id());
         ra_.setRegisterCount(regs_);
     }
 
@@ -358,12 +357,8 @@
                 emov(mod, dst.reg_data(), src0.reg_buf_data().reg_data());
             } else if (src0.is_immediate()) {
                 emov(mod, dst.reg_data(), src0.immediate());
-            } else if (dst.type() == ngen::DataType::uw
-                    || dst.type() == ngen::DataType::ud) {
+            } else if (dst.type() == ngen::DataType::uw) {
                 emov(mod, dst.reg_data(), src0.flag_register());
-                if (src0.is_negated()) {
-                    not_(mod, dst.reg_data(), dst.reg_data());
-                }
             } else {
                 emov(mod | src0.flag_register_mod(), dst.reg_data(), 1);
                 emov(mod | ~src0.flag_register_mod(), dst.reg_data(), 0);
@@ -391,14 +386,7 @@
         if (src1.is_reg_data()) {
             eadd(mod, dst.reg_data(), src0.reg_data(), src1.reg_data());
         } else {
-            if (ngen_is_qw(src1.type())) {
-                auto tmp = ra_.alloc_sub(src1.type());
-                emov(1, tmp, src1.immediate());
-                eadd(mod, dst.reg_data(), src0.reg_data(), tmp);
-                ra_.safeRelease(tmp);
-            } else {
-                eadd(mod, dst.reg_data(), src0.reg_data(), src1.immediate());
-            }
+            eadd(mod, dst.reg_data(), src0.reg_data(), src1.immediate());
         }
     }
 
@@ -463,6 +451,22 @@
         }
     }
 
+    void edp4a(const ngen::InstructionModifier &mod, const ngen_operand_t &dst,
+            const ngen_operand_t &src0, const ngen_operand_t &src1,
+            const ngen_operand_t &src2) {
+        ir_assert(!src0.is_immediate() || !src2.is_immediate());
+        if (src0.is_immediate()) {
+            dp4a(mod, dst.reg_data(), src0.immediate(), src1.reg_data(),
+                    src2.reg_data());
+        } else if (src2.is_immediate()) {
+            dp4a(mod, dst.reg_data(), src0.reg_data(), src1.reg_data(),
+                    src2.immediate());
+        } else {
+            dp4a(mod, dst.reg_data(), src0.reg_data(), src1.reg_data(),
+                    src2.reg_data());
+        }
+    }
+
     void eadd3(const ngen::InstructionModifier &mod, const ngen_operand_t &dst,
             const ngen_operand_t &src0, const ngen_operand_t &src1,
             const ngen_operand_t &src2) {
@@ -511,16 +515,7 @@
     void ediv(const ngen::InstructionModifier &mod, const ngen_operand_t &dst,
             const ngen_operand_t &src0, const ngen_operand_t &src1) {
         if (!src1.is_immediate()) {
-            // Immediate src0 is not supported with fdiv_ieee.
-            if (src0.is_immediate() && hw >= ngen::HW::XeHPC) {
-                auto tmp_src0 = ra_.alloc_sub(src0.type());
-                mov(mod, tmp_src0, src0.immediate());
-                efdiv(mod, dst, ngen_operand_t(reg_buf_data_t(hw, tmp_src0)),
-                        src1);
-                ra_.safeRelease(tmp_src0);
-            } else {
-                efdiv(mod, dst, src0, src1);
-            }
+            efdiv(mod, dst, src0, src1);
         } else {
             auto &src1_imm = src1.immediate();
             int32_t src1_value = to_cpp<int32_t>(src1_imm);
@@ -650,13 +645,10 @@
 
     void eand(const ngen::InstructionModifier &mod, const ngen_operand_t &dst,
             const ngen_operand_t &src0, const ngen_operand_t &src1) {
-        if (src0.is_reg_data() && src1.is_reg_data()) {
+        if (src1.is_reg_data()) {
             and_(mod, dst.reg_data(), src0.reg_data(), src1.reg_data());
         } else {
-            if (src0.is_reg_data())
-                and_(mod, dst.reg_data(), src0.reg_data(), src1.immediate());
-            else
-                and_(mod, dst.reg_data(), src1.reg_data(), src0.immediate());
+            and_(mod, dst.reg_data(), src0.reg_data(), src1.immediate());
         }
     }
 
@@ -677,23 +669,20 @@
 
     // Emulates integer division by a constant.
     // Requirements:
-    //     INT32_MIN <= x <= UINT32_MAX
-    //     0         <  y <= INT32_MAX
+    //     0 <= x <= UINT32_MAX
+    //     0 <  y <= INT32_MAX
     // Computes:
     //     qot = x / y
     //     rem = x % y
     void eidiv(const ngen::InstructionModifier &mod, const ngen::RegData &qot,
             const ngen::RegData &rem, const ngen::RegData &x, uint32_t y) {
-        bool x_signed = utils::one_of(x.getType(), ngen::DataType::b,
-                ngen::DataType::w, ngen::DataType::d);
-        auto div_type = (x_signed ? ngen::DataType::d : ngen::DataType::ud);
         ir_assert(x.getHS() == 0);
         if (ngen::utils::is_zero_or_pow2(y)) {
             auto _x = get_subregister(x);
             if (x.getNeg()) {
                 // Negation modifier has bitwise semantics with shr/and so x
                 // needs to be arithmetically negated first.
-                _x = ra_.alloc_sub(div_type);
+                _x = ra_.alloc_sub(x.getType());
                 mov(1, _x, x);
             }
             if (!qot.isInvalid()) shr(mod, qot, _x, ngen::utils::log2(y));
@@ -705,15 +694,14 @@
         uint32_t m = 0, p = 0;
         eidiv_magicgu(y, m, p);
 
-        auto x_tmp = ra_.alloc().retype(div_type);
-        auto qot_tmp = ra_.alloc().retype(div_type);
+        auto x_tmp = ra_.alloc().ud();
+        auto qot_tmp = ra_.alloc().ud();
         auto _x = x_tmp[0];
         auto _qot = qot_tmp[0];
         mov(1, _x, x);
 
         // qot = (x * m) >> p
-        auto acc = acc0.retype(div_type);
-        mul(1, acc[0], _x, m & 0xFFFF);
+        mul(1, acc0.ud(0), _x, m & 0xFFFF);
         mach(1, _qot, _x, m);
         shr<uint32_t>(1, _qot, _qot, p - 32);
         if (!qot.isInvalid()) mov(mod, qot, _qot);
@@ -795,20 +783,8 @@
     }
 
 protected:
-<<<<<<< HEAD
-    // Helper RAII class allocating a temporary GRF buffer aligned at a
-    // register boundary for instructions that require aligned operands.
     class spiller_t {
     public:
-        // rd - register region to align
-        // esize - execution size used with the register region
-        // read - whether operand is to be used as input (needs pre-copy)
-        // write - whether operand is to be used as output (needs post-copy)
-        // force_copy - always copy the region (even if it's aligned)
-=======
-    class spiller_t {
-    public:
->>>>>>> 9bea36e6
         spiller_t(ir_kernel_t<hw> *host, const ngen::RegData &rd, int esize,
                 bool read, bool write, bool force_copy)
             : host_(host), rd_(rd), esize_(esize), read_(read), write_(write) {
@@ -818,12 +794,7 @@
             int hs = rd.getHS();
             int vs = rd.getVS();
             int grf_size = ngen::GRF::bytes(hw);
-<<<<<<< HEAD
-            int regs = utils::div_up(
-                    std::max(esize * hs, 1) * rd.getBytes(), grf_size);
-=======
             int regs = utils::div_up(esize * hs * rd.getBytes(), grf_size);
->>>>>>> 9bea36e6
             tmp_range_ = host_->ra_.alloc_range(regs);
             auto tmp = tmp_range_[0].retype(rd_.getType());
             tmp_ = ngen::RegisterRegion(tmp, vs, w, hs);
@@ -887,13 +858,8 @@
         int grf_size = ngen::GRF::bytes(hw);
         int a_beg = a.getBase() * grf_size + a.getByteOffset();
         int b_beg = b.getBase() * grf_size + b.getByteOffset();
-<<<<<<< HEAD
-        int a_end = a_beg + std::max(esize * a.getHS(), 1) * a.getBytes() - 1;
-        int b_end = b_beg + std::max(esize * b.getHS(), 1) * b.getBytes() - 1;
-=======
         int a_end = a_beg + esize * a.getHS() * a.getBytes() - 1;
         int b_end = b_beg + esize * b.getHS() * b.getBytes() - 1;
->>>>>>> 9bea36e6
         a_beg /= grf_size;
         b_beg /= grf_size;
         a_end /= grf_size;
