#===============================================================================
# Copyright 2016-2018 Intel Corporation
#
# Licensed under the Apache License, Version 2.0 (the "License");
# you may not use this file except in compliance with the License.
# You may obtain a copy of the License at
#
#     http://www.apache.org/licenses/LICENSE-2.0
#
# Unless required by applicable law or agreed to in writing, software
# distributed under the License is distributed on an "AS IS" BASIS,
# WITHOUT WARRANTIES OR CONDITIONS OF ANY KIND, either express or implied.
# See the License for the specific language governing permissions and
# limitations under the License.
#===============================================================================

file(GLOB_RECURSE HEADERS
    ${PROJECT_BINARY_DIR}/include/*.h
    ${CMAKE_CURRENT_SOURCE_DIR}/../include/*.h
    ${CMAKE_CURRENT_SOURCE_DIR}/../include/*.hpp
    )
#file(GLOB_RECURSE SOURCES
#    ${CMAKE_CURRENT_SOURCE_DIR}/*.c
#    ${CMAKE_CURRENT_SOURCE_DIR}/*.cpp
#    ${CMAKE_CURRENT_SOURCE_DIR}/*.h
#    ${CMAKE_CURRENT_SOURCE_DIR}/*.hpp
#    )
include_directories(
    ${PROJECT_BINARY_DIR}/include
    ${CMAKE_CURRENT_SOURCE_DIR}
    ${CMAKE_CURRENT_SOURCE_DIR}/common
    ${CMAKE_CURRENT_SOURCE_DIR}/cpu
    ${CMAKE_CURRENT_SOURCE_DIR}/cpu/xbyak
    )

# Add only files that are actually used
file(GLOB_RECURSE SOURCES
    common/*.cpp
    common/*.hpp
    cpu/cpu_barrier.cpp
    cpu/cpu_barrier.hpp
    cpu/cpu_batch_normalization_pd.hpp
    #cpu/cpu_batch_normalization_utils.cpp
    #cpu/cpu_batch_normalization_utils.hpp
    cpu/cpu_concat.cpp
    cpu/cpu_concat.hpp
    cpu/cpu_convolution_pd.hpp
    cpu/cpu_deconvolution_pd.hpp
    cpu/cpu_eltwise_pd.hpp
    cpu/cpu_engine.cpp
    cpu/cpu_engine.hpp
    cpu/cpu_inner_product_pd.hpp
    cpu/cpu_isa_traits.hpp
    cpu/cpu_lrn_pd.hpp
    cpu/cpu_memory.cpp
    cpu/cpu_memory.hpp
    cpu/cpu_pooling_pd.hpp
    cpu/cpu_primitive.hpp
    cpu/cpu_reducer.cpp
    cpu/cpu_reducer.hpp
    cpu/cpu_reorder.cpp
    cpu/cpu_reorder_pd.hpp
    cpu/cpu_rnn_pd.hpp
    cpu/cpu_shuffle_pd.hpp
    cpu/cpu_softmax_pd.hpp
    cpu/cpu_sum.cpp
    cpu/cpu_sum.hpp
    #cpu/gemm_convolution.cpp
    #cpu/gemm_convolution.hpp
    #cpu/gemm_convolution_utils.cpp
    #cpu/gemm_convolution_utils.hpp
    #cpu/gemm/gemm.cpp
    #cpu/gemm/gemm.hpp
    #cpu/gemm/gemm_utils.cpp
    #cpu/gemm/gemm_utils.hpp
    #cpu/gemm_inner_product.cpp
    #cpu/gemm_inner_product.hpp
    #cpu/gemm/jit_avx512_common_gemm_f32.cpp
    #cpu/gemm/jit_avx512_common_gemm_f32.hpp
    #cpu/gemm/jit_avx_gemm_f32.cpp
    #cpu/gemm/jit_avx_gemm_f32.hpp
    #cpu/gemm/os_blas.hpp
    #cpu/gemm/ref_gemm.cpp
    #cpu/gemm_u8s8s32x_inner_product.cpp
    #cpu/gemm_u8s8s32x_inner_product.hpp
    #cpu/gemm_x8s8s32x_convolution.cpp
    #cpu/gemm_x8s8s32x_convolution.hpp
    #cpu/jit_avx2_1x1_conv_kernel_f32.cpp
    #cpu/jit_avx2_1x1_conv_kernel_f32.hpp
    #cpu/jit_avx2_1x1_convolution.cpp
    #cpu/jit_avx2_1x1_convolution.hpp
    cpu/jit_avx2_conv_kernel_f32.cpp
    cpu/jit_avx2_conv_kernel_f32.hpp
    cpu/jit_avx2_convolution.cpp
    cpu/jit_avx2_convolution.hpp
    #cpu/jit_avx512_common_1x1_conv_kernel.cpp
    #cpu/jit_avx512_common_1x1_conv_kernel.hpp
    #cpu/jit_avx512_common_1x1_convolution.cpp
    #cpu/jit_avx512_common_1x1_convolution.hpp
    cpu/jit_avx512_common_conv_kernel.cpp
    cpu/jit_avx512_common_conv_kernel.hpp
    cpu/jit_avx512_common_convolution.cpp
    cpu/jit_avx512_common_convolution.hpp
    cpu/jit_avx512_common_convolution_winograd.cpp
    cpu/jit_avx512_common_convolution_winograd.hpp
    cpu/jit_avx512_common_conv_winograd_kernel_f32.cpp
    cpu/jit_avx512_common_conv_winograd_kernel_f32.hpp
    #cpu/jit_avx512_common_lrn.cpp
    #cpu/jit_avx512_common_lrn.hpp
    cpu/jit_avx512_core_fp32_wino_conv_2x3.cpp
    cpu/jit_avx512_core_fp32_wino_conv_2x3.hpp
    cpu/jit_avx512_core_fp32_wino_conv_4x3.cpp
    cpu/jit_avx512_core_fp32_wino_conv_4x3.hpp
    cpu/jit_avx512_core_fp32_wino_conv_4x3_kernel.cpp
    cpu/jit_avx512_core_fp32_wino_conv_4x3_kernel.hpp
    #cpu/jit_avx512_core_i8i8_pooling.cpp
    #cpu/jit_avx512_core_i8i8_pooling.hpp
    #cpu/jit_avx512_core_u8s8s32x_deconvolution.cpp
    #cpu/jit_avx512_core_u8s8s32x_deconvolution.hpp
    #cpu/jit_avx512_core_u8s8s32x_wino_convolution.cpp
    #cpu/jit_avx512_core_u8s8s32x_wino_convolution.hpp
    #cpu/jit_avx512_core_x8s8s32x_1x1_conv_kernel.cpp
    #cpu/jit_avx512_core_x8s8s32x_1x1_conv_kernel.hpp
    #cpu/jit_avx512_core_x8s8s32x_1x1_convolution.cpp
    #cpu/jit_avx512_core_x8s8s32x_1x1_convolution.hpp
    #cpu/jit_avx512_core_x8s8s32x_conv_kernel.cpp
    #cpu/jit_avx512_core_x8s8s32x_conv_kernel.hpp
    #cpu/jit_avx512_core_x8s8s32x_convolution.cpp
    #cpu/jit_avx512_core_x8s8s32x_convolution.hpp
    cpu/jit_generator.hpp
    cpu/jit_primitive_conf.hpp
    #cpu/jit_sse42_1x1_conv_kernel_f32.cpp
    #cpu/jit_sse42_1x1_conv_kernel_f32.hpp
    #cpu/jit_sse42_1x1_convolution.cpp
    #cpu/jit_sse42_1x1_convolution.hpp
    cpu/jit_sse42_conv_kernel_f32.cpp
    cpu/jit_sse42_conv_kernel_f32.hpp
    cpu/jit_sse42_convolution.cpp
    cpu/jit_sse42_convolution.hpp
    cpu/jit_transpose_src_utils.cpp
    cpu/jit_transpose_src_utils.hpp
    #cpu/jit_uni_1x1_conv_utils.hpp
    #cpu/jit_uni_batch_normalization.cpp
    #cpu/jit_uni_batch_normalization.hpp
    #cpu/jit_uni_dw_conv_kernel_f32.cpp
    #cpu/jit_uni_dw_conv_kernel_f32.hpp
    #cpu/jit_uni_dw_convolution.cpp
    #cpu/jit_uni_dw_convolution.hpp
    #cpu/jit_uni_eltwise.cpp
    #cpu/jit_uni_eltwise.hpp
    #cpu/jit_uni_lrn.cpp
    #cpu/jit_uni_lrn.hpp
    #cpu/jit_uni_lrn_kernel_f32.cpp
    #cpu/jit_uni_lrn_kernel_f32.hpp
    cpu/jit_uni_pooling.cpp
    cpu/jit_uni_pooling.hpp
    cpu/jit_uni_pool_kernel_f32.cpp
    cpu/jit_uni_pool_kernel_f32.hpp
    cpu/jit_uni_reorder.cpp
    cpu/jit_uni_reorder.hpp
    cpu/jit_uni_reorder_utils.cpp
    #cpu/nchw_pooling.cpp
    #cpu/nchw_pooling.hpp
    #cpu/ncsp_batch_normalization.cpp
    #cpu/ncsp_batch_normalization.hpp
    #cpu/nhwc_pooling.cpp
    #cpu/nhwc_pooling.hpp
    #cpu/nspc_batch_normalization.cpp
    #cpu/nspc_batch_normalization.hpp
    #cpu/ref_batch_normalization.cpp
    #cpu/ref_batch_normalization.hpp
    #cpu/ref_concat.hpp
    #cpu/ref_convolution.cpp
    #cpu/ref_convolution.hpp
    #cpu/ref_deconvolution.cpp
    #cpu/ref_deconvolution.hpp
    #cpu/ref_eltwise.cpp
    #cpu/ref_eltwise.hpp
    #cpu/ref_inner_product.cpp
    #cpu/ref_inner_product.hpp
    #cpu/ref_lrn.cpp
    #cpu/ref_lrn.hpp
    #cpu/ref_pooling.cpp
    #cpu/ref_pooling.hpp
    #cpu/ref_rnn.cpp
    #cpu/ref_rnn.hpp
    #cpu/ref_shuffle.cpp
    #cpu/ref_shuffle.hpp
    #cpu/ref_softmax.cpp
    #cpu/ref_softmax.hpp
    #cpu/ref_sum.hpp
    #cpu/simple_concat.cpp
    #cpu/simple_concat.hpp
    cpu/simple_q10n.hpp
    cpu/simple_reorder.hpp
    #cpu/simple_sum.cpp
    #cpu/simple_sum.hpp
    cpu/wino_reorder.hpp
    cpu/xbyak/*.h
    )

# propagate SRC specific flags
append(CMAKE_C_FLAGS "${CMAKE_SRC_CCXX_FLAGS}")
append(CMAKE_CXX_FLAGS "${CMAKE_SRC_CCXX_FLAGS}")

# propagate no warning flags
append(CMAKE_C_FLAGS "${CMAKE_CCXX_NOWARN_FLAGS}")
append(CMAKE_CXX_FLAGS "${CMAKE_CCXX_NOWARN_FLAGS}")

# propagate sanitizer flags
append(CMAKE_C_FLAGS "${CMAKE_CCXX_SANITIZER_FLAGS}")
append(CMAKE_CXX_FLAGS "${CMAKE_CCXX_SANITIZER_FLAGS}")

if(NOT MKLDNN_VERBOSE)
    add_definitions(-DDISABLE_VERBOSE)
endif()

if(MKLDNN_ENABLE_CONCURRENT_EXEC)
    add_definitions(-DMKLDNN_ENABLE_CONCURRENT_EXEC)
endif()

if(MKLDNN_THREADING MATCHES "TBB")
    include_directories(${TBB_INCLUDE_DIR})
    list(APPEND EXTRA_LIBS ${TBB_LIBRARIES})
    if(UNIX)
        list(APPEND EXTRA_LIBS pthread)
        if(NOT(APPLE))
            list(APPEND EXTRA_LIBS rt)
        endif()
    endif()
endif()

if(VTUNE_ROOT)
    include_directories(${VTUNE_ROOT}/include)
    add_definitions(-DJIT_PROFILING_VTUNE)
endif()

if(WIN32)
    add_definitions(-D_WIN)
    add_definitions(-DNOMINMAX)
    # Correct 'jnl' macro/jit issue
    if(${CMAKE_CXX_COMPILER_ID} STREQUAL "Intel")
        append(CMAKE_CXX_FLAGS "/Qlong-double")
    endif()
endif()

if(CMAKE_CXX_COMPILER_ID STREQUAL "Intel")
    # to make computations more stable and to align the jitted code
    # with the reference one use precise division and square root
    # by default
    file(GLOB FILES_REQUIRED_PREC_SQRT
        ${CMAKE_CURRENT_SOURCE_DIR}/cpu/*normalization*.cpp)
    file(GLOB FILES_REQUIRED_PREC_DIV
        ${CMAKE_CURRENT_SOURCE_DIR}/cpu/*normalization*.cpp
        ${CMAKE_CURRENT_SOURCE_DIR}/cpu/ref_rnn.cpp)
    if(WIN32)
        set_source_files_properties(${FILES_REQUIRED_PREC_SQRT}
            PROPERTIES COMPILE_FLAGS "/Qprec-sqrt")
        set_source_files_properties(${FILES_REQUIRED_PREC_DIV}
            PROPERTIES COMPILE_FLAGS "/Qprec-div")
    else()
        set_source_files_properties(${FILES_REQUIRED_PREC_SQRT}
            PROPERTIES COMPILE_FLAGS "-prec-sqrt")
        set_source_files_properties(${FILES_REQUIRED_PREC_DIV}
            PROPERTIES COMPILE_FLAGS "-prec-div")
    endif()
endif()

<<<<<<< HEAD
add_library(${TARGET_NAME} ${MKLDNN_LIBRARY_TYPE} ${HEADERS} ${SOURCES})

# Compile the library for SSE4.1
set_target_properties(${TARGET_NAME} PROPERTIES COMPILE_FLAGS "${ISA_FLAGS_SSE41}")

#Add mkldnn.dll to execution PATH
if(NOT(MINGW))
    set(CTESTCONFIG_PATH "${CTESTCONFIG_PATH}\;${CMAKE_CURRENT_BINARY_DIR}/${CMAKE_BUILD_TYPE}" PARENT_SCOPE)
else()
    # CMake with "MSYS Makefiles" generator seems to build libmkldnn.dll in a directory without build type.
    set(CTESTCONFIG_PATH "${CTESTCONFIG_PATH}\;${CMAKE_CURRENT_BINARY_DIR}" PARENT_SCOPE)
endif()
target_link_libraries(${TARGET_NAME} ${${TARGET_NAME}_LINKER_LIBS} ${EXTRA_LIBS})
set_property(TARGET ${TARGET_NAME} PROPERTY CXX_STANDARD 11)
set_property(TARGET ${TARGET_NAME} PROPERTY CXX_STANDARD_REQUIRED ON)
set_property(TARGET ${TARGET_NAME} PROPERTY VERSION "${PROJECT_VERSION}.0")
set_property(TARGET ${TARGET_NAME} PROPERTY SOVERSION "0")
=======
add_library(${LIB_NAME} ${MKLDNN_LIBRARY_TYPE} ${HEADERS} ${SOURCES})
set_property(TARGET ${LIB_NAME} PROPERTY CXX_STANDARD 11)
set_property(TARGET ${LIB_NAME} PROPERTY CXX_STANDARD_REQUIRED ON)
set_property(TARGET ${LIB_NAME} PROPERTY VERSION "${PROJECT_VERSION}.0")
set_property(TARGET ${LIB_NAME} PROPERTY SOVERSION "0")
set_property(TARGET ${LIB_NAME} PROPERTY PUBLIC_HEADER ${HEADERS})
>>>>>>> 863ff6e7

target_include_directories(${LIB_NAME} PUBLIC
    $<BUILD_INTERFACE:${PROJECT_BINARY_DIR}/include>
    $<BUILD_INTERFACE:${CMAKE_CURRENT_LIST_DIR}/../include>
    # $<INSTALL_PREFIX> is required for compatibility with cmake 2.8
    $<INSTALL_INTERFACE:$<INSTALL_PREFIX>/${CMAKE_INSTALL_INCLUDEDIR}>
    )

target_link_libraries_private(${LIB_NAME}
    "${EXTRA_SHARED_LIBS};${EXTRA_STATIC_LIBS}")
target_link_libraries_public(${LIB_NAME} "${EXTRA_SHARED_LIBS}")
if(MKLDNN_LIBRARY_TYPE STREQUAL "STATIC")
    target_link_libraries_public(${LIB_NAME} "${EXTRA_STATIC_LIBS}")
endif()

set(LIB_EXPORT_NAME "${LIB_NAME}-targets")
install(TARGETS ${LIB_NAME}
    EXPORT "${LIB_EXPORT_NAME}"
    RUNTIME DESTINATION ${CMAKE_INSTALL_BINDIR}
    LIBRARY DESTINATION ${CMAKE_INSTALL_LIBDIR}
    ARCHIVE DESTINATION ${CMAKE_INSTALL_LIBDIR}
    PUBLIC_HEADER DESTINATION "${CMAKE_INSTALL_INCLUDEDIR}")

# Write version and package config files
set(LIB_CONFIG_GENERATE_DIR "${CMAKE_CURRENT_BINARY_DIR}/generated")
set(LIB_CONFIG_INSTALL_DIR "${CMAKE_INSTALL_LIBDIR}/cmake/${LIB_NAME}")
set(LIB_VERSION_FILE
    "${LIB_CONFIG_GENERATE_DIR}/${LIB_NAME}-config-version.cmake")
set(LIB_CONFIG_FILE
    "${LIB_CONFIG_GENERATE_DIR}/${LIB_NAME}-config.cmake")
write_basic_package_version_file(
    "${LIB_VERSION_FILE}"
    VERSION ${PROJECT_VERSION}
    COMPATIBILITY SameMajorVersion)
configure_package_config_file(
    "../cmake/config.cmake.in"
    "${LIB_CONFIG_FILE}"
    INSTALL_DESTINATION ${LIB_CONFIG_INSTALL_DIR})
install(FILES ${LIB_CONFIG_FILE} ${LIB_VERSION_FILE}
    DESTINATION ${LIB_CONFIG_INSTALL_DIR})
string(TOUPPER "${LIB_NAME}::" LIB_NAMESPACE)
install(EXPORT ${LIB_EXPORT_NAME}
    NAMESPACE ${LIB_NAMESPACE}
    DESTINATION ${LIB_CONFIG_INSTALL_DIR})

# On Windows we need to add mkldnn.dll path to CTESTCONFIG_PATH which is later
# passed to ctest and Visual Studio solutions
if(WIN32)
    if(NOT(MINGW))
        foreach(BUILD_TYPE Release Debug RelWithDebInfo MinSizeRel)
            append_to_windows_path_list(CTESTCONFIG_PATH
                "${CMAKE_CURRENT_BINARY_DIR}/${BUILD_TYPE}")
        endforeach()
    else()
        append_to_windows_path_list(CTESTCONFIG_PATH
            "${CMAKE_CURRENT_BINARY_DIR}")
    endif()
    set(CTESTCONFIG_PATH "${CTESTCONFIG_PATH}" PARENT_SCOPE)
endif()<|MERGE_RESOLUTION|>--- conflicted
+++ resolved
@@ -55,6 +55,7 @@
     cpu/cpu_memory.cpp
     cpu/cpu_memory.hpp
     cpu/cpu_pooling_pd.hpp
+    cpu/cpu_primitive.cpp
     cpu/cpu_primitive.hpp
     cpu/cpu_reducer.cpp
     cpu/cpu_reducer.hpp
@@ -146,8 +147,8 @@
     #cpu/jit_uni_dw_conv_kernel_f32.hpp
     #cpu/jit_uni_dw_convolution.cpp
     #cpu/jit_uni_dw_convolution.hpp
-    #cpu/jit_uni_eltwise.cpp
-    #cpu/jit_uni_eltwise.hpp
+    cpu/jit_uni_eltwise.cpp
+    cpu/jit_uni_eltwise.hpp
     #cpu/jit_uni_lrn.cpp
     #cpu/jit_uni_lrn.hpp
     #cpu/jit_uni_lrn_kernel_f32.cpp
@@ -266,32 +267,12 @@
     endif()
 endif()
 
-<<<<<<< HEAD
-add_library(${TARGET_NAME} ${MKLDNN_LIBRARY_TYPE} ${HEADERS} ${SOURCES})
-
-# Compile the library for SSE4.1
-set_target_properties(${TARGET_NAME} PROPERTIES COMPILE_FLAGS "${ISA_FLAGS_SSE41}")
-
-#Add mkldnn.dll to execution PATH
-if(NOT(MINGW))
-    set(CTESTCONFIG_PATH "${CTESTCONFIG_PATH}\;${CMAKE_CURRENT_BINARY_DIR}/${CMAKE_BUILD_TYPE}" PARENT_SCOPE)
-else()
-    # CMake with "MSYS Makefiles" generator seems to build libmkldnn.dll in a directory without build type.
-    set(CTESTCONFIG_PATH "${CTESTCONFIG_PATH}\;${CMAKE_CURRENT_BINARY_DIR}" PARENT_SCOPE)
-endif()
-target_link_libraries(${TARGET_NAME} ${${TARGET_NAME}_LINKER_LIBS} ${EXTRA_LIBS})
-set_property(TARGET ${TARGET_NAME} PROPERTY CXX_STANDARD 11)
-set_property(TARGET ${TARGET_NAME} PROPERTY CXX_STANDARD_REQUIRED ON)
-set_property(TARGET ${TARGET_NAME} PROPERTY VERSION "${PROJECT_VERSION}.0")
-set_property(TARGET ${TARGET_NAME} PROPERTY SOVERSION "0")
-=======
 add_library(${LIB_NAME} ${MKLDNN_LIBRARY_TYPE} ${HEADERS} ${SOURCES})
 set_property(TARGET ${LIB_NAME} PROPERTY CXX_STANDARD 11)
 set_property(TARGET ${LIB_NAME} PROPERTY CXX_STANDARD_REQUIRED ON)
 set_property(TARGET ${LIB_NAME} PROPERTY VERSION "${PROJECT_VERSION}.0")
 set_property(TARGET ${LIB_NAME} PROPERTY SOVERSION "0")
 set_property(TARGET ${LIB_NAME} PROPERTY PUBLIC_HEADER ${HEADERS})
->>>>>>> 863ff6e7
 
 target_include_directories(${LIB_NAME} PUBLIC
     $<BUILD_INTERFACE:${PROJECT_BINARY_DIR}/include>
@@ -299,6 +280,9 @@
     # $<INSTALL_PREFIX> is required for compatibility with cmake 2.8
     $<INSTALL_INTERFACE:$<INSTALL_PREFIX>/${CMAKE_INSTALL_INCLUDEDIR}>
     )
+
+# Compile the library for SSE4.1
+set_target_properties(${TARGET_NAME} PROPERTIES COMPILE_FLAGS "${ISA_FLAGS_SSE41}")
 
 target_link_libraries_private(${LIB_NAME}
     "${EXTRA_SHARED_LIBS};${EXTRA_STATIC_LIBS}")
