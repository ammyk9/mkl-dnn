--- conflicted
+++ resolved
@@ -19,19 +19,10 @@
     ${CMAKE_CURRENT_SOURCE_DIR}/../include/*.h
     ${CMAKE_CURRENT_SOURCE_DIR}/../include/*.hpp
     )
-<<<<<<< HEAD
 #file(GLOB_RECURSE SOURCES
-#    ${CMAKE_CURRENT_SOURCE_DIR}/*.c
-#    ${CMAKE_CURRENT_SOURCE_DIR}/*.cpp
-#    ${CMAKE_CURRENT_SOURCE_DIR}/*.h
-#    ${CMAKE_CURRENT_SOURCE_DIR}/*.hpp
+#    ${CMAKE_CURRENT_SOURCE_DIR}/common/*.cpp
+#    ${CMAKE_CURRENT_SOURCE_DIR}/cpu/*.cpp
 #    )
-=======
-file(GLOB_RECURSE SOURCES
-    ${CMAKE_CURRENT_SOURCE_DIR}/common/*.cpp
-    ${CMAKE_CURRENT_SOURCE_DIR}/cpu/*.cpp
-    )
->>>>>>> 002d23b3
 include_directories(
     ${PROJECT_BINARY_DIR}/include
     ${CMAKE_CURRENT_SOURCE_DIR}
@@ -269,12 +260,9 @@
 set_property(TARGET ${LIB_NAME} PROPERTY VERSION "${PROJECT_VERSION}.0")
 set_property(TARGET ${LIB_NAME} PROPERTY SOVERSION "0")
 set_property(TARGET ${LIB_NAME} PROPERTY PUBLIC_HEADER ${HEADERS})
-<<<<<<< HEAD
 
 # Compile the library for SSE4.1
 set_target_properties(${LIB_NAME} PROPERTIES COMPILE_FLAGS "${ISA_FLAGS_SSE41}")
-=======
->>>>>>> 002d23b3
 
 target_include_directories(${LIB_NAME} PUBLIC
     $<BUILD_INTERFACE:${PROJECT_BINARY_DIR}/include>
@@ -282,13 +270,12 @@
     # $<INSTALL_PREFIX> is required for compatibility with cmake 2.8
     $<INSTALL_INTERFACE:$<INSTALL_PREFIX>/${CMAKE_INSTALL_INCLUDEDIR}>
     )
-<<<<<<< HEAD
-
-target_link_libraries_build(${LIB_NAME}
+
+target_link_libraries_private(${LIB_NAME}
     "${EXTRA_SHARED_LIBS};${EXTRA_STATIC_LIBS}")
-target_link_libraries_install(${LIB_NAME} "${EXTRA_SHARED_LIBS}")
+target_link_libraries_public(${LIB_NAME} "${EXTRA_SHARED_LIBS}")
 if(MKLDNN_LIBRARY_TYPE STREQUAL "STATIC")
-    target_link_libraries_install(${LIB_NAME} "${EXTRA_STATIC_LIBS}")
+    target_link_libraries_public(${LIB_NAME} "${EXTRA_STATIC_LIBS}")
 endif()
 
 set(LIB_EXPORT_NAME "${LIB_NAME}-targets")
@@ -299,24 +286,6 @@
     ARCHIVE DESTINATION ${CMAKE_INSTALL_LIBDIR}
     PUBLIC_HEADER DESTINATION "${CMAKE_INSTALL_INCLUDEDIR}")
 
-=======
-
-target_link_libraries_private(${LIB_NAME}
-    "${EXTRA_SHARED_LIBS};${EXTRA_STATIC_LIBS}")
-target_link_libraries_public(${LIB_NAME} "${EXTRA_SHARED_LIBS}")
-if(MKLDNN_LIBRARY_TYPE STREQUAL "STATIC")
-    target_link_libraries_public(${LIB_NAME} "${EXTRA_STATIC_LIBS}")
-endif()
-
-set(LIB_EXPORT_NAME "${LIB_NAME}-targets")
-install(TARGETS ${LIB_NAME}
-    EXPORT "${LIB_EXPORT_NAME}"
-    RUNTIME DESTINATION ${CMAKE_INSTALL_BINDIR}
-    LIBRARY DESTINATION ${CMAKE_INSTALL_LIBDIR}
-    ARCHIVE DESTINATION ${CMAKE_INSTALL_LIBDIR}
-    PUBLIC_HEADER DESTINATION "${CMAKE_INSTALL_INCLUDEDIR}")
-
->>>>>>> 002d23b3
 # Write version and package config files
 set(LIB_CONFIG_GENERATE_DIR "${CMAKE_CURRENT_BINARY_DIR}/generated")
 set(LIB_CONFIG_INSTALL_DIR "${CMAKE_INSTALL_LIBDIR}/cmake/${LIB_NAME}")
