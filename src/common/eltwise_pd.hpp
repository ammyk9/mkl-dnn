--- conflicted
+++ resolved
@@ -201,11 +201,6 @@
     int n_inputs() const override { return 2; }
     int n_outputs() const override { return 1; }
 
-<<<<<<< HEAD
-    bool is_zero_preserved() const {
-        return math::eltwise_bwd_preserves_zero(
-                desc_.alg_kind, desc_.alpha, desc_.beta);
-=======
     static bool eltwise_preserves_zero(
             alg_kind_t alg, float alpha, float beta) {
         // Unlike forward counterpart, bwd works on two tensors (with same formats)
@@ -231,7 +226,6 @@
 
     bool is_zero_preserved() const {
         return eltwise_preserves_zero(desc_.alg_kind, desc_.alpha, desc_.beta);
->>>>>>> 8186817f
     }
 
 protected:
