/*******************************************************************************
* Copyright 2017-2020 Intel Corporation
*
* Licensed under the Apache License, Version 2.0 (the "License");
* you may not use this file except in compliance with the License.
* You may obtain a copy of the License at
*
*     http://www.apache.org/licenses/LICENSE-2.0
*
* Unless required by applicable law or agreed to in writing, software
* distributed under the License is distributed on an "AS IS" BASIS,
* WITHOUT WARRANTIES OR CONDITIONS OF ANY KIND, either express or implied.
* See the License for the specific language governing permissions and
* limitations under the License.
*******************************************************************************/

#ifndef COMMON_MATH_UTILS_HPP
#define COMMON_MATH_UTILS_HPP

#include <math.h>
#include <stdint.h>

#include "dnnl_traits.hpp"
#include "nstl.hpp"
#include "utils.hpp"

#include "../cpu/platform.hpp"

namespace dnnl {
namespace impl {
namespace math {

inline int gcd(int a, int b) {
    a = impl::nstl::abs(a);
    b = impl::nstl::abs(b);
    if (a < b) {
        int x = a;
        a = b;
        b = x;
    }

    if (b == 0) return a;

    int r;
    while ((r = a % b) != 0) {
        a = b;
        b = r;
    }

    return b;
}

template <typename T>
inline bool is_pow2(const T &v) {
    return (v != 0) && ((v & (v - 1)) == 0);
}

/** returns floor(log2(v)), aka the position of the leftmost non-0 bit */
inline int ilog2q(size_t v) {
    if (v == 0) return -1;

    int p = 0;
#define CP(pw) \
    do { \
        if (v >= (1ull << pw)) { \
            v >>= pw; \
            p += pw; \
        } \
    } while (0)
    CP(32);
    CP(16);
    CP(8);
    CP(4);
    CP(2);
    CP(1);
#undef CP
    return p;
}

template <typename T, typename U = typename utils::remove_reference<T>::type>
inline U one_m_square(T x) {
    return (U)(1 - x) * (1 + x);
}

template <typename T, typename U = typename utils::remove_reference<T>::type>
inline U x_m_square(T x) {
    return (U)(1 - x) * x;
}

/* activation */

/** rounds @p f to an integer according to the mxcsr register */
inline float mxcsr_round(float f) ATTR_NO_MSAN {
    return nearbyintf(f);
}

/** converts @p f to an integer according to the mxcsr register */
inline int mxcsr_cvt(float f) ATTR_NO_MSAN {
    return (int)mxcsr_round(f);
}

inline float round_fwd(float s) {
    return mxcsr_round(s);
}

template <typename T, typename A,
        typename U = typename utils::remove_reference<T>::type>
inline typename utils::enable_if<nstl::is_integral<U>::value, U>::type relu_fwd(
        T s, A alpha) {
    return s > 0 ? s : (U)mxcsr_cvt(static_cast<float>(s * alpha));
}

template <typename T, typename A,
        typename U = typename utils::remove_reference<T>::type>
inline typename utils::enable_if<!nstl::is_integral<U>::value, U>::type
relu_fwd(T s, A alpha) {
    return s > 0 ? s : (U)(s * alpha);
}

template <typename T, typename A,
        typename U = typename utils::remove_reference<T>::type>
inline U relu_bwd(T dd, T s, A alpha) {
    return s > 0 ? dd : (U)(dd * alpha);
}
template <typename T, typename A,
        typename U = typename utils::remove_reference<T>::type>
inline U relu_bwd(T s, A alpha) {
    return s > 0 ? (U)1 : (U)alpha;
}
template <typename T, typename A,
        typename U = typename utils::remove_reference<T>::type>
inline U relu_bwd_use_dst(T dd, T d, A alpha) {
    return d > 0 ? dd : (U)(dd * alpha);
}

template <typename T, typename U = typename utils::remove_reference<T>::type>
inline U tanh_fwd(T s) {
    const float e = tanhf((float)s);
    return (U)e;
}
template <typename T, typename U = typename utils::remove_reference<T>::type>
inline U tanh_bwd(T dd, T s) {
    const float e = tanh_fwd<float>((float)s);
    return (U)(dd * (1 - e) * (1 + e));
}
template <typename T, typename U = typename utils::remove_reference<T>::type>
inline U tanh_bwd_use_dst(T dd, T d) {
    return (U)(dd * (1 - d) * (1 + d));
}

template <typename T, typename A,
        typename U = typename utils::remove_reference<T>::type>
inline U elu_fwd(T s, A alpha) {
    return s > 0 ? s : (U)(alpha * (::expm1f((float)s)));
}
template <typename T, typename A,
        typename U = typename utils::remove_reference<T>::type>
inline U elu_bwd(T dd, T s, A alpha) {
    return (U)(dd * (s > 0 ? 1 : alpha * ::expf((float)s)));
}
template <typename T, typename A,
        typename U = typename utils::remove_reference<T>::type>
inline U elu_bwd_use_dst(T dd, T d, A alpha) {
    return (U)(dd * (d > 0 ? 1 : d + alpha));
}

template <typename T, typename U = typename utils::remove_reference<T>::type>
inline U square_fwd(T s) {
    return s * s;
}
template <typename T, typename U = typename utils::remove_reference<T>::type>
inline U square_bwd(T dd, T s) {
    return dd * 2 * s;
}

template <typename T, typename U = typename utils::remove_reference<T>::type>
inline U abs_fwd(T s) {
    return s > 0 ? s : (U)-s;
}
template <typename T, typename U = typename utils::remove_reference<T>::type>
inline U abs_bwd(T dd, T s) {
    return s > 0 ? dd : s < 0 ? (U)-dd : (U)0;
}

template <typename T, typename U = typename utils::remove_reference<T>::type>
inline U sqrt_fwd(T s) {
    return (U)(::sqrtf((float)(s)));
}
template <typename T, typename U = typename utils::remove_reference<T>::type>
inline U sqrt_bwd(T dd, T s) {
    return (U)(dd / (2 * ::sqrtf((float)(s))));
}
template <typename T, typename U = typename utils::remove_reference<T>::type>
inline U sqrt_bwd_use_dst(T dd, T d) {
    return (U)(dd / (2 * d));
}

template <typename T, typename A,
        typename U = typename utils::remove_reference<T>::type>
inline U linear_fwd(T s, A alpha, A beta) {
    return (U)(alpha * s + beta);
}
template <typename T, typename A,
        typename U = typename utils::remove_reference<T>::type>
inline U linear_bwd(T dd, T s, A alpha, A beta) {
    (void)s;
    (void)beta;
    return (U)(dd * alpha);
}

template <typename T, typename A,
        typename U = typename utils::remove_reference<T>::type>
inline U bounded_relu_fwd(T s, A alpha) {
    s = s > 0 ? s : (U)0;
    return s > alpha ? (U)(alpha) : s;
}
template <typename T, typename A,
        typename U = typename utils::remove_reference<T>::type>
inline U bounded_relu_bwd(T dd, T s, A alpha) {
    return dd * (0 < s && s <= alpha ? 1 : 0);
}

template <typename T, typename U = typename utils::remove_reference<T>::type>
inline U logistic_fwd(T s) {
    // Here we avoid division/inverse by infinity as some architectures have
    // non-standard behavior
    float exp_overflow_bound = 88.72283172607421875;
    float in = (float)-s;
    return in < exp_overflow_bound ? (U)(1.f / (1.f + ::expf(in))) : 0.f;
}
template <typename T, typename U = typename utils::remove_reference<T>::type>
inline U logistic_bwd(T dd, T s) {
    float v = logistic_fwd<float>(s);
    return (U)(dd * v * (1 - v));
}
template <typename T, typename U = typename utils::remove_reference<T>::type>
inline U logistic_bwd_use_dst(T dd, T d) {
    return (U)(dd * d * (1 - d));
}

template <typename T, typename U = typename utils::remove_reference<T>::type>
inline U soft_relu_fwd(T s) {
    float exp_overflow_bound = 88.72283172607421875;
    float in = (float)s;
    return in < exp_overflow_bound ? (U)(::log1pf(::expf(in))) : (U)in;
}
template <typename T, typename U = typename utils::remove_reference<T>::type>
inline U soft_relu_bwd(T dd, T s) {
    return (U)(dd * logistic_fwd<float>(s));
}

template <typename T, typename A,
        typename U = typename utils::remove_reference<T>::type>
inline U swish_fwd(T s, A alpha) {
    return (U)(s * logistic_fwd<float>(alpha * s));
}
template <typename T, typename A,
        typename U = typename utils::remove_reference<T>::type>
inline U swish_bwd(T dd, T s, A alpha) {
    float v = logistic_fwd<float>(alpha * s);
    return dd * (v + s * alpha * v * (1 - v));
}

template <typename T, typename U = typename utils::remove_reference<T>::type>
inline U exp_fwd(T s) {
    return (U)(::expf((float)s));
}
template <typename T, typename U = typename utils::remove_reference<T>::type>
inline U exp_bwd(T dd, T s) {
    return (U)(dd * (::expf((float)s)));
}
template <typename T, typename U = typename utils::remove_reference<T>::type>
inline U exp_bwd_use_dst(T dd, T d) {
    return (U)(dd * d);
}

template <typename T, typename U = typename utils::remove_reference<T>::type>
inline U gelu_tanh_fwd(T s) {
    const float sqrt_2_over_pi = 0.79788458347320556640625f;
    const float fitting_const = 0.044715f;
    float v = tanh_fwd(sqrt_2_over_pi * s * (1 + fitting_const * s * s));
    return (U)(0.5 * s * (1. + v));
}
template <typename T, typename U = typename utils::remove_reference<T>::type>
inline U gelu_tanh_bwd(T dd, T s) {
    const float sqrt_2_over_pi = 0.79788458347320556640625f;
    const float fitting_const = 0.044715f;
    float g = s * sqrt_2_over_pi * (1 + fitting_const * s * s);
    float dg = sqrt_2_over_pi * (1 + 3 * fitting_const * s * s);
    float v = tanh_fwd(g);
    return (U)(dd * 0.5 * (1. + v) * (1. + s * (1 - v) * dg));
}

template <typename T, typename U = typename utils::remove_reference<T>::type>
inline U log_fwd(T s) {
    return (U)(::logf((float)s));
}
template <typename T, typename U = typename utils::remove_reference<T>::type>
inline U log_bwd(T dd, T s) {
    return (U)(dd * (1.f / (float)s));
}

template <typename T, typename A,
        typename U = typename utils::remove_reference<T>::type>
inline U clip_fwd(T s, A alpha, A beta) {
    s = s > alpha ? s : (U)alpha;
    return s > beta ? (U)beta : s;
}
template <typename T, typename A,
        typename U = typename utils::remove_reference<T>::type>
inline U clip_bwd(T dd, T s, A alpha, A beta) {
    return dd * (alpha < s && s <= beta ? 1 : 0);
}

template <typename T, typename A,
        typename U = typename utils::remove_reference<T>::type>
inline U pow_fwd(T s, A alpha, A beta) {
    return (U)(alpha * ::powf((float)s, beta));
}
template <typename T, typename A,
        typename U = typename utils::remove_reference<T>::type>
inline U pow_bwd(T dd, T s, A alpha, A beta) {
    if (beta == 0) return 0;

    float v = pow_fwd(s, alpha * beta, beta - 1);
    return (U)(dd * v);
}

template <typename T, typename U = typename utils::remove_reference<T>::type>
inline U gelu_erf_fwd(T s) {
    const float sqrt_2_over_2 = 0.707106769084930419921875f;
    float v = s * sqrt_2_over_2;
    return (U)(0.5f * s * (1.f + ::erff(v)));
}

template <typename T, typename U = typename utils::remove_reference<T>::type>
inline U gelu_erf_bwd(T dd, T s) {
    const float two_over_sqrt_pi = 1.12837922573089599609375f;
    const float sqrt_2_over_2 = 0.707106769084930419921875f;
    float v = s * sqrt_2_over_2;
    return (U)(dd * 0.5f
            * (1.f + ::erff(v) + v * two_over_sqrt_pi * ::expf(-v * v)));
}

inline bool is_eltwise_ok(
        data_type_t dt, alg_kind_t alg, float alpha, float beta) {
    using namespace alg_kind;
    using namespace utils;

    const bool eltwise_use_src
            = one_of(alg, eltwise_relu, eltwise_tanh, eltwise_elu,
                      eltwise_square, eltwise_abs, eltwise_sqrt, eltwise_linear,
                      eltwise_bounded_relu, eltwise_soft_relu, eltwise_logistic,
                      eltwise_exp, eltwise_gelu_tanh, eltwise_swish,
                      eltwise_log, eltwise_clip, eltwise_pow, eltwise_gelu_erf,
                      eltwise_round)
            && IMPLICATION(alg == eltwise_bounded_relu, alpha >= 0)
            && IMPLICATION(alg == eltwise_clip, beta >= alpha)
            && IMPLICATION(alg == eltwise_round, dt == dnnl_f32)
            && IMPLICATION(one_of(dt, dnnl_s32, dnnl_s8, dnnl_u8),
                    one_of(alg, eltwise_relu, eltwise_linear));

    const bool eltwise_use_dst
            = one_of(alg, eltwise_relu_use_dst_for_bwd,
                      eltwise_tanh_use_dst_for_bwd, eltwise_elu_use_dst_for_bwd,
                      eltwise_sqrt_use_dst_for_bwd,
                      eltwise_logistic_use_dst_for_bwd,
                      eltwise_exp_use_dst_for_bwd)
            && IMPLICATION(one_of(alg, eltwise_relu_use_dst_for_bwd,
                                   eltwise_elu_use_dst_for_bwd),
                    alpha >= 0);

    return eltwise_use_src || eltwise_use_dst;
}

<<<<<<< HEAD
inline bool eltwise_fwd_preserves_zero(
        alg_kind_t alg, float alpha, float beta) {
    using namespace alg_kind;
    using namespace utils;
    return one_of(alg, eltwise_relu, eltwise_tanh, eltwise_elu, eltwise_square,
                   eltwise_abs, eltwise_sqrt, eltwise_swish,
                   eltwise_bounded_relu, eltwise_gelu_tanh, eltwise_gelu_erf)
            || one_of(alg, eltwise_relu_use_dst_for_bwd,
                    eltwise_tanh_use_dst_for_bwd, eltwise_elu_use_dst_for_bwd,
                    eltwise_sqrt_use_dst_for_bwd)
            || (alg == eltwise_clip && alpha <= 0 && beta >= 0)
            || (alg == eltwise_linear && beta == 0)
            || (alg == eltwise_pow && beta > 0);
}

inline bool eltwise_bwd_preserves_zero(
        alg_kind_t alg, float alpha, float beta) {
    // Unlike forward counterpart, bwd works on two tensors (with same formats)
    // and if alg moves zero to non-zero, it's fine, because diff_dst will
    // still have zeros in padding and multiplication of zero and non-zero
    // gives desired result. However, it doesn't work in case of special fp
    // values which are NaN or infinity which give NaN when multiplying on
    // zero, so excluding all those algs from here.
    using namespace alg_kind;
    using namespace utils;
    return one_of(alg, eltwise_abs, eltwise_bounded_relu, eltwise_clip,
                   eltwise_elu, eltwise_exp, eltwise_gelu_erf,
                   eltwise_gelu_tanh, eltwise_linear, eltwise_logistic,
                   eltwise_relu, eltwise_soft_relu, eltwise_square,
                   eltwise_swish, eltwise_tanh)
            || one_of(alg, eltwise_elu_use_dst_for_bwd,
                    eltwise_exp_use_dst_for_bwd,
                    eltwise_logistic_use_dst_for_bwd,
                    eltwise_relu_use_dst_for_bwd, eltwise_tanh_use_dst_for_bwd)
            || (alg == eltwise_pow && beta >= 1);
}

=======
>>>>>>> 8186817f
inline float get_bias(const char *bias, size_t offset, data_type_t data_type) {
    if (!bias) return 0.0f;

#define CASE(dt) \
    case dt: return (float)((const prec_traits<dt>::type *)bias)[offset]

    switch (data_type) {
        CASE(data_type::s8);
        CASE(data_type::u8);
        CASE(data_type::bf16);
        CASE(data_type::s32);
        CASE(data_type::f32);
        default: assert(!"unimplemented");
    }
    return 0; // never happens (should probably be a NaN)
#undef CASE
}

} // namespace math
} // namespace impl
} // namespace dnnl

#endif<|MERGE_RESOLUTION|>--- conflicted
+++ resolved
@@ -373,46 +373,6 @@
     return eltwise_use_src || eltwise_use_dst;
 }
 
-<<<<<<< HEAD
-inline bool eltwise_fwd_preserves_zero(
-        alg_kind_t alg, float alpha, float beta) {
-    using namespace alg_kind;
-    using namespace utils;
-    return one_of(alg, eltwise_relu, eltwise_tanh, eltwise_elu, eltwise_square,
-                   eltwise_abs, eltwise_sqrt, eltwise_swish,
-                   eltwise_bounded_relu, eltwise_gelu_tanh, eltwise_gelu_erf)
-            || one_of(alg, eltwise_relu_use_dst_for_bwd,
-                    eltwise_tanh_use_dst_for_bwd, eltwise_elu_use_dst_for_bwd,
-                    eltwise_sqrt_use_dst_for_bwd)
-            || (alg == eltwise_clip && alpha <= 0 && beta >= 0)
-            || (alg == eltwise_linear && beta == 0)
-            || (alg == eltwise_pow && beta > 0);
-}
-
-inline bool eltwise_bwd_preserves_zero(
-        alg_kind_t alg, float alpha, float beta) {
-    // Unlike forward counterpart, bwd works on two tensors (with same formats)
-    // and if alg moves zero to non-zero, it's fine, because diff_dst will
-    // still have zeros in padding and multiplication of zero and non-zero
-    // gives desired result. However, it doesn't work in case of special fp
-    // values which are NaN or infinity which give NaN when multiplying on
-    // zero, so excluding all those algs from here.
-    using namespace alg_kind;
-    using namespace utils;
-    return one_of(alg, eltwise_abs, eltwise_bounded_relu, eltwise_clip,
-                   eltwise_elu, eltwise_exp, eltwise_gelu_erf,
-                   eltwise_gelu_tanh, eltwise_linear, eltwise_logistic,
-                   eltwise_relu, eltwise_soft_relu, eltwise_square,
-                   eltwise_swish, eltwise_tanh)
-            || one_of(alg, eltwise_elu_use_dst_for_bwd,
-                    eltwise_exp_use_dst_for_bwd,
-                    eltwise_logistic_use_dst_for_bwd,
-                    eltwise_relu_use_dst_for_bwd, eltwise_tanh_use_dst_for_bwd)
-            || (alg == eltwise_pow && beta >= 1);
-}
-
-=======
->>>>>>> 8186817f
 inline float get_bias(const char *bias, size_t offset, data_type_t data_type) {
     if (!bias) return 0.0f;
 
