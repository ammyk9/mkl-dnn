--- conflicted
+++ resolved
@@ -20,24 +20,6 @@
 #include "utils.hpp"
 #include "z_magic.hpp"
 
-<<<<<<< HEAD
-// We need to define these to avoid implicit linkage against
-// tbb_debug.lib under Windows. When removing these lines debug build
-// under Windows fails.
-#define __TBB_NO_IMPLICIT_LINKAGE 1
-#define __TBBMALLOC_NO_IMPLICIT_LINKAGE 1
-
-#include "tbb/parallel_for.h"
-#include "tbb/blocked_range.h"
-#include "tbb/task_arena.h"
-#include "tbb/parallel_reduce.h"
-
-inline int omp_get_max_threads() { return tbb::this_task_arena::max_concurrency(); }
-inline int omp_get_num_threads() { return tbb::this_task_arena::max_concurrency(); }
-inline int omp_get_thread_num() { return tbb::this_task_arena::current_thread_index(); }
-inline int omp_in_parallel() { return 0; }
-
-=======
 #define MKLDNN_THR_SEQ 0
 #define MKLDNN_THR_OMP 1
 #define MKLDNN_THR_TBB 2
@@ -74,6 +56,12 @@
 }
 
 #elif MKLDNN_THR == MKLDNN_THR_TBB
+// We need to define these to avoid implicit linkage against
+// tbb_debug.lib under Windows. When removing these lines debug build
+// under Windows fails.
+#define __TBB_NO_IMPLICIT_LINKAGE 1
+#define __TBBMALLOC_NO_IMPLICIT_LINKAGE 1
+
 #include "tbb/task_arena.h"
 #include "tbb/parallel_for.h"
 #define MKLDNN_THR_SYNC 0
@@ -86,7 +74,6 @@
 inline int mkldnn_in_parallel() { return 0; }
 inline void mkldnn_thr_barrier() { assert(!"no barrier in TBB"); }
 #endif
->>>>>>> a7c5f538
 
 /* MSVC still supports omp 2.0 only */
 #if defined(_MSC_VER) && !defined(__clang__) && !defined(__INTEL_COMPILER)
