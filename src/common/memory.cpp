/*******************************************************************************
* Copyright 2016-2019 Intel Corporation
*
* Licensed under the Apache License, Version 2.0 (the "License");
* you may not use this file except in compliance with the License.
* You may obtain a copy of the License at
*
*     http://www.apache.org/licenses/LICENSE-2.0
*
* Unless required by applicable law or agreed to in writing, software
* distributed under the License is distributed on an "AS IS" BASIS,
* WITHOUT WARRANTIES OR CONDITIONS OF ANY KIND, either express or implied.
* See the License for the specific language governing permissions and
* limitations under the License.
*******************************************************************************/

#include <assert.h>
#include <stddef.h>
#include <stdint.h>

#include "dnnl.h"

#include "c_types_map.hpp"
#include "engine.hpp"
#include "type_helpers.hpp"
#include "utils.hpp"

using namespace dnnl::impl;
using namespace dnnl::impl::utils;
using namespace dnnl::impl::status;
using namespace dnnl::impl::data_type;

namespace dnnl {
namespace impl {
memory_desc_t glob_zero_md = memory_desc_t();
}
} // namespace dnnl

namespace {
bool memory_desc_sanity_check(int ndims, const dims_t dims,
        data_type_t data_type, format_kind_t format_kind) {
    if (ndims == 0) return true;

    bool ok = dims != nullptr && 0 < ndims && ndims <= DNNL_MAX_NDIMS
            && one_of(data_type, f16, bf16, f32, s32, s8, u8);
    if (!ok) return false;

    bool has_runtime_dims = false;
    for (int d = 0; d < ndims; ++d) {
        if (dims[d] != DNNL_RUNTIME_DIM_VAL && dims[d] < 0) return false;
        if (dims[d] == DNNL_RUNTIME_DIM_VAL) has_runtime_dims = true;
    }

    if (has_runtime_dims) {
        // format `any` is currently not supported for run-time dims
        if (format_kind == format_kind::any) return false;
    }

    return true;
}

bool memory_desc_sanity_check(const memory_desc_t *md) {
    if (md == nullptr) return false;
    return memory_desc_sanity_check(
            md->ndims, md->dims, md->data_type, format_kind::undef);
}
} // namespace

dnnl_memory::dnnl_memory(dnnl::impl::engine_t *engine,
        const dnnl::impl::memory_desc_t *md, unsigned flags, void *handle)
    : engine_(engine), md_(*md) {
    const size_t size = memory_desc_wrapper(md_).size();

    memory_storage_t *memory_storage_ptr;
    status_t status = engine->create_memory_storage(
            &memory_storage_ptr, flags, size, handle);
<<<<<<< HEAD

=======
    assert(status == status::success);
>>>>>>> 4ea278bf
    if (status != status::success) return;

    memory_storage_.reset(memory_storage_ptr);
    if (!(flags & omit_zero_pad)) zero_pad();
}

status_t dnnl_memory_desc_init_by_tag(memory_desc_t *memory_desc, int ndims,
        const dims_t dims, data_type_t data_type, format_tag_t tag) {
    if (any_null(memory_desc)) return invalid_arguments;
    if (ndims == 0 || tag == format_tag::undef) {
        *memory_desc = types::zero_md();
        return success;
    }

    format_kind_t format_kind = types::format_tag_to_kind(tag);

    /* memory_desc != 0 */
    bool args_ok = !any_null(memory_desc)
            && memory_desc_sanity_check(ndims, dims, data_type, format_kind);
    if (!args_ok) return invalid_arguments;

    auto md = memory_desc_t();
    md.ndims = ndims;
    array_copy(md.dims, dims, ndims);
    md.data_type = data_type;
    array_copy(md.padded_dims, dims, ndims);
    md.format_kind = format_kind;

    status_t status = success;
    if (tag == format_tag::undef) {
        status = invalid_arguments;
    } else if (tag == format_tag::any) {
        // nop
    } else if (format_kind == format_kind::blocked) {
        status = memory_desc_wrapper::compute_blocking(md, tag);
    } else {
        assert(!"unreachable");
        status = invalid_arguments;
    }

    if (status == success) *memory_desc = md;

    return status;
}

status_t dnnl_memory_desc_init_by_strides(memory_desc_t *memory_desc, int ndims,
        const dims_t dims, data_type_t data_type, const dims_t strides) {
    if (any_null(memory_desc)) return invalid_arguments;
    if (ndims == 0) {
        *memory_desc = types::zero_md();
        return success;
    }

    /* memory_desc != 0 */
    bool args_ok = !any_null(memory_desc)
            && memory_desc_sanity_check(
                    ndims, dims, data_type, format_kind::undef);
    if (!args_ok) return invalid_arguments;

    auto md = memory_desc_t();
    md.ndims = ndims;
    array_copy(md.dims, dims, ndims);
    md.data_type = data_type;
    array_copy(md.padded_dims, dims, ndims);
    md.format_kind = format_kind::blocked;

    dims_t default_strides = {0};
    if (strides == nullptr) {
        bool has_runtime_strides = false;
        default_strides[md.ndims - 1] = 1;
        for (int d = md.ndims - 2; d >= 0; --d) {
            if (md.padded_dims[d] == DNNL_RUNTIME_DIM_VAL)
                has_runtime_strides = true;
            default_strides[d] = has_runtime_strides
                    ? DNNL_RUNTIME_DIM_VAL
                    : default_strides[d + 1] * md.padded_dims[d + 1];
        }
        strides = default_strides;
    } else {
        /* TODO: add sanity check for the provided strides */
    }

    array_copy(md.format_desc.blocking.strides, strides, md.ndims);

    *memory_desc = md;

    return status::success;
}

status_t dnnl_memory_desc_init_submemory(memory_desc_t *md,
        const memory_desc_t *parent_md, const dims_t dims,
        const dims_t offsets) {
    if (any_null(md, parent_md) || !memory_desc_sanity_check(parent_md))
        return invalid_arguments;

    const memory_desc_wrapper src_d(parent_md);
    if (src_d.has_runtime_dims_or_strides()) return unimplemented;

    for (int d = 0; d < src_d.ndims(); ++d) {
        if (utils::one_of(DNNL_RUNTIME_DIM_VAL, dims[d], offsets[d]))
            return unimplemented;

        if (dims[d] < 0 || offsets[d] < 0
                || (offsets[d] + dims[d] > src_d.dims()[d]))
            return invalid_arguments;
    }

    if (src_d.format_kind() != format_kind::blocked) return unimplemented;

    dims_t blocks;
    src_d.compute_blocks(blocks);

    memory_desc_t dst_d = *parent_md;
    auto &dst_d_blk = dst_d.format_desc.blocking;

    /* TODO: put this into memory_desc_wrapper */
    for (int d = 0; d < src_d.ndims(); ++d) {
        /* very limited functionality for now */
        const bool ok = true && offsets[d] % blocks[d] == 0 /* [r1] */
                && src_d.padded_offsets()[d] == 0
                && (false || dims[d] % blocks[d] == 0 || dims[d] < blocks[d]);
        if (!ok) return unimplemented;

        const bool is_right_border = offsets[d] + dims[d] == src_d.dims()[d];

        dst_d.dims[d] = dims[d];
        dst_d.padded_dims[d] = is_right_border
                ? src_d.padded_dims()[d] - offsets[d]
                : dst_d.dims[d];
        dst_d.padded_offsets[d] = src_d.padded_offsets()[d];
        dst_d.offset0 += /* [r1] */
                offsets[d] / blocks[d] * dst_d_blk.strides[d];
    }

    *md = dst_d;

    return success;
}

int dnnl_memory_desc_equal(const memory_desc_t *lhs, const memory_desc_t *rhs) {
    if (lhs == rhs) return 1;
    if (any_null(lhs, rhs)) return 0;
    return memory_desc_wrapper(*lhs) == memory_desc_wrapper(*rhs);
}

status_t dnnl_memory_desc_reshape(memory_desc_t *out_md,
        const memory_desc_t *in_md, int ndims, const dims_t dims) {
    if (any_null(out_md, in_md) || !memory_desc_sanity_check(in_md)
            || !memory_desc_sanity_check(
                    ndims, dims, in_md->data_type, in_md->format_kind)
            || !(in_md->format_kind == format_kind::blocked)
            || types::is_zero_md(in_md))
        return invalid_arguments;

    // TODO: right now only appending is supported.
    if (ndims < in_md->ndims) return invalid_arguments;

    // TODO: right now the functionality is limited to append ones to the end.
    for (int d = 0; d < in_md->ndims; ++d)
        if (dims[d] != in_md->dims[d]) return invalid_arguments;
    for (int d = in_md->ndims; d < ndims; ++d)
        if (dims[d] != 1) return invalid_arguments;

    auto md = memory_desc_t();

    // copy values from in_md to md
    md.ndims = ndims;
    array_copy(md.dims, in_md->dims, ndims);
    md.data_type = in_md->data_type;
    array_copy(md.padded_dims, in_md->padded_dims, ndims);
    md.format_kind = in_md->format_kind;
    array_copy(md.padded_offsets, in_md->padded_offsets, ndims);
    md.offset0 = in_md->offset0;

    // copy blocking_desc values from in_md to md
    const auto &bds = in_md->format_desc.blocking;
    auto &bd = md.format_desc.blocking;
    array_copy(bd.strides, bds.strides, ndims);
    bd.inner_nblks = bds.inner_nblks;
    array_copy(bd.inner_blks, bds.inner_blks, ndims);
    array_copy(bd.inner_idxs, bds.inner_idxs, ndims);

    // assign new values
    for (int d = in_md->ndims; d < ndims; ++d) {
        md.dims[d] = 1;
        md.padded_dims[d] = 1;
        bd.strides[d] = bd.strides[d - 1];
    }

    *out_md = md;
    return success;
}

size_t dnnl_memory_desc_get_size(const memory_desc_t *md) {
    if (md == nullptr) return 0;
    return memory_desc_wrapper(*md).size();
}

status_t dnnl_memory_create(memory_t **memory, const memory_desc_t *md,
        engine_t *engine, void *handle) {
    if (any_null(memory, engine)) return invalid_arguments;

    memory_desc_t z_md = types::zero_md();
    if (md == nullptr) md = &z_md;

    const auto mdw = memory_desc_wrapper(md);
    if (mdw.format_any() || mdw.has_runtime_dims_or_strides())
        return invalid_arguments;

    unsigned flags = (handle == DNNL_MEMORY_ALLOCATE)
            ? memory_flags_t::alloc
            : memory_flags_t::use_runtime_ptr;
    auto _memory = new memory_t(engine, md, flags, handle);
    if (_memory == nullptr) return out_of_memory;
    if (_memory->memory_storage() == nullptr) {
        delete _memory;
        return out_of_memory;
    }
    *memory = _memory;
    return success;
}

status_t dnnl_memory_get_memory_desc(
        const memory_t *memory, const memory_desc_t **md) {
    if (any_null(memory, md)) return invalid_arguments;
    *md = memory->md();
    return success;
}

status_t dnnl_memory_get_engine(const memory_t *memory, engine_t **engine) {
    if (any_null(memory, engine)) return invalid_arguments;
    *engine = memory->engine();
    return success;
}

status_t dnnl_memory_get_data_handle(const memory_t *memory, void **handle) {
    if (any_null(handle)) return invalid_arguments;
    if (memory == nullptr) {
        *handle = nullptr;
        return success;
    }
    return memory->get_data_handle(handle);
}

status_t dnnl_memory_set_data_handle(memory_t *memory, void *handle) {
    if (any_null(memory)) return invalid_arguments;
    return memory->set_data_handle(handle);
}

status_t dnnl_memory_map_data(const memory_t *memory, void **mapped_ptr) {
    bool args_ok = !any_null(memory, mapped_ptr);
    if (!args_ok) return invalid_arguments;

    return memory->memory_storage()->map_data(mapped_ptr);
}

status_t dnnl_memory_unmap_data(const memory_t *memory, void *mapped_ptr) {
    bool args_ok = !any_null(memory);
    if (!args_ok) return invalid_arguments;

    return memory->memory_storage()->unmap_data(mapped_ptr);
}

status_t dnnl_memory_destroy(memory_t *memory) {
    delete memory;
    return success;
}

// vim: et ts=4 sw=4 cindent cino+=l0,\:4,N-s<|MERGE_RESOLUTION|>--- conflicted
+++ resolved
@@ -74,11 +74,7 @@
     memory_storage_t *memory_storage_ptr;
     status_t status = engine->create_memory_storage(
             &memory_storage_ptr, flags, size, handle);
-<<<<<<< HEAD
-
-=======
     assert(status == status::success);
->>>>>>> 4ea278bf
     if (status != status::success) return;
 
     memory_storage_.reset(memory_storage_ptr);
