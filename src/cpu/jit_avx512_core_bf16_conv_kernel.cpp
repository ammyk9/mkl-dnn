/*******************************************************************************
* Copyright 2019-2020 Intel Corporation
*
* Licensed under the Apache License, Version 2.0 (the "License");
* you may not use this file except in compliance with the License.
* You may obtain a copy of the License at
*
*     http://www.apache.org/licenses/LICENSE-2.0
*
* Unless required by applicable law or agreed to in writing, software
* distributed under the License is distributed on an "AS IS" BASIS,
* WITHOUT WARRANTIES OR CONDITIONS OF ANY KIND, either express or implied.
* See the License for the specific language governing permissions and
* limitations under the License.
*******************************************************************************/

#include "bfloat16.hpp"
#include "c_types_map.hpp"
#include "math_utils.hpp"
#include "nstl.hpp"
#include "type_helpers.hpp"
#include "utils.hpp"

#include "cpu_barrier.hpp"

#include "jit_avx512_core_bf16_conv_kernel.hpp"

#define GET_OFF(field) offsetof(jit_conv_call_s, field)

namespace dnnl {
namespace impl {
namespace cpu {

using namespace format_tag;
using namespace dnnl::impl::memory_tracking::names;
using namespace dnnl::impl::utils;
using namespace Xbyak;

namespace {

constexpr auto small_spatial = 14;

inline void pick_loop_order(jit_conv_conf_t &jcp) {
    using namespace prop_kind;
    assert(one_of(
            jcp.prop_kind, forward_training, forward_inference, backward_data));
    auto w = (jcp.prop_kind == backward_data) ? jcp.iw : jcp.ow;
    auto h = (jcp.prop_kind == backward_data) ? jcp.ih : jcp.oh;

    // ow-threading is currently implemented for forward only
    // TODO: single code for fwd and bwd after ow-thr for bwd
    // meaningless switch was removed
    if (jcp.prop_kind == backward_data) {
        if (jcp.ndims < 5)
            jcp.loop_order = (w <= small_spatial && h <= small_spatial)
                    ? loop_cwgn
                    : loop_gncw;
        else
            jcp.loop_order = (w <= small_spatial && h <= small_spatial)
                    ? loop_cgn
                    : loop_gnc;
    } else {
        jcp.loop_order = (w <= small_spatial && h <= small_spatial) ? loop_cwgn
                                                                    : loop_gncw;
    }
}
inline bool is_ow_threading_available(const jit_conv_conf_t &jcp) {
    /*is 1D conv */
    return (jcp.id == 1 && jcp.ih == 1 && jcp.kd == 1 && jcp.kh == 1);
}
inline bool is_ow_threading_on(const jit_conv_conf_t &jcp) {
    return (jcp.nb_ow > 1);
}
inline bool is_iw_threading_available(const jit_conv_conf_t &jcp) {
    return one_of(jcp.ndims, 3, 4);
}
inline bool is_iw_threading_on(const jit_conv_conf_t &jcp) {
    return (jcp.nb_iw > 1);
}
inline bool is_1stconv(const jit_conv_conf_t &jcp) {
    const bool no_big_offt = nstl::max<size_t>(jcp.ic, jcp.oc)
                    * nstl::max(jcp.typesize_in, jcp.typesize_out) * jcp.id
                    * jcp.ih * jcp.iw
            < INT_MAX;
    return jcp.ic < 16 && jcp.ngroups == 1 && no_big_offt;
}
} // namespace

template <typename Vmm>
void _jit_avx512_core_bf16_fwd_kernel<Vmm>::prepare_output(int ur_w) {
    for (int k = 0; k < jcp.nb_oc_blocking; k++)
        for (int j = 0; j < ur_w; j++) {
            Vmm vmm = vmm_out(j, k);
            vpxord(vmm, vmm, vmm);
        }
}

template <typename Vmm>
void _jit_avx512_core_bf16_fwd_kernel<Vmm>::store_output(int ur_w) {
    Label store_label;
    if (!isa_has_bf16(jcp.isa)) bf16_emu_->init_vcvtneps2bf16();

    if (jcp.with_sum) {
        for (int k = 0; k < jcp.nb_oc_blocking; k++) {
            for (int j = 0; j < ur_w; j++) {
                Vmm vmm = vmm_out(j, k);
                size_t aux_output_offset = get_output_offset(j, k);
                if (jcp.dst_dt == data_type::bf16) {
                    vpmovzxwd(vmm_prev_dst,
                            make_safe_addr(reg_out, aux_output_offset,
                                    reg_out_long_offt));
                    vpslld(vmm_prev_dst, vmm_prev_dst, 16);
                    vaddps(vmm, vmm_prev_dst);
                } else {
                    vaddps(vmm,
                            make_safe_addr(reg_out, aux_output_offset,
                                    reg_out_long_offt));
                }
            }
        }
    }

    if (jcp.with_bias) {
        mov(reg_bias, ptr[param1 + GET_OFF(bias)]);
        for (int k = 0; k < jcp.nb_oc_blocking; k++) {
            int bias_offset = jcp.typesize_bia * k * jcp.oc_block;
            for (int j = 0; j < ur_w; j++) {
                Vmm vmm = vmm_out(j, k);
                if (jcp.bia_dt == data_type::bf16) {
                    vpmovzxwd(vmm_bias,
                            EVEX_compress_addr(reg_bias, bias_offset));
                    vpslld(vmm_bias, vmm_bias, 16);
                    vaddps(vmm, vmm_bias);
                } else
                    vaddps(vmm, EVEX_compress_addr(reg_bias, bias_offset));
            }
        }
    }

    if (jcp.with_eltwise) {
        if (ur_w == jcp.ur_w) {
            eltwise_injector_->compute_vector_range(
                    0, jcp.nb_oc_blocking * jcp.ur_w);
        } else {
            for (int k = 0; k < jcp.nb_oc_blocking; k++)
                eltwise_injector_->compute_vector_range(
                        k * jcp.ur_w, k * jcp.ur_w + ur_w);
        }
    }

    L(store_label);
    if (jcp.dst_dt == data_type::f32) {
        for (int k = 0; k < jcp.nb_oc_blocking; k++)
            for (int j = 0; j < ur_w; j++) {
                Vmm vmm = vmm_out(j, k);
                size_t aux_output_offset = jcp.typesize_out
                        * ((size_t)k * jcp.od * jcp.oh * jcp.ow + j)
                        * jcp.oc_block;
                auto addr = EVEX_compress_addr(reg_out, aux_output_offset);

                vmovups(addr, vmm);
            }
    } else if (jcp.dst_dt == data_type::bf16) {
        if (isa_has_bf16(jcp.isa)) {
            for (int k = 0; k < jcp.nb_oc_blocking; k++) {
                int n_2bf2ps = (ur_w / 2) * 2, j = 0;
                for (j = 0; j < n_2bf2ps; j += 2) {
                    size_t aux_output_offset = jcp.typesize_out
                            * ((size_t)k * jcp.od * jcp.oh * jcp.ow + j)
                            * jcp.oc_block;
                    auto addr = EVEX_compress_addr(reg_out, aux_output_offset);

                    auto vmm_str = vmm_inp(j, jcp.nb_oc_blocking);
                    vcvtne2ps2bf16(vmm_str, vmm_out(j + 1, k), vmm_out(j, k));
                    vmovups(addr, vmm_str);
                }
                if (j < ur_w) {
                    size_t aux_output_offset = jcp.typesize_out
                            * ((size_t)k * jcp.od * jcp.oh * jcp.ow + j)
                            * jcp.oc_block;
                    auto addr = EVEX_compress_addr(reg_out, aux_output_offset);
                    auto vmm_down_str = vmm_inp_down(j, jcp.nb_oc_blocking);
                    vcvtneps2bf16(vmm_down_str, vmm_out(j, k));
                    if (jcp.simd_w == 4)
                        vpextrq(addr, vmm_down_str, 0);
                    else
                        vmovups(addr, vmm_down_str);
                }
            }
        } else {
            for (int k = 0; k < jcp.nb_oc_blocking; k++)
                for (int j = 0; j < ur_w; j++) {
                    Vmm vmm = vmm_out(j, k);
                    size_t aux_output_offset = jcp.typesize_out
                            * ((size_t)k * jcp.od * jcp.oh * jcp.ow + j)
                            * jcp.oc_block;
                    auto addr = EVEX_compress_addr(reg_out, aux_output_offset);
                    auto vmm_down = vmm_inp_down(0, jcp.nb_oc_blocking);
                    bf16_emu_->vcvtneps2bf16(
                            Ymm(vmm_down.getIdx()), Zmm(vmm.getIdx()));
                    if (jcp.simd_w == 4)
                        vpextrq(addr, vmm_down, 0);
                    else
                        vmovups(addr, vmm_down);
                }
        }
    } else
        assert(!"unsupported destination type");
}

template <typename Vmm>
void _jit_avx512_core_bf16_fwd_kernel<Vmm>::compute_loop(
        int ur_w, int pad_l, int pad_r) {
    Label kh_label, kd_label;
    const int inp_mul = jcp.is_1stconv ? 1 : jcp.ic_block;
    const size_t shift_kernel_ptr = (size_t)jcp.typesize_in * jcp.kw
            * jcp.oc_block * utils::rnd_up(jcp.ic_block, 2);
    const size_t shift_input_ptr
            = (size_t)jcp.typesize_in * (jcp.dilate_h + 1) * jcp.iw * inp_mul;

    /* max_input_offset is explicitly used in the 1st convolution.
     * Set its value so that accessing the double-word memory
     * referenced by ptr[src_base + offset] is safe whenever
     *     0 <= offset < max_input_offset
     *
     * Note: Since the arguments pad_l, pad_r might not exactly match
     * with jcp.l_pad and jcp.r_pad respectively so this value needs to be
     * computed separately for each invocation of the compute_loop.
     */
    size_t max_input_offset = 0;
    if (jcp.is_1stconv) {
        for (int ki = 0; ki < jcp.kw; ki++) {
            int ow_fst = get_ow_start(ki, pad_l);
            int ow_last = get_ow_end(ur_w, ki, pad_r) - 1;
            if (ow_fst > ow_last) continue;
            int ic_last = div_up(nstl::min(jcp.ic_block, jcp.ic), 2) - 1;

            size_t input_offset = get_input_offset(ki, ic_last, ow_last, pad_l);
            if (input_offset > max_input_offset)
                max_input_offset = input_offset;
        }
    }

    prepare_output(ur_w);

    Label skip_compute_loop;
    if (jcp.ndims == 5) {
        mov(reg_kj, ptr[param1 + GET_OFF(kd_padding)]);
        if ((jcp.dilate_d >= jcp.id)
                || (jcp.kd - 1) * (jcp.dilate_d + 1)
                        < nstl::max(jcp.f_pad, jcp.back_pad)) {
            cmp(reg_kj, 0);
            je(skip_compute_loop, T_NEAR);
        }
    }
    mov(reg_kj, reg_kh);
    if ((jcp.dilate_h >= jcp.ih)
            || (jcp.kh - 1) * (jcp.dilate_h + 1)
                    < nstl::max(jcp.t_pad, jcp.b_pad)) {
        cmp(reg_kj, 0);
        je(skip_compute_loop, T_NEAR);
    }

    // IC loop
    Label icb_label;
    mov(reg_icb, jcp.nb_ic);
    L(icb_label);

    if (jcp.ndims == 5) {
        mov(reg_ki, ptr[param1 + GET_OFF(kd_padding)]);
        mov(aux_reg_ker_d, reg_ker);
        mov(aux_reg_inp_d, reg_inp);

        L(kd_label);
        mov(aux_reg_inp, aux_reg_inp_d);
        mov(aux_reg_ker, aux_reg_ker_d);
    } else {
        mov(aux_reg_inp, reg_inp);
        mov(aux_reg_ker, reg_ker);
    }

    mov(reg_kj, reg_kh);

    const size_t ic_stride
            = static_cast<size_t>(jcp.id) * jcp.ih * jcp.iw * jcp.typesize_in;
    L(kh_label);
    {
        for (int ki = 0; ki < jcp.kw; ki++) {
            int ow_start = get_ow_start(ki, pad_l);
            int ow_end = get_ow_end(ur_w, ki, pad_r);
            for (int ic = 0; ic < div_up(nstl::min(jcp.ic_block, jcp.ic), 2);
                    ic++) {
                for (int oi = ow_start; oi < ow_end; oi++) {
                    size_t input_offset = get_input_offset(ki, ic, oi, pad_l);
                    auto vmm_in = vmm_inp(oi, jcp.nb_oc_blocking);
                    const auto addr_base
                            = EVEX_compress_addr(aux_reg_inp, input_offset);

                    if (jcp.is_1stconv) {
                        const bool need_single_load = (2 * ic + 1 == jcp.ic);
                        const bool safe_overstep
                                = (input_offset < max_input_offset);
                        const auto addr_strided = EVEX_compress_addr(
                                aux_reg_inp, input_offset + ic_stride);

                        /* For the comment below, let us define three words
                         * x_b = ptr[addr_base] and x_s = ptr[addr_strided]
                         * x_g = ptr[addr_base + 2]
                         *
                         * For single load case:
                         * Without overstep zmm_in register is loaded as
                         *     [0, x_b, ..., 0, x_b, 0, x_b]
                         * On the other hand, "with overstep" zmm_in register
                         * is loaded as
                         *     [x_g, x_b, ..., x_g, x_b, x_g, x_b]
                         * where x_g is a garbage word.
                         *
                         * Note:
                         * 1. In single load case with safe_overstep enabled,
                         * it is implicitly assumed that the element in zmm_wei
                         * register corresponding to the "garbage value x_g" in
                         * zmm_in register is zero.
                         * 2. One can have potential problem when x_g is
                         * either Inf or NaN since it is multiplied by zero
                         * in accumulation. But as x_g is a "valid input"
                         * for different offset so one might assume that x_g is
                         * neither Inf nor Nan.
                         *
                         * For non single load case:
                         * zmm_in register is loaded as
                         *     [x_s, x_b, ...., x_s, x_b, x_s, x_b]
                         */
                        if (need_single_load && !safe_overstep)
                            vpbroadcastw(
                                    vmm_in | odd_load_mask | T_z, addr_base);
                        else if (need_single_load && safe_overstep)
                            vpbroadcastd(vmm_in, addr_base);
                        else {
                            vpbroadcastd(vmm_in, addr_base);
                            vpbroadcastw(vmm_in | even_load_mask, addr_strided);
                        }
                    } else {
                        vpbroadcastd(vmm_in, addr_base);
                    }
                }
                for (int kk = 0; kk < jcp.nb_oc_blocking; kk++) {
                    size_t kernel_offset = get_kernel_offset(ki, ic, kk, 0);
                    vmovups(vmm_wei,
                            EVEX_compress_addr(aux_reg_ker, kernel_offset));
                    for (int oi = ow_start; oi < ow_end; oi++) {
                        auto acc = vmm_out(oi, kk);
                        auto inp = vmm_inp(oi, jcp.nb_oc_blocking);
                        if (isa_has_bf16(jcp.isa)) {
                            vdpbf16ps(acc, vmm_wei, inp);
                        } else
                            bf16_emu_->vdpbf16ps(Zmm(acc.getIdx()),
                                    Zmm(vmm_wei.getIdx()), Zmm(inp.getIdx()));
                    }
                }
            }
        }
        add(aux_reg_ker, shift_kernel_ptr);
        add(aux_reg_inp, shift_input_ptr);

        dec(reg_kj);
        cmp(reg_kj, 0);
        jg(kh_label, T_NEAR);
    }

    if (jcp.ndims == 5) {
        add(aux_reg_inp_d,
                jcp.typesize_in * (jcp.dilate_d + 1) * jcp.ih * jcp.iw
                        * inp_mul);
        add(aux_reg_ker_d,
                jcp.typesize_in * jcp.kw * jcp.kh * jcp.oc_block
                        * utils::rnd_up(jcp.ic_block, 2));

        dec(reg_ki);
        cmp(reg_ki, 0);
        jg(kd_label, T_NEAR);
    }

    // End of IC Loop
    size_t inp_step = (size_t)jcp.id * jcp.ih * jcp.iw * inp_mul;
    size_t ker_step = (size_t)jcp.kd * jcp.kh * jcp.kw * jcp.oc_block
            * utils::rnd_up(jcp.ic_block, 2);
    add(reg_inp, jcp.typesize_in * inp_step);
    add(reg_ker, jcp.typesize_in * ker_step);

    dec(reg_icb);
    cmp(reg_icb, 0);
    jg(icb_label, T_NEAR);

    sub(reg_inp, jcp.typesize_in * inp_step * jcp.nb_ic);
    sub(reg_ker, jcp.typesize_in * ker_step * jcp.nb_ic);

    L(skip_compute_loop);
    store_output(ur_w);
}

template <typename Vmm>
void _jit_avx512_core_bf16_fwd_kernel<Vmm>::generate() {
    int iw = jcp.iw;
    int ow = jcp.ow;
    int ow_block = jcp.ow_block;
    int nb_ow = jcp.nb_ow;
    int kw = jcp.kw;
    int l_pad = jcp.l_pad;
    int ur_w = jcp.ur_w;
    int ur_w_tail = jcp.ur_w_tail;
    int stride_w = jcp.stride_w;

    int inp_mult = jcp.is_1stconv ? 1 : jcp.ic_block;

    size_t inp_shift = (size_t)jcp.typesize_in * ur_w * stride_w * inp_mult;
    size_t out_shift = (size_t)jcp.typesize_out * ur_w * jcp.oc_block;

    int inp_shift_pad = jcp.typesize_in * (ur_w * stride_w - l_pad) * inp_mult;
    int inp_shift_pad_second_block = -1 * jcp.typesize_in * l_pad * inp_mult;

    preamble();

    if (jcp.is_1stconv) {
        Xbyak::Reg64 reg_alt_mask = r8;
        const auto odd_mask = size_t {0x5555555555555555};
        const auto even_mask = size_t {0xaaaaaaaaaaaaaaaa};
        mov(reg_alt_mask, odd_mask);
        kmovq(odd_load_mask, reg_alt_mask);
        mov(reg_alt_mask, even_mask);
        kmovq(even_load_mask, reg_alt_mask);
    }

    mov(reg_inp, ptr[param1 + GET_OFF(src)]);
    mov(reg_out, ptr[param1 + GET_OFF(dst)]);
    mov(reg_ker, ptr[param1 + GET_OFF(filt)]);
    mov(reg_kh, ptr[param1 + GET_OFF(kh_padding)]);

    int r_pad = nstl::max(0, jcp.r_pad);
    int n_oi = ow / ur_w;
    int r_pad1 = calculate_end_padding(l_pad, ur_w * n_oi, iw, stride_w,
            calculate_extended_filter_size(kw, jcp.dilate_w));

    if (!is_ow_threading_on(jcp)) {
        // ow is being processed as a whole - with left and right paddings
        if (r_pad1 > 0) n_oi--;

        xor_(reg_oi, reg_oi);
        if (ow == ur_w) {
            compute_loop(ur_w, l_pad, r_pad);
        } else {
            if (n_oi == 0) {
                compute_loop(ur_w, l_pad, r_pad1);
                add(reg_inp, inp_shift_pad);
                add(reg_out, out_shift);
                if (ur_w_tail != 0) { compute_loop(ur_w_tail, 0, r_pad); }
            } else {
                if (l_pad > 0) {
                    compute_loop(ur_w, l_pad, 0);
                    add(reg_inp, inp_shift_pad);
                    add(reg_out, out_shift);
                    inc(reg_oi);
                }
                if ((l_pad <= 0 && n_oi > 0) || (l_pad > 0 && n_oi > 1)) {
                    Label ow_loop_label;
                    L(ow_loop_label);
                    {
                        compute_loop(ur_w, 0, 0);
                        add(reg_inp, inp_shift);
                        add(reg_out, out_shift);

                        inc(reg_oi);
                        cmp(reg_oi, n_oi);
                        jl(ow_loop_label, T_NEAR);
                    }
                }
                if (r_pad1 > 0) {
                    compute_loop(ur_w, 0, r_pad1);
                    add(reg_inp, inp_shift);
                    add(reg_out, out_shift);
                }
                if (ur_w_tail != 0) { compute_loop(ur_w_tail, 0, r_pad); }
            }
        }
    } else {
        // ow block is only processed.
        // Number of block is passed as parameter owb,
        // and padding processing depends on this number.

        Label end_label, last_oi_label, middle_ow_blocks_label, tail_label;
        Label oi_loop_label, oi_loop_start_label, oi_loop_end_label;

        assert(ow_block % ur_w == 0);
        int n_oi_not_last_ow_block = ow_block / ur_w;
        // to simplify code (and general regs usage),
        // size of ow block must be >= 2 * ur_w
        assert(n_oi_not_last_ow_block > 1);
        int n_oi_next_last_ow_block = n_oi_not_last_ow_block;
        int n_oi_first_ow_block = n_oi_not_last_ow_block;

        int n_oi_last_ow_block = (ow - ow_block * (nb_ow - 1)) / ur_w;

        // prepare right padding
        bool next_last_ow_block_padded = r_pad1 > 0 && n_oi_last_ow_block == 0;
        bool first_ow_block_padded
                = next_last_ow_block_padded && jcp.nb_ow == 2;
        bool last_ow_block_padded = r_pad1 > 0 && n_oi_last_ow_block > 0;

        if (last_ow_block_padded)
            n_oi_last_ow_block--;
        else if (first_ow_block_padded)
            n_oi_first_ow_block--;
        else if (next_last_ow_block_padded)
            n_oi_next_last_ow_block--;

        mov(reg_owb, ptr[param1 + GET_OFF(owb)]);
        cmp(reg_owb, 0); // is that the first ow-block ?
        jg(middle_ow_blocks_label, T_NEAR);

        // the first ow block, compute left padding

        mov(reg_oi, n_oi_first_ow_block);
        if (l_pad > 0) {
            compute_loop(ur_w, l_pad, 0);
            add(reg_inp, inp_shift_pad);
            add(reg_out, out_shift);
            dec(reg_oi);
        }
        jmp(oi_loop_label, T_NEAR);

        // middle or last ow block entry

        L(middle_ow_blocks_label);

        if (l_pad > 0) {
            // just to consider left padding, not compute
            add(reg_inp, inp_shift_pad_second_block);
        }

        // set number of iteration for oi-loop
        cmp(reg_owb, jcp.nb_ow - 1); // last ow-block ?
        mov(reg_oi, n_oi_last_ow_block);
        je(oi_loop_label, T_NEAR);
        cmp(reg_owb, jcp.nb_ow - 2); // next to last ow-block ?
        mov(reg_oi, n_oi_next_last_ow_block);
        je(oi_loop_label, T_NEAR);
        mov(reg_oi, n_oi_not_last_ow_block); // other middle ow-blocks

        // oi loop w/o padding
        L(oi_loop_label);
        L(oi_loop_start_label);
        cmp(reg_oi, 0);
        jle(oi_loop_end_label, T_NEAR);

        compute_loop(ur_w, 0, 0);
        add(reg_inp, inp_shift);
        add(reg_out, out_shift);
        dec(reg_oi);
        jmp(oi_loop_start_label, T_NEAR);
        L(oi_loop_end_label);

        mov(reg_owb, ptr[param1 + GET_OFF(owb)]);

        cmp(reg_owb, 0); // first ow-block ?
        if (first_ow_block_padded) {
            je(last_oi_label, T_NEAR);
        } else {
            je(end_label, T_NEAR);
        }
        cmp(reg_owb, jcp.nb_ow - 2); // next to last ow-block ?
        jl(end_label, T_NEAR);
        if (next_last_ow_block_padded) {
            je(last_oi_label, T_NEAR);
        } else {
            je(end_label, T_NEAR);
        }
        // that is last block
        if (!last_ow_block_padded) { jmp(tail_label, T_NEAR); }

        // last oi block with right padding
        L(last_oi_label);
        compute_loop(ur_w, 0, r_pad1);
        add(reg_inp, inp_shift);
        add(reg_out, out_shift);

        mov(reg_owb, ptr[param1 + GET_OFF(owb)]);
        cmp(reg_owb, jcp.nb_ow - 1); // last ow_block?
        jl(end_label, T_NEAR);

        L(tail_label);
        if (ur_w_tail != 0) { compute_loop(ur_w_tail, 0, r_pad); }
        L(end_label);
    }
    postamble();

    if (jcp.with_eltwise) eltwise_injector_->prepare_table();
}

bool jit_avx512_core_bf16_fwd_kernel::post_ops_ok(
        jit_conv_conf_t &jcp, const primitive_attr_t &attr) {
    const auto &p = attr.post_ops_;

    auto is_eltwise = [&](int idx) { return p.entry_[idx].is_eltwise(); };
    auto is_sum = [&](int idx) { return p.entry_[idx].is_sum(); };

    switch (p.len_) {
        case 0: return true; // no post_ops
        case 1: return is_eltwise(0) || is_sum(0); // sum OR eltwise
        case 2: return is_sum(0) && is_eltwise(1); // sum -> eltwise
        default: return false;
    }

    return false;
}

void jit_avx512_core_bf16_fwd_kernel::init_scratchpad(
        memory_tracking::registrar_t &scratchpad, const jit_conv_conf_t &jcp) {
    using namespace memory_tracking::names;
    if (jcp.with_bias && jcp.oc != jcp.oc_without_padding) {
        assert(jcp.ngroups == 1);
        scratchpad.book(key_conv_padded_bias, jcp.typesize_bia * jcp.oc);
    }
}

status_t jit_avx512_core_bf16_fwd_kernel::init_conf(jit_conv_conf_t &jcp,
        const convolution_desc_t &cd, memory_desc_t &src_md,
        memory_desc_t &weights_md, memory_desc_t &dst_md,
        memory_desc_t &bias_md, const primitive_attr_t &attr, int nthreads) {

    using namespace prop_kind;

    const memory_desc_wrapper src_d(&src_md);
    const memory_desc_wrapper weights_d(&weights_md);
    const memory_desc_wrapper dst_d(&dst_md);
    const memory_desc_wrapper bias_d(&bias_md);

    const bool with_groups = weights_d.ndims() == src_d.ndims() + 1;
    int ndims = src_d.ndims();

    jcp = zero<decltype(jcp)>();
    jcp.nthr = nthreads;
    jcp.isa = mayiuse(avx512_core_bf16) ? avx512_core_bf16
                                        : bf16_emulation_t::get_isa();
    jcp.ver = ver_vnni;
    jcp.ndims = ndims;
    jcp.prop_kind = cd.prop_kind;
    jcp.ngroups = with_groups ? weights_d.dims()[0] : 1;
    jcp.mb = src_d.dims()[0];
    jcp.oc = dst_d.dims()[1] / jcp.ngroups;
    jcp.oc_without_padding = jcp.oc;
    jcp.ic = src_d.dims()[1] / jcp.ngroups;
    jcp.id = (ndims == 5) ? src_d.dims()[2] : 1;
    jcp.ih = (ndims == 3) ? 1 : src_d.dims()[ndims - 2];
    jcp.iw = src_d.dims()[ndims - 1];
    jcp.od = (ndims == 5) ? dst_d.dims()[2] : 1;
    jcp.oh = (ndims == 3) ? 1 : dst_d.dims()[ndims - 2];
    jcp.ow = dst_d.dims()[ndims - 1];
    jcp.kd = (ndims == 5) ? weights_d.dims()[with_groups + 2] : 1;
    jcp.kh = (ndims == 3) ? 1 : weights_d.dims()[with_groups + ndims - 2];
    jcp.kw = weights_d.dims()[with_groups + ndims - 1];
    jcp.f_pad = (ndims == 5) ? cd.padding[0][0] : 0;
    jcp.t_pad = (ndims == 3) ? 0 : cd.padding[0][ndims - 4];
    jcp.l_pad = cd.padding[0][ndims - 3];
    jcp.stride_d = (ndims == 5) ? cd.strides[0] : 1;
    jcp.stride_h = (ndims == 3) ? 1 : cd.strides[ndims - 4];
    jcp.stride_w = cd.strides[ndims - 3];
    jcp.dst_dt = dst_d.data_type();

    jcp.dilate_d = (ndims == 5) ? cd.dilates[0] : 0;
    jcp.dilate_h = (ndims == 3) ? 0 : cd.dilates[ndims - 4];
    jcp.dilate_w = cd.dilates[ndims - 3];

    jcp.with_bias = cd.bias_desc.format_kind != format_kind::undef;

    jcp.typesize_in = types::data_type_size(src_d.data_type());
    jcp.typesize_out = types::data_type_size(dst_d.data_type());

    jcp.bia_dt = jcp.with_bias ? bias_d.data_type() : data_type::undef;
    jcp.typesize_bia = jcp.with_bias ? types::data_type_size(jcp.bia_dt) : 0;

    int ext_kw = calculate_extended_filter_size(jcp.kw, jcp.dilate_w);
    int ext_kh = calculate_extended_filter_size(jcp.kh, jcp.dilate_h);
    int ext_kd = calculate_extended_filter_size(jcp.kd, jcp.dilate_d);
    jcp.r_pad = calculate_end_padding(
            jcp.l_pad, jcp.ow, jcp.iw, jcp.stride_w, ext_kw);
    jcp.b_pad = calculate_end_padding(
            jcp.t_pad, jcp.oh, jcp.ih, jcp.stride_h, ext_kh);
    jcp.back_pad = calculate_end_padding(
            jcp.f_pad, jcp.od, jcp.id, jcp.stride_d, ext_kd);
    bool kernel_outside_src = false || ext_kw <= jcp.l_pad
            || ext_kw <= jcp.r_pad || ext_kh <= jcp.t_pad || ext_kh <= jcp.b_pad
            || ext_kd <= jcp.f_pad || ext_kd <= jcp.back_pad;
    if (kernel_outside_src) return status::unimplemented;

    jcp.is_1stconv = is_1stconv(jcp);

    const int regs = isa_has_bf16(jcp.isa) ? 31 /* expl_bcast case */ : 26;
    const bool ok_to_pad_channels = jcp.ngroups == 1;

    jcp.simd_w = cpu_isa_traits<avx512_core>::vlen / sizeof(float);

    const bool ok_to_try_lower_zmm = true && !jcp.is_1stconv
            && !ok_to_pad_channels
            && (jcp.ic % jcp.simd_w != 0 || jcp.oc % jcp.simd_w != 0);

    if (ok_to_try_lower_zmm) {
        for (auto simd : {8, 4}) {
            if (jcp.ic % simd == 0 && jcp.oc % simd == 0) {
                jcp.simd_w = simd;
                break;
            }
        }
    }

    jcp.oc_block = jcp.simd_w;
    jcp.ic_block = jcp.is_1stconv ? jcp.ic : jcp.simd_w;

    if (ok_to_pad_channels) {
        jcp.oc = rnd_up(jcp.oc, jcp.oc_block);
        jcp.ic = rnd_up(jcp.ic, jcp.ic_block);
    }

    bool args_ok = jcp.oc % jcp.oc_block == 0 && jcp.ic % jcp.ic_block == 0;
    if (!args_ok) return status::unimplemented;

    format_tag_t src_tag, dst_tag, wei_tag;

    if (jcp.simd_w == 8) {
        assert(with_groups);
        dst_tag = pick(ndims - 3, nCw8c, nChw8c, nCdhw8c);
        src_tag = dst_tag;
        wei_tag = pick(ndims - 3, gOIw4i8o2i, gOIhw4i8o2i, gOIdhw4i8o2i);
    } else if (jcp.simd_w == 4) {
        assert(with_groups);
        dst_tag = pick(ndims - 3, nCw4c, nChw4c, nCdhw4c);
        src_tag = dst_tag;
        wei_tag = pick(ndims - 3, gOIw2i4o2i, gOIhw2i4o2i, gOIdhw2i4o2i);
    } else if (jcp.is_1stconv) {
        dst_tag = pick(ndims - 3, nCw16c, nChw16c, nCdhw16c);
        src_tag = pick(ndims - 3, ncw, nchw, ncdhw);
        wei_tag = pick(2 * ndims - 6 + with_groups, OwI16o2i, gOwI16o2i,
                OhwI16o2i, gOhwI16o2i, OdhwI16o2i, gOdhwI16o2i);
    } else {
        dst_tag = pick(ndims - 3, nCw16c, nChw16c, nCdhw16c);
        src_tag = dst_tag;
        wei_tag = pick(2 * ndims - 6 + with_groups, OIw8i16o2i, gOIw8i16o2i,
                OIhw8i16o2i, gOIhw8i16o2i, OIdhw8i16o2i, gOIdhw8i16o2i);
    }

    if (src_md.format_kind == format_kind::any) {
        CHECK(memory_desc_init_by_tag(src_md, src_tag));
        jcp.src_tag = src_tag;
    } else
        jcp.src_tag = src_d.matches_one_of_tag(src_tag);

    if (weights_md.format_kind == format_kind::any) {
        CHECK(memory_desc_init_by_tag(weights_md, wei_tag));
        jcp.wei_tag = wei_tag;
    } else
        jcp.wei_tag = weights_d.matches_one_of_tag(wei_tag);

    if (dst_md.format_kind == format_kind::any) {
        CHECK(memory_desc_init_by_tag(dst_md, dst_tag));
        jcp.dst_tag = dst_tag;
    } else
        jcp.dst_tag = dst_d.matches_one_of_tag(dst_tag);

    if (jcp.with_bias) {
        if (bias_d.format_kind() == format_kind::any)
            CHECK(memory_desc_init_by_tag(bias_md, x));
    }
    const bool tags_ok = jcp.src_tag == src_tag && jcp.wei_tag == wei_tag
            && jcp.dst_tag == dst_tag;
    if (!tags_ok) return status::unimplemented;

    jcp.aligned_threads = 0;

    args_ok = true && jcp.ic <= src_d.padded_dims()[1]
            && jcp.oc <= dst_d.padded_dims()[1]
            && jcp.ic <= weights_d.padded_dims()[with_groups + 1]
            && jcp.oc <= weights_d.padded_dims()[with_groups + 0];
    if (!args_ok) return status::unimplemented;

    if (!post_ops_ok(jcp, attr)) return status::unimplemented;

    const auto &p = attr.post_ops_;
    jcp.with_sum = p.find(primitive_kind::sum) != -1;
    const int eltwise_ind = p.find(primitive_kind::eltwise);
    jcp.with_eltwise = eltwise_ind != -1;
    if (jcp.with_eltwise) {
        jcp.eltwise = p.entry_[eltwise_ind].eltwise;
        if (dst_d.data_type() == data_type::s32) return status::unimplemented;
    }

    jcp.nb_ic = jcp.ic / jcp.ic_block;
    jcp.nb_oc = jcp.oc / jcp.oc_block;
    jcp.nb_ic_blocking = jcp.nb_oc_blocking = 1;

    jcp.kernel_kind = expl_bcast;
    jcp.nb_oc_blocking = nstl::min(4, jcp.nb_oc);
    for (; jcp.nb_oc_blocking > 1; jcp.nb_oc_blocking--) {
        int ur_w = regs / (jcp.nb_oc_blocking + 1);
        if (jcp.nb_oc % jcp.nb_oc_blocking == 0
                && (jcp.l_pad <= ur_w
                        && IMPLICATION(jcp.ow != 1, jcp.ow % ur_w != 1)))
            break;
    }

    jcp.ur_w = regs / (jcp.nb_oc_blocking + 1);
    if (jcp.ow < jcp.ur_w) jcp.ur_w = jcp.ow;
    jcp.ur_w_tail = jcp.ow % jcp.ur_w;

    jcp.ow_block = jcp.ow;
    if (is_ow_threading_available(jcp)) {
        const int L1_part = get_per_core_cache_size(1) * 5 / 8;
        int size_src_chunk = jcp.typesize_in * jcp.ic_block * jcp.ur_w;
        int size_dst_chunk = jcp.typesize_out * jcp.oc_block
                * jcp.nb_oc_blocking * jcp.ur_w;
        int size_wei_chunk = jcp.typesize_in * jcp.oc_block * jcp.ic_block
                * jcp.nb_oc_blocking * jcp.kw;
        int nurw = (L1_part - size_wei_chunk)
                / (size_dst_chunk + size_src_chunk);
        // current design of generate() requires ow_block >= 2 * ur_w
        jcp.ow_block = jcp.ur_w * nstl::max(2, nurw);
    }
    jcp.nb_ow = div_up(jcp.ow, jcp.ow_block);

    int r_pad_no_tail = nstl::max(0,
            calculate_end_padding(jcp.l_pad, jcp.ow - jcp.ur_w_tail, jcp.iw,
                    jcp.stride_w, ext_kw));
    if (jcp.l_pad > jcp.ur_w || r_pad_no_tail > jcp.ur_w)
        return status::unimplemented;

    pick_loop_order(jcp);

    return status::success;
}

template <typename Vmm>
void _jit_avx512_core_bf16_bwd_data_kernel<Vmm>::prepare_output(int ur_w) {
    for (int k = 0; k < jcp.nb_ic_blocking; k++) {
        for (int j = 0; j < ur_w; j++) {
            Vmm vmm = vmm_out(j, k);
            vpxord(vmm, vmm, vmm);
        }
    }
}

template <typename Vmm>
void _jit_avx512_core_bf16_bwd_data_kernel<Vmm>::store_output(int ur_w) {
    if (!isa_has_bf16(jcp.isa)) bf16_emu_->init_vcvtneps2bf16();

    if (jcp.dst_dt == data_type::f32) {
        for (int k = 0; k < jcp.nb_ic_blocking; k++)
            for (int j = 0; j < ur_w; j++) {
                Vmm vmm = vmm_out(j, k);
                size_t aux_diff_src_offset = jcp.typesize_out
                        * ((size_t)k * jcp.id * jcp.ih * jcp.iw + j)
                        * jcp.ic_block;
                auto addr = EVEX_compress_addr(reg_src, aux_diff_src_offset);

                vmovups(addr, vmm);
            }
    } else if (jcp.dst_dt == data_type::bf16) {
        if (isa_has_bf16(jcp.isa)) {
            int store_idx = 0;
            const int max_regs = 32;
            const int free_regs_start_idx = jcp.ur_w * jcp.nb_ic_blocking;
            const int num_regs_available = max_regs - free_regs_start_idx;
            int reg_idx = 0;
            for (int k = 0; k < jcp.nb_ic_blocking; k++) {
                int n_2bf2ps = (ur_w / 2) * 2, j = 0;
                for (j = 0; j < n_2bf2ps; j += 2) {
                    reg_idx = free_regs_start_idx
                            + store_idx % num_regs_available;
                    assert(reg_idx < max_regs);
                    size_t aux_diff_src_offset = jcp.typesize_out
                            * ((size_t)k * jcp.id * jcp.ih * jcp.iw + j)
                            * jcp.ic_block;
                    auto addr
                            = EVEX_compress_addr(reg_src, aux_diff_src_offset);

                    auto vmm_str = Vmm(reg_idx);
                    vcvtne2ps2bf16(vmm_str, vmm_out(j + 1, k), vmm_out(j, k));
                    vmovups(addr, vmm_str);
                    store_idx++;
                }
                if (j < ur_w) {
                    reg_idx = free_regs_start_idx
                            + store_idx % num_regs_available;
                    assert(reg_idx < max_regs);

                    size_t aux_diff_src_offset = jcp.typesize_out
                            * ((size_t)k * jcp.id * jcp.ih * jcp.iw + j)
                            * jcp.ic_block;
                    auto addr
                            = EVEX_compress_addr(reg_src, aux_diff_src_offset);
                    auto vmm_down_str = Vmm_down_t(reg_idx);
                    vcvtneps2bf16(vmm_down_str, vmm_out(j, k));
                    if (jcp.simd_w == 4)
                        vpextrq(addr, vmm_down_str, 0);
                    else
                        vmovups(addr, vmm_down_str);
                    store_idx++;
                }
            }
        } else {
            for (int k = 0; k < jcp.nb_ic_blocking; k++)
                for (int j = 0; j < ur_w; j++) {
                    Vmm vmm = vmm_out(j, k);
                    size_t aux_diff_src_offset = jcp.typesize_out
                            * ((size_t)k * jcp.id * jcp.ih * jcp.iw + j)
                            * jcp.ic_block;
                    auto addr
                            = EVEX_compress_addr(reg_src, aux_diff_src_offset);
                    auto vmm_down = vmm_inp_down(0);
                    bf16_emu_->vcvtneps2bf16(
                            Ymm(vmm_down.getIdx()), Zmm(vmm.getIdx()));
                    if (jcp.simd_w == 4)
                        vpextrq(addr, vmm_down, 0);
                    else
                        vmovups(addr, vmm_down);
                }
        }
    } else
        assert(!"unsupported diff_src type");
}

template <typename Vmm>
void _jit_avx512_core_bf16_bwd_data_kernel<Vmm>::compute_loop(
        int ur_w, int l_overflow, int r_overflow) {
    int ow = jcp.ow;
    int kw = jcp.kw;
    int ic_block = jcp.ic_block;
    int oc_block = jcp.oc_block;
    int dilate_w = jcp.dilate_w + 1;
    int stride_w = jcp.stride_w;
    int stride_h = jcp.stride_h;
    Label kh_label, skip_compute_label;

    auto kernel_offset = [=](int icb, int oc, int ki) {
        size_t blk_idx = (size_t)icb * jcp.kd * jcp.kh * jcp.kw + ki;
        size_t blk_offset = blk_idx * jcp.oc_block * jcp.ic_block;
        size_t oc_offset = (size_t)oc * jcp.oc_block;
        return jcp.typesize_in * (blk_offset + oc_offset);
    };

    prepare_output(ur_w);

    if (jcp.ndims == 5) {
        mov(reg_ki, ptr[param + GET_OFF(kd_padding)]);
        cmp(reg_ki, 0);
        jle(skip_compute_label, T_NEAR);
    }

    cmp(reg_kh, 0);
    jle(skip_compute_label, T_NEAR);

    // OC loop
    Label ocb_label;
    mov(reg_ocb, jcp.nb_oc);
    L(ocb_label);

    if (jcp.ndims < 5) {
        mov(aux_reg_dst, reg_dst);
        mov(aux_reg_ker, reg_ker);
    }
    Label kd_label;
    if (jcp.ndims == 5) {
        mov(reg_ki, ptr[param + GET_OFF(kd_padding)]);
        mov(aux_reg_dst_d, reg_dst);
        mov(aux_reg_ker_d, reg_ker);

        L(kd_label);
        mov(aux_reg_dst, aux_reg_dst_d);
        mov(aux_reg_ker, aux_reg_ker_d);
    }

    mov(reg_kj, reg_kh);
    L(kh_label);
    {
        for (int ki = 0; ki < kw; ki++) {
            int jj_start = get_iw_start(ki, l_overflow);
            int jj_end = get_iw_end(ur_w, ki, r_overflow);
            assert(stride_w != 1
                    || jj_start
                            == nstl::max(
                                    0, l_overflow - (kw - 1 - ki) * dilate_w));
            assert(stride_w != 1
                    || jj_end
                            == ur_w - nstl::max(0, r_overflow - ki * dilate_w));

            for (int oc = 0; oc < div_up(nstl::min(oc_block, jcp.oc), 2);
                    oc++) {
                for (int jj = jj_start; jj < jj_end; jj += stride_w) {
                    assert((jj + jcp.l_pad - ki * dilate_w) % stride_w == 0);
                    size_t aux_dst_offset = jcp.typesize_in
                            * ((jj + jcp.l_pad - ki * dilate_w) / stride_w
                                            * oc_block
                                    + 2 * oc);
                    auto inp = vmm_inp(jj / stride_w);
                    vpbroadcastd(inp, ptr[aux_reg_dst + aux_dst_offset]);
                }
                for (int kk = 0; kk < jcp.nb_ic_blocking; kk++) {
                    size_t aux_kernel_offset = kernel_offset(kk, 2 * oc, ki);
                    vmovups(vmm_wei,
                            EVEX_compress_addr(aux_reg_ker, aux_kernel_offset));

                    for (int jj = jj_start; jj < jj_end; jj += stride_w) {
                        auto inp = vmm_inp(jj / stride_w);
                        auto acc = vmm_out(jj, kk);

                        if (isa_has_bf16(jcp.isa)) {
                            vdpbf16ps(acc, vmm_wei, inp);
                        } else
                            bf16_emu_->vdpbf16ps(Zmm(acc.getIdx()),
                                    Zmm(vmm_wei.getIdx()), Zmm(inp.getIdx()));
                    }
                }
            }
        }

        add(aux_reg_ker, jcp.typesize_in * stride_h * kw * oc_block * ic_block);
        sub(aux_reg_dst, jcp.typesize_in * (jcp.dilate_h + 1) * ow * oc_block);

        dec(reg_kj);
        cmp(reg_kj, 0);
        jg(kh_label, T_NEAR);
    }

    if (jcp.ndims == 5) {
        sub(aux_reg_dst_d,
                jcp.typesize_in * (jcp.dilate_d + 1) * jcp.oh * jcp.ow
                        * ic_block);
        add(aux_reg_ker_d,
                jcp.typesize_in * jcp.stride_d * jcp.kw * jcp.kh * oc_block
                        * ic_block);

        dec(reg_ki);
        cmp(reg_ki, 0);
        jg(kd_label, T_NEAR);
    }

    // End of OC Loop
    size_t diff_dst_step = (size_t)jcp.od * jcp.oh * jcp.ow * jcp.oc_block;
    size_t ker_step = (size_t)jcp.ic * jcp.kd * jcp.kh * jcp.kw * jcp.oc_block;
    add(reg_dst, jcp.typesize_in * diff_dst_step);
    add(reg_ker, jcp.typesize_in * ker_step);

    dec(reg_ocb);
    cmp(reg_ocb, 0);
    jg(ocb_label, T_NEAR);

    sub(reg_dst, jcp.typesize_in * diff_dst_step * jcp.nb_oc);
    sub(reg_ker, jcp.typesize_in * ker_step * jcp.nb_oc);

    L(skip_compute_label);
    store_output(ur_w);
}

template <typename Vmm>
void _jit_avx512_core_bf16_bwd_data_kernel<Vmm>::generate() {
    int iw = jcp.iw;
    int kw = jcp.kw;
    int ur_w = jcp.ur_w;
    int ic_block = jcp.ic_block;
    int oc_block = jcp.oc_block;
    int nb_iw = jcp.nb_iw;
    int iw_block = jcp.iw_block;
    int ur_w_tail = jcp.ur_w_tail;
    int dilate_w = jcp.dilate_w + 1;
    int stride_w = jcp.stride_w;

    size_t dst_shift = jcp.typesize_in * (ur_w / stride_w) * ic_block;
    size_t src_shift = jcp.typesize_out * ur_w * oc_block;

    preamble();

    mov(reg_src, ptr[param + GET_OFF(src)]);
    mov(reg_dst, ptr[param + GET_OFF(dst)]);
    mov(reg_ker, ptr[param + GET_OFF(filt)]);

    mov(reg_kh, ptr[param + GET_OFF(kh_padding)]);

    int l_overflow = nstl::max(0, ((kw - 1) * dilate_w - jcp.l_pad) / stride_w);
    int r_overflow = nstl::max(
            0, ((kw - 1) * dilate_w - nstl::max(0, jcp.r_pad)) / stride_w);
    int r_overflow1 = nstl::max(0,
            ((kw - 1) * dilate_w - nstl::max(0, jcp.r_pad + ur_w_tail))
                    / stride_w);

    int body_l_overflow = 0, body_r_overflow = 0;
    int n_oi = iw / ur_w;
    int head_n_oi = 0, body_n_oi = 0, pretail_n_oi = 0, tail_n_oi = 0;
    int head_thread = 0, pretail_thread = 0, tail_thread = 0;
    bool threaded = is_iw_threading_on(jcp);
    Label head_label, body_label, pretail_label, tail_label, end_label;
    assert(n_oi > 0);

    if (r_overflow1 > 0) n_oi--;
    if (l_overflow > 0) n_oi--;
    if (n_oi < 0) {
        // l_overflow and r_overflow1 are handled in the same compute_loop.
        // Perform one iteration of body handling l_overflow and r_overflow1.
        body_l_overflow = l_overflow;
        body_r_overflow = r_overflow1;
        n_oi = 1;
        l_overflow = 0;
        r_overflow1 = 0;
    }

    if (!threaded) {
        if (n_oi > 1) { mov(reg_oi, n_oi); }
    } else {
        // Setup for threaded code generation, and jump into the correct
        // portion of code for execution.
        head_thread = 0;
        tail_thread = nb_iw - 1;
        pretail_thread = tail_thread;

        int base_n_oi = iw_block / ur_w;
        head_n_oi = l_overflow > 0 ? base_n_oi - 1 : base_n_oi;
        tail_n_oi = (iw - iw_block * (nb_iw - 1)) / ur_w;
        pretail_n_oi = tail_n_oi;
        if (r_overflow1 > 0) {
            if (tail_n_oi > 0) {
                pretail_n_oi--;
                tail_n_oi = pretail_n_oi;
            } else {
                // pretail_thread and tail_thread are different
                pretail_n_oi = base_n_oi - 1;
                pretail_thread = tail_thread - 1;
            }
            if (head_thread == pretail_thread) {
                head_n_oi--;
                pretail_n_oi = 0;
                tail_n_oi = 0;
            }
        }
        body_n_oi = (head_thread < pretail_thread - 1) ? base_n_oi : 0;

        // n_oi is used to determine how much control flow in the body portion
        // of the code needs generated. As such, n_oi needs to be set to the
        // maximum number of iterations it will be used the body code section.
        n_oi = nstl::max(body_n_oi, head_n_oi);
        n_oi = nstl::max(n_oi, pretail_n_oi);

        assert(iw_block % ur_w == 0);
        mov(reg_iwb, ptr[param1 + GET_OFF(iwb)]);

        if (head_n_oi != 0) mov(reg_oi, head_n_oi);
        cmp(reg_iwb, head_thread);
        je(head_label, T_NEAR);

        cmp(reg_iwb, pretail_thread);
        if (pretail_n_oi == 0) {
            je(pretail_label, T_NEAR);
        } else {
            mov(reg_oi, pretail_n_oi);
            je(body_label, T_NEAR);
        }
        if (pretail_thread != tail_thread) {
            cmp(reg_iwb, tail_thread);
            je(tail_label, T_NEAR);
        }
        if (body_n_oi != 0) {
            mov(reg_oi, body_n_oi);
            jmp(body_label, T_NEAR);
        } else {
            jmp(end_label, T_NEAR);
        }
    }
    L(head_label);
    if (l_overflow > 0) {
        compute_loop(ur_w, l_overflow, 0);
        if (threaded && head_n_oi == 0 && head_thread != pretail_thread)
            jmp(end_label, T_NEAR);
        add(reg_src, src_shift);
        add(reg_dst, dst_shift);
    }
    L(body_label);
    if (n_oi > 0) {
        Label ow_loop_label;
        L(ow_loop_label);
        {
            compute_loop(ur_w, body_l_overflow, body_r_overflow);
            if (n_oi > 1 || r_overflow1 > 0 || ur_w_tail != 0) {
                add(reg_src, src_shift);
                add(reg_dst, dst_shift);
            }
            if (n_oi > 1) {
                sub(reg_oi, 1);
                jg(ow_loop_label, T_NEAR);
            }
        }
    }
    if (threaded) {
        cmp(reg_iwb, pretail_thread);
        jne(end_label, T_NEAR);
    }
    L(pretail_label);
    if (r_overflow1 > 0) {
        compute_loop(ur_w, 0, r_overflow1);
        if (ur_w_tail != 0) {
            if (threaded && tail_thread != pretail_thread)
                jmp(end_label, T_NEAR);
            else {
                add(reg_src, src_shift);
                add(reg_dst, dst_shift);
            }
        }
    }
    L(tail_label);
    if (ur_w_tail != 0) { compute_loop(ur_w_tail, 0, r_overflow); }
    L(end_label);

    postamble();
}

status_t jit_avx512_core_bf16_bwd_data_kernel::init_conf(jit_conv_conf_t &jcp,
        const convolution_desc_t &cd, memory_desc_t &diff_src_md,
        memory_desc_t &weights_md, memory_desc_t &diff_dst_md, int nthreads) {

    const memory_desc_wrapper diff_src_d(&diff_src_md);
    const memory_desc_wrapper weights_d(&weights_md);
    const memory_desc_wrapper diff_dst_d(&diff_dst_md);

    const bool with_groups = weights_d.ndims() == diff_src_d.ndims() + 1;
    int ndims = diff_src_d.ndims();

    jcp.isa = mayiuse(avx512_core_bf16) ? avx512_core_bf16
                                        : bf16_emulation_t::get_isa();
    jcp.nthr = nthreads;
    jcp.ver = ver_vnni;
    jcp.ndims = ndims;
    jcp.prop_kind = cd.prop_kind;

    jcp.ngroups = with_groups ? weights_d.dims()[0] : 1;
    jcp.mb = diff_src_d.dims()[0];

    jcp.oc = diff_dst_d.dims()[1] / jcp.ngroups;
    jcp.oc_without_padding = jcp.oc;
    jcp.ic = diff_src_d.dims()[1] / jcp.ngroups;

    jcp.id = (ndims == 5) ? diff_src_d.dims()[2] : 1;
    jcp.ih = (ndims == 3) ? 1 : diff_src_d.dims()[ndims - 2];
    jcp.iw = diff_src_d.dims()[ndims - 1];
    jcp.od = (ndims == 5) ? diff_dst_d.dims()[2] : 1;
    jcp.oh = (ndims == 3) ? 1 : diff_dst_d.dims()[ndims - 2];
    jcp.ow = diff_dst_d.dims()[ndims - 1];

    jcp.kd = (ndims == 5) ? weights_d.dims()[with_groups + 2] : 1;
    jcp.kh = (ndims == 3) ? 1 : weights_d.dims()[with_groups + ndims - 2];
    jcp.kw = weights_d.dims()[with_groups + ndims - 1];

    jcp.f_pad = (ndims == 5) ? cd.padding[0][0] : 0;
    jcp.t_pad = (ndims == 3) ? 0 : cd.padding[0][ndims - 4];
    jcp.l_pad = cd.padding[0][ndims - 3];

    jcp.stride_d = (ndims == 5) ? cd.strides[0] : 1;
    jcp.stride_h = (ndims == 3) ? 1 : cd.strides[ndims - 4];
    jcp.stride_w = cd.strides[ndims - 3];

    jcp.dilate_d = (ndims == 5) ? cd.dilates[0] : 0;
    jcp.dilate_h = (ndims == 3) ? 0 : cd.dilates[ndims - 4];
    jcp.dilate_w = cd.dilates[ndims - 3];
    jcp.dst_dt = cd.diff_src_desc.data_type;
    jcp.nb_iw = 1;
    jcp.iw_block = jcp.iw;

    /* Dilated convolutions supported with unit strides only */
    if ((jcp.dilate_w != 0 && jcp.stride_w != 1)
            || (jcp.dilate_d != 0 && jcp.stride_d != 1)
            || (jcp.dilate_h != 0 && jcp.stride_h != 1))
        return status::unimplemented;

    int ext_kw = calculate_extended_filter_size(jcp.kw, jcp.dilate_w);
    int ext_kh = calculate_extended_filter_size(jcp.kh, jcp.dilate_h);
    int ext_kd = calculate_extended_filter_size(jcp.kd, jcp.dilate_d);
    jcp.r_pad = calculate_end_padding(
            jcp.l_pad, jcp.ow, jcp.iw, jcp.stride_w, ext_kw);
    jcp.b_pad = calculate_end_padding(
            jcp.t_pad, jcp.oh, jcp.ih, jcp.stride_h, ext_kh);
    jcp.back_pad = calculate_end_padding(
            jcp.f_pad, jcp.od, jcp.id, jcp.stride_d, ext_kd);
    bool kernel_outside_src = false || ext_kw <= jcp.l_pad
            || ext_kw <= jcp.r_pad || ext_kh <= jcp.t_pad || ext_kh <= jcp.b_pad
            || ext_kd <= jcp.f_pad || ext_kd <= jcp.back_pad;
    if (kernel_outside_src) return status::unimplemented;

    jcp.aligned_threads = 0;

    bool ok_to_pad_channels = jcp.ngroups == 1;

    jcp.simd_w = cpu_isa_traits<avx512_core>::vlen / sizeof(float);

    const bool ok_to_try_lower_zmm = true && !ok_to_pad_channels
            && (jcp.ic % jcp.simd_w != 0 || jcp.oc % jcp.simd_w != 0);

    if (ok_to_try_lower_zmm) {
        for (auto simd : {8, 4}) {
            if (jcp.ic % simd == 0 && jcp.oc % simd == 0) {
                jcp.simd_w = simd;
                break;
            }
        }
    }

    jcp.oc_block = jcp.simd_w;
    jcp.ic_block = jcp.simd_w;

    if (ok_to_pad_channels) {
        jcp.oc = rnd_up(jcp.oc, jcp.oc_block);
        jcp.ic = rnd_up(jcp.ic, jcp.ic_block);
    }

    bool args_ok = jcp.oc % jcp.oc_block == 0 && jcp.ic % jcp.ic_block == 0;
    if (!args_ok) return status::unimplemented;

    format_tag_t wei_tag, dat_tag;

    if (jcp.simd_w == 8) {
        dat_tag = pick(ndims - 3, nCw8c, nChw8c, nCdhw8c);
        wei_tag = utils::pick(ndims - 3, gOIw4o8i2o, gOIhw4o8i2o, gOIdhw4o8i2o);
    } else if (jcp.simd_w == 4) {
        dat_tag = pick(ndims - 3, nCw4c, nChw4c, nCdhw4c);
        wei_tag = utils::pick(ndims - 3, gOIw2o4i2o, gOIhw2o4i2o, gOIdhw2o4i2o);
    } else {
        dat_tag = pick(ndims - 3, nCw16c, nChw16c, nCdhw16c);
        wei_tag = pick(2 * ndims - 6 + with_groups, OIw8o16i2o, gOIw8o16i2o,
                OIhw8o16i2o, gOIhw8o16i2o, OIdhw8o16i2o, gOIdhw8o16i2o);
    }

    if (diff_src_md.format_kind == format_kind::any) {
        CHECK(memory_desc_init_by_tag(diff_src_md, dat_tag));
        jcp.src_tag = dat_tag;
    } else
        jcp.src_tag = diff_src_d.matches_one_of_tag(dat_tag);

    if (weights_md.format_kind == format_kind::any) {
        CHECK(memory_desc_init_by_tag(weights_md, wei_tag));
        jcp.wei_tag = wei_tag;
    } else
        jcp.wei_tag = weights_d.matches_one_of_tag(wei_tag);

    if (diff_dst_md.format_kind == format_kind::any) {
        CHECK(memory_desc_init_by_tag(diff_dst_md, dat_tag));
        jcp.dst_tag = dat_tag;
    } else
        jcp.dst_tag = diff_dst_d.matches_one_of_tag(dat_tag);

    const bool tags_ok = jcp.src_tag == dat_tag && jcp.wei_tag == wei_tag
            && jcp.dst_tag == dat_tag;
    if (!tags_ok) return status::unimplemented;

    args_ok = true && jcp.ic <= diff_src_d.padded_dims()[1]
            && jcp.oc <= diff_dst_d.padded_dims()[1]
            && jcp.ic <= weights_d.padded_dims()[with_groups + 1]
            && jcp.oc <= weights_d.padded_dims()[with_groups + 0];
    if (!args_ok) return status::unimplemented;

    jcp.nb_ic = jcp.ic / jcp.ic_block;
    jcp.nb_oc = jcp.oc / jcp.oc_block;

    jcp.ur_w = jcp.stride_w;

    /* Maximum number of registers available for result accumulation and delta
       dst data. One additional register is reserved for weights data. */
    const int max_regs
            = isa_has_bf16(jcp.isa) ? 31 : 26; /* In case of cpx emulation
                                                  additional 5 registers are
                                                  reserved */
    int l_overflow = nstl::max(
            0, ((jcp.kw - 1) * (jcp.dilate_w + 1) - jcp.l_pad) / jcp.stride_w);
    int r_overflow1 = nstl::max(0,
            ((jcp.kw - 1) * (jcp.dilate_w + 1)
                    - nstl::max(0, jcp.r_pad + jcp.iw % jcp.ur_w))
                    / jcp.stride_w);
    int n_oi = jcp.iw / jcp.ur_w;
    if (r_overflow1 > 0) n_oi--;

    jcp.typesize_in = types::data_type_size(diff_dst_d.data_type());
    jcp.typesize_out = types::data_type_size(diff_src_d.data_type());

    /* Find the best blocking with maximum number of compute instructions
       per ur_w * nb_ic_blocking compute loops. Number of required registers
       is num_regs = ur_w * nb_ic_blocking + ur_w / stride_w <= max_regs.
       ur_w must be divisible by stride_w */
    if (jcp.stride_w + 1 > max_regs) /* Minimal possible registers
                                         distribution exceeds max_regs */
        return status::unimplemented;

    jcp.nb_ic_blocking = jcp.nb_oc_blocking = 1;
    {
        jcp.kernel_kind = expl_bcast;
        int best_compute_pipeline_length = 0;
        const int max_ic_blocks = 4;
        for (int b = 1; b <= max_ic_blocks; b++) {
            if (jcp.nb_ic % b != 0) continue;

            for (int u = jcp.stride_w; u * b + u / jcp.stride_w <= max_regs
                    && u < jcp.iw + jcp.stride_w;
                    u += jcp.stride_w) {
                int ur_w = nstl::min(u, jcp.iw);
                /* maximum 1 step with l_overflow so far */
                if (l_overflow * jcp.stride_w > ur_w && ur_w != jcp.iw)
                    continue;
                int pipeline_length = utils::div_up(ur_w, jcp.stride_w) * b;
                if (pipeline_length > best_compute_pipeline_length
                        || (pipeline_length == best_compute_pipeline_length
                                && jcp.ur_w < ur_w)) {
                    jcp.ur_w = ur_w;
                    jcp.nb_ic_blocking = b;
                    best_compute_pipeline_length = pipeline_length;
                }
            }
        }
        if (best_compute_pipeline_length == 0) /* can't find
                                                  appropriate blocking */
            return status::unimplemented;
    }
    jcp.ur_w_tail = jcp.iw % jcp.ur_w;

    if (is_iw_threading_available(jcp)) {
        int ic_chunks = jcp.nb_ic / jcp.nb_ic_blocking;
        int work_units = jcp.ngroups * jcp.mb * ic_chunks * jcp.ih;
        float no_iw_block_eff
                = (float)work_units / rnd_up(work_units, jcp.nthr);

        // current design of generate() requires iw_block >= 2 * ur_w
        const int min_iw_block = jcp.ur_w * 2;
        int iw_threads = jcp.nthr / math::gcd(work_units, jcp.nthr);
        int iw_block = nstl::max(min_iw_block,
                rnd_up(jcp.iw, jcp.ur_w * iw_threads) / iw_threads);
        int nb_iw = div_up(jcp.iw, iw_block);

        float block_eff = (float)jcp.iw / rnd_up(jcp.iw, iw_block);
        work_units = jcp.ngroups * jcp.mb * ic_chunks * jcp.ih * nb_iw;
        float work_eff = (float)work_units / rnd_up(work_units, jcp.nthr);
        float iw_block_eff = block_eff * work_eff;

        const int iw_thread_min_size = 16 * 128;
        const float iw_block_cost = 20.0;
        float block_overhead = nstl::max(0.0f, 1.0f - iw_block_cost / iw_block);

        bool iw_thread_useful = no_iw_block_eff < block_overhead * iw_block_eff
                && jcp.ic_block * jcp.iw > iw_thread_min_size;

        if (iw_thread_useful) {
            jcp.iw_block = iw_block;
            jcp.nb_iw = nb_iw;
        }
    }

    if (l_overflow * jcp.stride_w > jcp.ur_w) return status::unimplemented;
    int r_overflow_no_tail = nstl::max(0,
            ((jcp.kw - 1) * (jcp.dilate_w + 1)
                    - nstl::max(0, jcp.r_pad + jcp.ur_w_tail))
                    / jcp.stride_w);
    bool tails_not_ok = false
            /* maximum 1 ur_w block with r_overflow so far */
            || r_overflow_no_tail * jcp.stride_w > jcp.ur_w
            /* ur_w must be a multiple of stride */
            || ((jcp.iw > jcp.ur_w) && (jcp.ur_w % jcp.stride_w != 0))
            /* r_pad must not extend beyond ur_w_tail */
            || ((jcp.iw > jcp.ur_w) && (jcp.r_pad + jcp.ur_w_tail < 0));
    if (tails_not_ok) return status::unimplemented;

    pick_loop_order(jcp);

    return status::success;
}

const int jit_avx512_core_bf16_conv_bwd_weights_kernel_f32::max_ur_w = 28;

void jit_avx512_core_bf16_conv_bwd_weights_kernel_f32::
        od_step_comeback_pointers() {
    Label kd_comeback_label;
    mov(kj, reg_kd_count);
    L(kd_comeback_label);
    {
        int inp_mult = jcp.is_1stconv ? 1 : jcp.ic_block;
        int iw = jcp.tr_iw;
        sub(reg_input,
                jcp.typesize_in * (jcp.dilate_d + 1) * jcp.ih * iw * inp_mult);
        sub(reg_kernel,
                jcp.typesize_out * jcp.kh * jcp.kw * jcp.ic_block
                        * jcp.oc_block);
        dec(kj);
        cmp(kj, 0);
        jg(kd_comeback_label, T_NEAR);
    }
}
void jit_avx512_core_bf16_conv_bwd_weights_kernel_f32::
        oh_step_comeback_pointers() {
    Label kh_comeback_label;
    mov(kj, reg_kh);
    L(kh_comeback_label);
    {
        int inp_mult = jcp.is_1stconv ? 1 : jcp.ic_block;
        int iw = jcp.tr_iw;
        sub(reg_input, jcp.typesize_in * (jcp.dilate_h + 1) * iw * inp_mult);
        sub(reg_kernel,
                jcp.typesize_out * jcp.kw * jcp.ic_block * jcp.oc_block);
        dec(kj);
        cmp(kj, 0);
        jg(kh_comeback_label, T_NEAR);
    }
}

void jit_avx512_core_bf16_conv_bwd_weights_kernel_f32::
        compute_ic_block_step_extern(int ur_w, int pad_l, int pad_r,
                int ic_block_step, int input_offset, int kernel_offset,
                int output_offset, bool is_tail) {
    int kw = jcp.kw;
    int ic_block = jcp.ic_block;
    int oc_block = jcp.oc_block;
    bool no_src_pad = jcp.is_1stconv;
    const int out_zmm_base_idx = 24;
    const int num_out_zmm_regs = !isa_has_bf16(jcp.isa) ? 2 : 4;
    const int zmm_inp_reg = out_zmm_base_idx + num_out_zmm_regs;

    auto zmm_ker = [=](int i_kw, int i_ic) {
        return Zmm(i_kw * ic_block_step + i_ic);
    };
    auto zmm_out = [=](int i_iw) {
        // TODO: move reg calc to global member funcs
        return Zmm(out_zmm_base_idx + i_iw % num_out_zmm_regs);
    };

    auto ker_addr = [=](int i_kw, int i_ic) {
        size_t local_offset
                = jcp.typesize_out * (i_kw * ic_block + i_ic) * jcp.oc_block;
        return EVEX_compress_addr(reg_kernel, local_offset + kernel_offset);
    };
    auto inp_addr = [=](int i_iw, int i_ic, ptrdiff_t extra_offset = 0,
                            bool vnni_bcast = false) {
        int stride = jcp.tr_iw;
        int local_offset;
        if (jcp.is_1stconv)
            local_offset = jcp.typesize_in
                    * (i_ic * jcp.iw * jcp.ih * jcp.id + i_iw);
        else
            local_offset = jcp.typesize_in * (i_iw + i_ic * stride);

        if (vnni_bcast)
            return EVEX_compress_addr(reg_input,
                    local_offset + input_offset + extra_offset, true);
        else
            return EVEX_compress_addr(
                    reg_input, local_offset + input_offset + extra_offset);
    };
    auto out_addr = [=](int i_ur) {
        auto ow_per_oc = 2;
        return EVEX_compress_addr(reg_output,
                jcp.typesize_in * i_ur * oc_block * ow_per_oc + output_offset);
    };

    for (int i_kw = 0; i_kw < kw; i_kw++)
        for (int i_ic = 0; i_ic < ic_block_step; i_ic++) {
            auto zmm = zmm_ker(i_kw, i_ic);
            vpxord(zmm, zmm, zmm);
        }
    assert(ur_w % 2 == 0);
    auto steps = ur_w / 2;

    const int str_w = jcp.stride_w;
    const int underflow_boundary = -1;
    int i_iw_shift = jcp.tr_ow - ur_w - ((jcp.l_pad != pad_l) ? jcp.l_pad : 0);
    const int overflow_boundary = jcp.iw - 1 - i_iw_shift;

    for (int s = 0; s < str_w; s++) {
        const int kw_start = s;
        assert(jcp.tr_iw % str_w == 0);
        const int inp_stride_w_shift = jcp.tr_iw / str_w;
        for (int i_ur = 0; i_ur < steps; i_ur++) {
            auto zmm = zmm_out(i_ur);
            vmovdqu16(zmm, out_addr(i_ur));

            for (int i_kw = kw_start; i_kw < kw; i_kw += str_w) {
                for (int i_ic = 0; i_ic < ic_block_step; i_ic++) {
                    int i_iw = 2 * i_ur + (i_kw * (jcp.dilate_w + 1)) / str_w
                            + s * inp_stride_w_shift;
                    bool underflow = false;
                    bool overflow = false;
                    if (no_src_pad) {
                        i_iw = i_iw - pad_l;
                        underflow = i_iw <= underflow_boundary;
                        overflow = is_tail && i_iw >= overflow_boundary;
                    }

                    auto inp = Zmm(zmm_inp_reg);
                    auto acc = zmm_ker(i_kw, i_ic);
                    auto out = zmm_out(i_ur);
                    if (underflow || overflow || !isa_has_bf16(jcp.isa)) {
                        assert(out != inp);
                        assert(acc != inp);
                    }
                    assert(out != acc);
                    if (underflow || overflow) {
                        if (underflow && i_iw == underflow_boundary)
                            vpbroadcastw(inp | everyother_shift_mask | T_z,
                                    inp_addr(i_iw + 1, i_ic, 0));
                        else if (overflow && i_iw == overflow_boundary)
                            vpbroadcastw(inp | everyother_mask | T_z,
                                    inp_addr(i_iw, i_ic, 0));
                        else
                            continue;

                        if (!isa_has_bf16(jcp.isa))
                            bf16_emu_->vdpbf16ps(acc, out, inp);
                        else
                            vdpbf16ps(acc, out, inp);
                    } else if (!isa_has_bf16(jcp.isa)) {
                        vpbroadcastd(inp, inp_addr(i_iw, i_ic, 0));
                        bf16_emu_->vdpbf16ps(acc, out, inp);
                    } else
                        vdpbf16ps(acc, out, inp_addr(i_iw, i_ic, 0, true));
                }
            }
        }
        for (int i_kw = kw_start; i_kw < kw; i_kw += str_w) {
            for (int i_ic = 0; i_ic < ic_block_step; i_ic++) {
                auto addr = ker_addr(i_kw, i_ic);
                auto zmm = zmm_ker(i_kw, i_ic);
                vaddps(zmm, zmm, addr);
                vmovups(addr, zmm);
            }
        }
    }
}

int jit_avx512_core_bf16_conv_bwd_weights_kernel_f32::interleave_w_reorder_size(
        int ur_w) {
    const int reorder_block = 16;
    return rnd_up(jcp.stride_w * (ur_w - 1) + jcp.kw, reorder_block);
}
int jit_avx512_core_bf16_conv_bwd_weights_kernel_f32::
        interleave_w_reorder_bytes(int ur_w) {
    return 2 * jcp.typesize_in * interleave_w_reorder_size(ur_w);
}
int jit_avx512_core_bf16_conv_bwd_weights_kernel_f32::interleave_stack_size(
        int ur_w, int ic_block_step) {
    return ic_block_step * interleave_w_reorder_bytes(ur_w);
}
void jit_avx512_core_bf16_conv_bwd_weights_kernel_f32::
        compute_ic_block_step_interleave(int ur_w, int pad_l, int pad_r,
                int ic_block_step, int input_offset, int kernel_offset,
                int output_offset, bool is_tail) {
    assert(jcp.is_1stconv); // Only supports nchw format src
    int kw = jcp.kw;
    int ic_block = jcp.ic_block;
    int oc_block = jcp.oc_block;
    const int out_zmm_base_idx = 24;
    const int in_zmm_base_idx = 24;
    const int num_out_zmm_regs = !isa_has_bf16(jcp.isa) ? 2 : 4;
    //const int num_in_zmm_regs = 8;
    const int zmm_inp_reg = out_zmm_base_idx + num_out_zmm_regs;
    const int reorder_block = 16;
    const int reorder_size = interleave_w_reorder_size(ur_w);
    const int reorder_bytes = interleave_w_reorder_bytes(ur_w);
    const int stack_size = interleave_stack_size(ur_w, ic_block_step);
    if (stack_size > ic_block_step_stack_size) {
        // This is a guard. Ideally it is never used, but is included to defend
        // against overlooked edge cases.
        assert(stack_size <= ic_block_step_stack_size);
        sub(rsp, stack_size - ic_block_step_stack_size);
    }

    auto zmm_ker = [=](int i_kw, int i_ic) {
        return Zmm(i_kw * ic_block_step + i_ic);
    };
    auto zmm_out = [=](int i_iw) {
        return Zmm(out_zmm_base_idx + i_iw % num_out_zmm_regs);
    };
    auto zmm_in = [=](int i_iw, int i_ic, bool stride_reg) {
        int stride = stride_reg ? 1 : 0;
        return Zmm(in_zmm_base_idx + 4 * (i_ic % 2) + 2 * (i_iw % 2) + stride);
    };

    auto ker_addr = [=](int i_kw, int i_ic) {
        size_t local_offset
                = jcp.typesize_out * (i_kw * ic_block + i_ic) * jcp.oc_block;
        return EVEX_compress_addr(reg_kernel, local_offset + kernel_offset);
    };
    auto inp_addr = [=](int i_iw, int i_ic, ptrdiff_t extra_offset = 0,
                            bool vnni_bcast = false) {
        int local_offset = i_ic * reorder_bytes + 2 * jcp.typesize_in * i_iw;

        if (vnni_bcast)
            return EVEX_compress_addr(rsp, local_offset, true);
        else
            return EVEX_compress_addr(rsp, local_offset);
    };
    auto out_addr = [=](int i_ur) {
        auto ow_per_oc = 2;
        return EVEX_compress_addr(reg_output,
                jcp.typesize_in * i_ur * oc_block * ow_per_oc + output_offset);
    };
    auto load_src_to_stack = [=](int i_iw, int i_ic, Opmask mask,
                                     bool mask_empty, Opmask stride_mask,
                                     bool stride_mask_empty) {
        int local_offset
                = jcp.typesize_in * (i_ic * jcp.iw * jcp.ih * jcp.id + i_iw);
        int stack_offset
                = i_ic * reorder_bytes + 2 * jcp.typesize_in * (i_iw + pad_l);

        auto zmm = zmm_in(i_iw, i_ic, false);
        auto zmm_stride = zmm_in(i_iw, i_ic, true);
        auto base_addr = EVEX_compress_addr(
                reg_input, local_offset + input_offset, false);
        auto stride_addr = EVEX_compress_addr(reg_input,
                local_offset + input_offset + jcp.typesize_in * jcp.stride_w);
        auto stack_addr = EVEX_compress_addr(rsp, stack_offset);
        assert(IMPLICATION(mask_empty, stride_mask_empty));
        if (mask_empty) {
            vpxord(zmm, zmm, zmm);
        } else {
            vpmovzxwd(zmm | mask | T_z, base_addr);
        }
        if (!stride_mask_empty) {
            vpmovzxwd(zmm_stride | stride_mask | T_z, stride_addr);
            vpslld(zmm_stride, zmm_stride, 16);
            vpord(zmm, zmm, zmm_stride);
        }
        vmovdqu16(stack_addr, zmm);
    };

    assert(ur_w % 2 == 0);
    auto steps = ur_w / 2;

    const int str_w = jcp.stride_w;
    int i_iw_shift = str_w * (jcp.tr_ow - ur_w)
            - ((jcp.l_pad != pad_l) ? jcp.l_pad : 0);
    const int overflow_boundary
            = is_tail ? jcp.iw - i_iw_shift : str_w * (ur_w - 1) + kw - pad_l;

    // Calculate padding required by the data reorder using 32 byte loads
    int reorder_overflow = reorder_size - pad_l - overflow_boundary;
    int reorder_stride_overflow = reorder_overflow + str_w;
    reorder_overflow = nstl::max(0, reorder_overflow);
    reorder_stride_overflow = nstl::max(0, reorder_stride_overflow);
    int reorder_pad_r = reorder_overflow % reorder_block;
    int reorder_stride_pad_r = reorder_stride_overflow % reorder_block;
    if (reorder_stride_overflow >= reorder_size && reorder_stride_pad_r == 0) {
        assert(reorder_stride_overflow == reorder_size);
        reorder_stride_pad_r = reorder_block;
    }
    reorder_overflow -= reorder_pad_r;
    reorder_stride_overflow -= reorder_stride_pad_r;

    int pad_l_mask = (0xffff << pad_l) & 0xffff;
    int pad_l_mask_strided
            = (0xffff << (pad_l >= str_w ? (pad_l - str_w) : 0)) & 0xffff;
    int pad_r_mask = 0xffff >> reorder_pad_r;
    int pad_r_mask_strided = 0xffff >> (reorder_stride_pad_r);
    pad_r_mask = pad_r_mask & 0xffff;

    // Setup masks to load and reorder data
    if (reorder_size - reorder_stride_overflow > reorder_block) {
        // Overflow and underflow happen in different data reorder rounds
        kxnorw(overflow_stride_mask, overflow_stride_mask,
                overflow_stride_mask);
        kshiftlw(underflow_mask, overflow_stride_mask, pad_l);
        kshiftlw(underflow_stride_mask, overflow_stride_mask,
                pad_l >= str_w ? pad_l - str_w : 0);
        kshiftrw(overflow_mask, overflow_stride_mask, reorder_pad_r);
        kshiftrw(overflow_stride_mask, overflow_stride_mask,
                reorder_stride_pad_r);
    } else if (reorder_size - reorder_overflow > reorder_block) {
        // Overflow and underflow happen in the same round for loading the data
        // at the stride offset.
        kxnorw(overflow_mask, overflow_mask, overflow_mask);
        kshiftlw(underflow_mask, overflow_mask, pad_l);
        kshiftrw(overflow_mask, overflow_mask, reorder_pad_r);
        mov(reg_tmp.cvt32(), pad_l_mask_strided & pad_r_mask_strided);
        kmovw(underflow_stride_mask, reg_tmp.cvt32());
    } else {
        // Overflow and underflow happen in the same round for all data loads
        mov(reg_tmp.cvt32(), pad_l_mask & pad_r_mask);
        kmovw(underflow_mask, reg_tmp.cvt32());
        mov(reg_tmp.cvt32(), pad_l_mask_strided & pad_r_mask_strided);
        kmovw(underflow_stride_mask, reg_tmp.cvt32());
    }

    // Load and reorder data to the stack
    int reorder_start = -pad_l;
    int reorder_end = reorder_size - pad_l;
    for (int i_iw = reorder_start; i_iw < reorder_end; i_iw += reorder_block) {
        for (int i_ic = 0; i_ic < ic_block_step; i_ic++) {
            Opmask mask, stride_mask;
            bool mask_empty, stride_mask_empty;
            // Performing this reorder on the stack may not be (always) optimal.
            // There are a couple of methods involving externally reordering the
            // data that were not considered due to time constraints. The first
            // is to transpose similar to the extern method. The other is to
            // perform the same interleave transform used here. The tradeoff
            // between these methods is the transpose method does not lend
            // itself to SIMD instructions (except possibly for some specific
            // strides) since the data is not blocked. The transform performed
            // here does, but uses twice as much data since
            // most data elements are duplicated.

            if (i_iw == reorder_start) {
                mask = underflow_mask;
                mask_empty = false;
                if (pad_l_mask == 0) mask_empty = true;
            } else if (i_iw + reorder_overflow >= reorder_end) {
                mask_empty = true;
            } else if (i_iw + reorder_block + reorder_overflow >= reorder_end) {
                mask = overflow_mask;
                mask_empty = false;
                if (pad_r_mask == 0) mask_empty = true;
            } else {
                mask = m_ffffffff;
                mask_empty = false;
            }
            if (i_iw == reorder_start) {
                stride_mask = underflow_stride_mask;
                stride_mask_empty = false;
                if (pad_l_mask_strided == 0) mask_empty = true;
            } else if (i_iw + reorder_stride_overflow >= reorder_end) {
                stride_mask_empty = true;
            } else if (i_iw + reorder_block + reorder_stride_overflow
                    >= reorder_end) {
                stride_mask = overflow_stride_mask;
                stride_mask_empty = false;
                if (pad_r_mask_strided == 0) mask_empty = true;
            } else {
                stride_mask = m_ffffffff;
                stride_mask_empty = false;
            }
            load_src_to_stack(i_iw, i_ic, mask, mask_empty, stride_mask,
                    stride_mask_empty);
        }
    }

    // Initialize kernel accumulators. It should sometimes be possible to skip
    // initializing and storing this data between calls to this function.
    for (int i_kw = 0; i_kw < kw; i_kw++)
        for (int i_ic = 0; i_ic < ic_block_step; i_ic++) {
            auto zmm = zmm_ker(i_kw, i_ic);
            vpxord(zmm, zmm, zmm);
        }

    // Calculate this blocks contribution
    for (int i_ur = 0; i_ur < steps; i_ur++) {
        auto zmm = zmm_out(i_ur);
        vmovdqu16(zmm, out_addr(i_ur));

        for (int i_kw = 0; i_kw < kw; i_kw++) {
            for (int i_ic = 0; i_ic < ic_block_step; i_ic++) {
                int i_iw = 2 * i_ur * str_w + i_kw;
                auto acc = zmm_ker(i_kw, i_ic);
                auto out = zmm_out(i_ur);

                if (!isa_has_bf16(jcp.isa)) {
                    auto inp = Zmm(zmm_inp_reg);
                    vpbroadcastd(inp, inp_addr(i_iw, i_ic, 0));
                    bf16_emu_->vdpbf16ps(acc, out, inp);
                } else
                    vdpbf16ps(acc, out, inp_addr(i_iw, i_ic, 0, true));
            }
        }
    }

    // Store kernel accumulators
    for (int i_kw = 0; i_kw < kw; i_kw++) {
        for (int i_ic = 0; i_ic < ic_block_step; i_ic++) {
            auto addr = ker_addr(i_kw, i_ic);
            auto zmm = zmm_ker(i_kw, i_ic);
            vaddps(zmm, zmm, addr);
            vmovups(addr, zmm);
        }
    }

    if (stack_size > ic_block_step_stack_size) {
        // This is a guard. Ideally it is never used, but is included to defend
        // against overlooked edge cases.
        add(rsp, stack_size - ic_block_step_stack_size);
    }
}

void jit_avx512_core_bf16_conv_bwd_weights_kernel_f32::
        convert_src_to_vnni_format(
                int ur_w, int pad_l, int pad_r, int input_offset) {
    Reg64 reg_trans_tmp = r11;
    mov(EVEX_compress_addr(rsp, trans_tmp_offset), reg_trans_tmp);

    mov(reg_trans_tmp, dst_prm_table);
    vmovups(get_perm_reg(), ptr[reg_trans_tmp]);

    mov(reg_trans_tmp, EVEX_compress_addr(rsp, trans_tmp_offset));
    const int max_regs = 16;
    for (int src_count = 0;
            sizeof_cacheline * src_count < permw_stack_size(ur_w);
            src_count++) {
        int i_ur = nstl::min(src_count, ur_w - 2);
        int i_kw = src_count - i_ur;
        int buffer_offset = permw_buffer_start + src_count * 64;
        auto bcast_values = Zmm(src_count % max_regs);
        bool check = check_borders(ur_w, pad_l, pad_r, i_ur, i_kw);
        if (check) {
            Opmask load_mask;
            get_load_mask(ur_w, pad_l, pad_r, i_ur, i_kw, load_mask);

            ptrdiff_t inp_offset
                    = get_inp_offset(pad_l, i_ur, i_kw, input_offset);
            vmovdqu16(bcast_values | load_mask | T_z,
                    ptr[reg_input + inp_offset]);
            vpermw(bcast_values, get_perm_reg(), bcast_values);
        } else {
            vpxord(bcast_values, bcast_values, bcast_values);
        }
        vmovups(ptr[rsp + buffer_offset], bcast_values);
    }
}

void jit_avx512_core_bf16_conv_bwd_weights_kernel_f32::
        compute_ic_block_step_vpermw_expl(int ur_w, int pad_l, int pad_r,
                int ic_block_step, int input_offset, int kernel_offset,
                int output_offset, bool is_tail) {
    assert(!jcp.is_1stconv); // This method does not support nchw data
    int kw = jcp.kw;
    int ic_block = jcp.ic_block;
    int oc_block = jcp.oc_block;
    int src_count = 0;
    int ic_block_step_idx = input_offset / (jcp.typesize_in * ic_block_step);
    const int max_regs = (!isa_has_bf16(jcp.isa)) ? 26 : 31;
    int src_pl_len = kw;
    const int diff_dst_pl_start_reg_idx = ic_block_step * (kw + src_pl_len);
    const int diff_dst_pl_len = max_regs - diff_dst_pl_start_reg_idx;

    auto get_diff_wei_reg_idx
            = [=](int i_kw, int i_ic) { return i_kw * ic_block_step + i_ic; };
    auto get_src_reg_idx = [=](int i_iw, int i_ic) {
        return kw * ic_block_step + (i_iw % src_pl_len) * ic_block_step + i_ic;
    };
    auto get_diff_dst_reg_idx = [=](int i_ur) {
        return diff_dst_pl_start_reg_idx + (i_ur / 2) % diff_dst_pl_len;
    };

    auto load_dst = [=](int c) {
        int offset = jcp.typesize_in * c * 2 * oc_block + output_offset;

        Opmask load_mask;
        if (ur_w % 2 && c * 2 + 2 >= ur_w)
            load_mask = m_0000ffff;
        else
            load_mask = m_ffffffff;

        vmovdqu16(Zmm(get_diff_dst_reg_idx(2 * c)) | load_mask | T_z,
                EVEX_compress_addr(reg_output, offset));
        vpermw(Zmm(get_diff_dst_reg_idx(2 * c)), get_perm_reg(),
                Zmm(get_diff_dst_reg_idx(2 * c)));
    };
    for (int i_kw = 0; i_kw < kw; i_kw++)
        for (int i_ic = 0; i_ic < ic_block_step; i_ic++)
            vpxord(Zmm(get_diff_wei_reg_idx(i_kw, i_ic)),
                    Zmm(get_diff_wei_reg_idx(i_kw, i_ic)),
                    Zmm(get_diff_wei_reg_idx(i_kw, i_ic)));

    auto get_bcast_ptr = [=](int i_ur, int i_kw, int ic) {
        int scale = 2 * jcp.typesize_in;
        return rsp + b_ic * scale + permw_buffer_start + (i_ur + i_kw) * 64
                + jcp.typesize_in * 2
                * (ic_block_step_idx * ic_block_step + ic);
    };

    int src_count_last = 0;
    for (int i_ur = 0; i_ur < ur_w; i_ur += 2) {
        if (i_ur == 0) {
            for (int dst_count = 0;
                    dst_count < nstl::min(diff_dst_pl_len, div_up(ur_w, 2));
                    dst_count++) {
                load_dst(dst_count);
            }
            for (src_count = 0; src_count < src_pl_len; src_count++) {
                int _i_ur = src_count / kw;
                int _i_kw = src_count % kw;
                if (check_borders(ur_w, pad_l, pad_r, _i_ur, _i_kw))
                    for (int i_ic = 0; i_ic < ic_block_step; i_ic++) {
                        vbroadcastss(Zmm(get_src_reg_idx(src_count, i_ic)),
                                ptr[get_bcast_ptr(_i_ur, _i_kw, i_ic)]);
                    }
            }
            src_count_last = src_count;
        } else {
            int diff_dst_load_idx = i_ur + 2 * (diff_dst_pl_len - 1);
            if (diff_dst_load_idx < ur_w) load_dst(diff_dst_load_idx / 2);
            for (src_count = i_ur; src_count < i_ur + src_pl_len; src_count++) {
                if (src_count < src_count_last) continue;
                int _i_ur = (src_count - i_ur) / kw + i_ur;
                int _i_kw = (src_count - i_ur) % kw;
                if (check_borders(ur_w, pad_l, pad_r, _i_ur, _i_kw))
                    for (int i_ic = 0; i_ic < ic_block_step; i_ic++) {
                        vbroadcastss(Zmm(get_src_reg_idx(src_count, i_ic)),
                                ptr[get_bcast_ptr(_i_ur, _i_kw, i_ic)]);
                    }
            }
            src_count_last = src_count;
        }
        for (int i_kw = 0; i_kw < kw; i_kw++) {
            int i_iw = i_ur + i_kw;
            if (check_borders(ur_w, pad_l, pad_r, i_ur, i_kw)) {
                for (int i_ic = 0; i_ic < ic_block_step; i_ic++) {
                    if (!isa_has_bf16(jcp.isa)) {
                        bf16_emu_->vdpbf16ps(
                                Zmm(get_diff_wei_reg_idx(i_kw, i_ic)),
                                Zmm(get_diff_dst_reg_idx(i_ur)),
                                Zmm(get_src_reg_idx(i_iw, i_ic)));
                    } else {
                        vdpbf16ps(Zmm(get_diff_wei_reg_idx(i_kw, i_ic)),
                                Zmm(get_diff_dst_reg_idx(i_ur)),
                                Zmm(get_src_reg_idx(i_iw, i_ic)));
                    }
                }
            }
        }
    }

    for (int i_kw = 0; i_kw < kw; i_kw++)
        for (int i_ic = 0; i_ic < ic_block_step; i_ic++) {
            int l_offset = jcp.typesize_out * (i_kw * ic_block + i_ic)
                    * jcp.oc_block;
            vaddps(Zmm(get_diff_wei_reg_idx(i_kw, i_ic)),
                    EVEX_compress_addr(reg_kernel, l_offset + kernel_offset));
        }

    for (int i_kw = 0; i_kw < kw; i_kw++) {
        for (int i_ic = 0; i_ic < ic_block_step; i_ic++) {
            int l_offset = jcp.typesize_out * (i_kw * ic_block + i_ic)
                    * jcp.oc_block;
            vmovups(EVEX_compress_addr(reg_kernel, l_offset + kernel_offset),
                    Zmm(get_diff_wei_reg_idx(i_kw, i_ic)));
        }
    }
}

void jit_avx512_core_bf16_conv_bwd_weights_kernel_f32::
        compute_ic_block_step_vpermw(int ur_w, int pad_l, int pad_r,
                int ic_block_step, int input_offset, int kernel_offset,
                int output_offset, bool is_tail) {
    assert(!jcp.is_1stconv); // This method does not support nchw data
    int kw = jcp.kw;
    int ic_block = jcp.ic_block;
    int oc_block = jcp.oc_block;

    int dst_count = 0;

    int ic_block_step_idx = input_offset / (jcp.typesize_in * ic_block_step);

    int pipeline_length = (isa_has_bf16(jcp.isa))
            ? nstl::max(1, nstl::min(4, ur_w / 2))
            : 1;

    const int dst_off_reg = (!isa_has_bf16(jcp.isa)) ? 26 : 31;
    auto load_dst = [=](int c) {
        int offset = jcp.typesize_in * c * 2 * oc_block + output_offset;

        Opmask load_mask;
        if (ur_w % 2 && c * 2 + 2 >= ur_w)
            load_mask = m_0000ffff;
        else
            load_mask = m_ffffffff;

        vmovdqu16(Zmm(dst_off_reg - c % pipeline_length) | load_mask | T_z,
                EVEX_compress_addr(reg_output, offset));
        vpermw(Zmm(dst_off_reg - c % pipeline_length), get_perm_reg(),
                Zmm(dst_off_reg - c % pipeline_length));
    };

    for (int i_kw = 0; i_kw < kw; i_kw++)
        for (int i_ic = 0; i_ic < ic_block_step; i_ic++)
            vmovups(Zmm(i_kw * ic_block_step + i_ic),
                    EVEX_compress_addr(reg_kernel,
                            sizeof(float) * (i_kw * ic_block + i_ic)
                                            * jcp.oc_block
                                    + kernel_offset));

    for (dst_count = 0; dst_count < pipeline_length; dst_count++) {
        load_dst(dst_count);
    }
    auto get_bcast_ptr = [=](int i_ur, int i_kw, int ic) {
        int scale = 2 * jcp.typesize_in;
        return rsp + b_ic * scale + permw_buffer_start + (i_ur + i_kw) * 64
                + jcp.typesize_in * 2
                * (ic_block_step_idx * ic_block_step + ic);
    };

    for (int i_ur = 0; i_ur < ur_w; i_ur += 2) {
        for (int i_kw = 0; i_kw < kw; i_kw++) {
            if (check_borders(ur_w, pad_l, pad_r, i_ur, i_kw)) {
                for (int i_ic = 0; i_ic < ic_block_step; i_ic++) {
                    if (!isa_has_bf16(jcp.isa)) {
                        auto zmm_src = Zmm(28);
                        vpbroadcastd(
                                zmm_src, ptr[get_bcast_ptr(i_ur, i_kw, i_ic)]);
                        bf16_emu_->vdpbf16ps(Zmm(i_kw * ic_block_step + i_ic),
                                Zmm(dst_off_reg - dst_count % pipeline_length),
                                zmm_src);
                    } else {
                        vdpbf16ps(Zmm(i_kw * ic_block_step + i_ic),
                                Zmm(dst_off_reg - dst_count % pipeline_length),
                                zword_b[get_bcast_ptr(i_ur, i_kw, i_ic)]);
                    }
                }
            }
        }
        if (dst_count * 2 < ur_w) load_dst(dst_count);
        dst_count++;
    }
    for (int i_kw = 0; i_kw < kw; i_kw++) {
        for (int i_ic = 0; i_ic < ic_block_step; i_ic++) {
            int l_offset = jcp.typesize_out * (i_kw * ic_block + i_ic)
                    * jcp.oc_block;
            vmovups(EVEX_compress_addr(reg_kernel, l_offset + kernel_offset),
                    Zmm(i_kw * ic_block_step + i_ic));
        }
    }
}

void jit_avx512_core_bf16_conv_bwd_weights_kernel_f32::compute_ic_block_step(
        int ur_w, int pad_l, int pad_r, int ic_block_step, int input_offset,
        int kernel_offset, int output_offset, bool is_tail) {

    if (jcp.uses_permw_transposition)
        if (jcp.kernel_kind == expl_bcast)
            compute_ic_block_step_vpermw_expl(ur_w, pad_l, pad_r, ic_block_step,
                    input_offset, kernel_offset, output_offset, is_tail);
        else
            compute_ic_block_step_vpermw(ur_w, pad_l, pad_r, ic_block_step,
                    input_offset, kernel_offset, output_offset, is_tail);
    else if (jcp.is_1stconv && jcp.stride_w > 1)
        compute_ic_block_step_interleave(ur_w, pad_l, pad_r, ic_block_step,
                input_offset, kernel_offset, output_offset, is_tail);
    else
        compute_ic_block_step_extern(ur_w, pad_l, pad_r, ic_block_step,
                input_offset, kernel_offset, output_offset, is_tail);
}

void jit_avx512_core_bf16_conv_bwd_weights_kernel_f32 ::get_ur_w(
        int &ur_w, int &ur_w_tail, int &ur_w_trips) {
    if (jcp.tr_ow <= max_ur_w) {
        ur_w = jcp.tr_ow;
        ur_w_tail = 0;
        ur_w_trips = 1;
        return;
    }

    int r_pad = 0;
    if (!jcp.transpose_src) {
        // If jcp.transpose_src, the buffer has physical padding
        int ext_kw = calculate_extended_filter_size(jcp.kw, jcp.dilate_w);
        r_pad = nstl::max(0,
                calculate_end_padding(
                        jcp.l_pad, jcp.tr_ow, jcp.tr_iw, jcp.stride_w, ext_kw));
    }
    int l_pad = (jcp.transpose_src) ? 0 : jcp.l_pad;
    ur_w = max_ur_w;
    ur_w_trips = jcp.tr_ow / ur_w;
    ur_w_tail = jcp.tr_ow % ur_w;
    if ((ur_w_tail == 0 && jcp.r_pad != 0) || r_pad >= ur_w_tail) {
        if (ur_w_trips > 1) {
            ur_w_tail += ur_w;
            ur_w_trips--;
        } else {
            int ur_w_tail_total = ur_w + ur_w_tail;
            ur_w = (ur_w_tail_total % 4 == 0) ? ur_w_tail / 2
                                              : ur_w_tail / 2 + 1;
            ur_w_tail = ur_w_tail_total - ur_w;
            if (l_pad > ur_w / 2) {
                ur_w = (l_pad % 2 == 0) ? l_pad : l_pad + 1;
                ur_w_tail = ur_w_tail_total - ur_w;
            } else if (r_pad > ur_w_tail) {
                ur_w_tail = (r_pad % 2 == 0) ? r_pad : r_pad + 1;
                ur_w = ur_w_tail_total - ur_w_tail;
            }
        }
    }
}

void jit_avx512_core_bf16_conv_bwd_weights_kernel_f32 ::
        compute_oh_step_unroll_ow_icblock(int ic_block_step) {
    Label kh_label, kd_label;

    int ic_block = jcp.ic_block;
    int oc_block = jcp.oc_block;
    int inp_mul = jcp.is_1stconv ? 1 : ic_block;
    int iw = jcp.tr_iw;
    int ow = jcp.tr_ow;
    int r_pad = 0;
    int ur_w, ur_w_tail, ur_w_trips;
    get_ur_w(ur_w, ur_w_tail, ur_w_trips);
    assert(ur_w_tail == 0 && ur_w_trips == 1);

    if (!jcp.transpose_src) {
        // If jcp.transpose_src, the buffer has physical padding
        int ext_kw = calculate_extended_filter_size(jcp.kw, jcp.dilate_w);
        int iw = jcp.tr_iw;
        r_pad = nstl::max(0,
                calculate_end_padding(jcp.l_pad, ow, iw, jcp.stride_w, ext_kw));
    }
    int l_pad = (jcp.transpose_src) ? 0 : jcp.l_pad;

    if (jcp.ndims == 5) {
        L(kd_label);
        mov(reg_input, aux_reg_input);
        mov(reg_kernel, aux_reg_kernel);
    }

    mov(kj, reg_kh);
    L(kh_label);
    {
        if (jcp.uses_permw_transposition) {
            convert_src_to_vnni_format(ur_w, l_pad, r_pad, 0);
            xor_(b_ic, b_ic);
        }

        for (int i_b_ic = 0; i_b_ic < jcp.ic_block; i_b_ic += ic_block_step) {
            const int input_offset = (jcp.uses_permw_transposition)
                    ? jcp.typesize_in * i_b_ic
                    : (jcp.is_1stconv)
                            ? jcp.typesize_in * i_b_ic * jcp.id * jcp.ih * iw
                            : jcp.typesize_in * i_b_ic * iw;
            compute_ic_block_step(ur_w, l_pad, r_pad, ic_block_step,
                    input_offset, jcp.typesize_out * i_b_ic * jcp.oc_block, 0,
                    true);
        }
        add(reg_input, jcp.typesize_in * (jcp.dilate_h + 1) * iw * inp_mul);
        add(reg_kernel, jcp.typesize_out * jcp.kw * ic_block * oc_block);
        dec(kj);
        cmp(kj, 0);
        jg(kh_label, T_NEAR);
    }

    if (jcp.ndims == 5) {
        add(aux_reg_input,
                jcp.typesize_in * (jcp.dilate_d + 1) * jcp.ih * iw * inp_mul);
        add(aux_reg_kernel,
                jcp.typesize_out * jcp.kh * jcp.kw * ic_block * oc_block);
        dec(ki);
        cmp(ki, 0);
        jg(kd_label, T_NEAR);
    }
}

void jit_avx512_core_bf16_conv_bwd_weights_kernel_f32 ::
        compute_oh_step_unroll_ow(int ic_block_step) {
    Label kh_label, ic_block_label, kd_label;

    int ic_block = jcp.ic_block;
    int oc_block = jcp.oc_block;

    int ow = jcp.tr_ow;

    int r_pad = 0;
    int ur_w, ur_w_tail, ur_w_trips;
    get_ur_w(ur_w, ur_w_tail, ur_w_trips);
    assert(ur_w_tail == 0 && ur_w_trips == 1);

    if (!jcp.transpose_src) {
        // If jcp.transpose_src, the buffer has physical padding
        int ext_kw = calculate_extended_filter_size(jcp.kw, jcp.dilate_w);
        int iw = jcp.tr_iw;
        r_pad = nstl::max(0,
                calculate_end_padding(jcp.l_pad, ow, iw, jcp.stride_w, ext_kw));
    }
    int l_pad = (jcp.transpose_src) ? 0 : jcp.l_pad;

    if (jcp.ndims == 5) {
        L(kd_label);
        mov(reg_input, aux_reg_input);
        mov(reg_kernel, aux_reg_kernel);
    }

    mov(kj, reg_kh);
    L(kh_label);
    {
        size_t inp_icblk_stride = (jcp.uses_permw_transposition)
                ? 1
                : jcp.is_1stconv ? jcp.iw * jcp.ih * jcp.id : jcp.tr_iw;
        size_t input_offset
                = inp_icblk_stride * jcp.typesize_in * ic_block_step;

        xor_(b_ic, b_ic);
        if (jcp.uses_permw_transposition) {
            convert_src_to_vnni_format(ow, l_pad, r_pad, 0);
            xor_(b_ic, b_ic);
        }

        L(ic_block_label);
        {
            compute_ic_block_step(
                    ur_w, l_pad, r_pad, ic_block_step, 0, 0, 0, true);
            assert(jcp.ic_block % jcp.ic_block_step == 0);
            safe_add(reg_input, input_offset, reg_long_offt);
            add(reg_kernel, jcp.typesize_out * ic_block_step * oc_block);
            add(b_ic, ic_block_step);
            cmp(b_ic, jcp.ic_block);
            jl(ic_block_label, T_NEAR);
        }
        if (jcp.uses_permw_transposition) {
            add(reg_input,
                    jcp.typesize_in * ((jcp.dilate_h + 1) * jcp.tr_iw - 1)
                            * ic_block);
        } else if (jcp.is_1stconv) {
            // Fixup reg_input to to point to the correct location
            safe_add(reg_input,
                    jcp.typesize_in * (jcp.dilate_h + 1) * jcp.tr_iw
                            - input_offset * (jcp.ic_block / ic_block_step),
                    reg_long_offt);
        } else {
            if (jcp.dilate_h > 0)
                add(reg_input,
                        jcp.typesize_in * jcp.tr_iw * jcp.dilate_h * ic_block);
        }
        add(reg_kernel, jcp.typesize_out * (jcp.kw - 1) * ic_block * oc_block);
        dec(kj);
        cmp(kj, 0);
        jg(kh_label, T_NEAR);
    }
    if (jcp.ndims == 5) {
        int inp_mul = jcp.is_1stconv ? 1 : ic_block;
        add(aux_reg_input,
                jcp.typesize_in * (jcp.dilate_d + 1) * jcp.ih * jcp.tr_iw
                        * inp_mul);
        add(aux_reg_kernel,
                jcp.typesize_out * jcp.kh * jcp.kw * ic_block * oc_block);
        dec(ki);
        cmp(ki, 0);
        jg(kd_label, T_NEAR);
    }
}

void jit_avx512_core_bf16_conv_bwd_weights_kernel_f32::compute_oh_step_common(
        int ic_block_step) {
    Label kh_label, ic_block_label, ow_block_label, kd_label;

    int ic_block = jcp.ic_block;
    int oc_block = jcp.oc_block;

    int ow = jcp.tr_ow;
    int r_pad = 0;
    if (!jcp.transpose_src) {
        // If jcp.transpose_src, the buffer has physical padding
        int ext_kw = calculate_extended_filter_size(jcp.kw, jcp.dilate_w);
        int iw = jcp.tr_iw;
        r_pad = nstl::max(0,
                calculate_end_padding(jcp.l_pad, ow, iw, jcp.stride_w, ext_kw));
    }
    int l_pad = (jcp.transpose_src) ? 0 : jcp.l_pad;

    int stride_w = (jcp.transpose_src) ? 1 : jcp.stride_w;

    int ur_w, ur_w_trips, ur_w_tail;
    get_ur_w(ur_w, ur_w_tail, ur_w_trips);
    assert(l_pad <= ur_w);
    assert(r_pad <= ur_w_tail);
    int inp_mult = (jcp.uses_permw_transposition) ? ic_block : 1;
    int input_comeback = (ur_w_trips * ur_w * stride_w - l_pad) * inp_mult;
    int output_comeback = ur_w_trips * ur_w * oc_block;

    if (jcp.ndims == 5) {
        L(kd_label);
        mov(reg_input, aux_reg_input);
        mov(reg_kernel, aux_reg_kernel);
    }

    bool use_kh_ic_ow_loop_order = !jcp.uses_permw_transposition;
    if (use_kh_ic_ow_loop_order) {
        assert(!jcp.uses_permw_transposition);
        mov(kj, reg_kh);
        L(kh_label);
        {
            int inp_icblk_stride
                    = (jcp.is_1stconv) ? jcp.iw * jcp.ih * jcp.id : jcp.tr_iw;
            size_t input_offset
                    = inp_icblk_stride * jcp.typesize_in * ic_block_step;

            xor_(b_ic, b_ic);
            L(ic_block_label);
            {
                if (l_pad != 0) {
                    ur_w_trips--;
                    compute_ic_block_step(
                            ur_w, l_pad, 0, ic_block_step, 0, 0, 0);
                    add(reg_input,
                            jcp.typesize_in * (ur_w * stride_w - l_pad)
                                    * inp_mult);
                    add(reg_output, jcp.typesize_in * ur_w * oc_block);
                }

                if (ur_w_trips > 0) {
                    xor_(reg_ur_w_trips, reg_ur_w_trips);
                    L(ow_block_label);
                    {
                        compute_ic_block_step(
                                ur_w, 0, 0, ic_block_step, 0, 0, 0);
                        add(reg_input,
                                jcp.typesize_in * ur_w * stride_w * inp_mult);
                        add(reg_output, jcp.typesize_in * ur_w * oc_block);

                        inc(reg_ur_w_trips);
                        cmp(reg_ur_w_trips, ur_w_trips);
                        jl(ow_block_label, T_NEAR);
                    }
                }

                if (ur_w_tail > 0) {
                    compute_ic_block_step(
                            ur_w_tail, 0, r_pad, ic_block_step, 0, 0, 0, true);
                }

                sub(reg_input, jcp.typesize_in * input_comeback);
                sub(reg_output, jcp.typesize_in * output_comeback);

                safe_add(reg_input, input_offset, reg_long_offt);
                add(reg_kernel, jcp.typesize_out * ic_block_step * oc_block);

                add(b_ic, ic_block_step);
                cmp(b_ic, jcp.ic_block);
                jl(ic_block_label, T_NEAR);
            }

            if (jcp.is_1stconv) {
                // Fixup reg_input to point to the correct location
                safe_add(reg_input,
                        jcp.typesize_in * (jcp.dilate_h + 1) * jcp.tr_iw
                                - input_offset * (jcp.ic_block / ic_block_step),
                        reg_long_offt);
            } else if (jcp.dilate_h > 0) {
                add(reg_input,
                        jcp.typesize_in * jcp.tr_iw * jcp.dilate_h * ic_block);
            }
            add(reg_kernel,
                    jcp.typesize_out * (jcp.kw - 1) * ic_block * oc_block);
            dec(kj);
            cmp(kj, 0);
            jg(kh_label, T_NEAR);
        }
    } else {
        assert(!jcp.is_1stconv);
        Label ic_block_label_padl, ic_block_label_general, ic_block_label_tail;
        size_t inp_icblk_stride = jcp.uses_permw_transposition ? 1 : jcp.tr_iw;

        size_t input_icbstep_shift = inp_icblk_stride * jcp.typesize_in;

        mov(kj, reg_kh);
        L(kh_label);
        {
            if (l_pad != 0) {
                ur_w_trips--;
                xor_(b_ic, b_ic);
                if (jcp.uses_permw_transposition) {
                    convert_src_to_vnni_format(ur_w, l_pad, 0, 0);
                }
                L(ic_block_label_padl);
                {
                    compute_ic_block_step(
                            ur_w, l_pad, 0, ic_block_step, 0, 0, 0);
                    safe_add(reg_input, input_icbstep_shift * ic_block_step,
                            reg_long_offt);
                    add(reg_kernel,
                            jcp.typesize_out * ic_block_step * oc_block);

                    add(b_ic, ic_block_step);
                    cmp(b_ic, jcp.ic_block);
                    jl(ic_block_label_padl, T_NEAR);
                }
                safe_sub(reg_input, input_icbstep_shift * ic_block,
                        reg_long_offt);
                sub(reg_kernel, jcp.typesize_out * ic_block * oc_block);

                add(reg_input,
                        jcp.typesize_in * (ur_w * stride_w - l_pad) * inp_mult);
                add(reg_output, jcp.typesize_in * ur_w * oc_block);
            }

            if (ur_w_trips > 0) {
                xor_(reg_ur_w_trips, reg_ur_w_trips);
                L(ow_block_label);
                {
                    if (jcp.uses_permw_transposition) {
                        convert_src_to_vnni_format(ur_w, 0, 0, 0);
                    }
                    xor_(b_ic, b_ic);
                    L(ic_block_label_general);
                    {
                        compute_ic_block_step(
                                ur_w, 0, 0, ic_block_step, 0, 0, 0);
                        safe_add(reg_input, input_icbstep_shift * ic_block_step,
                                reg_long_offt);
                        add(reg_kernel,
                                jcp.typesize_out * ic_block_step * oc_block);

                        add(b_ic, ic_block_step);
                        cmp(b_ic, jcp.ic_block);
                        jl(ic_block_label_general, T_NEAR);
                    }
                    safe_sub(reg_input, input_icbstep_shift * ic_block,
                            reg_long_offt);
                    sub(reg_kernel, jcp.typesize_out * ic_block * oc_block);

                    add(reg_input,
                            jcp.typesize_in * ur_w * stride_w * inp_mult);
                    add(reg_output, jcp.typesize_in * ur_w * oc_block);

                    inc(reg_ur_w_trips);
                    cmp(reg_ur_w_trips, ur_w_trips);
                    jl(ow_block_label, T_NEAR);
                }
            }

            if (ur_w_tail > 0) {
                if (jcp.uses_permw_transposition) {
                    convert_src_to_vnni_format(ur_w_tail, 0, r_pad, 0);
                }
                xor_(b_ic, b_ic);
                L(ic_block_label_tail);
                {
                    compute_ic_block_step(
                            ur_w_tail, 0, r_pad, ic_block_step, 0, 0, 0, true);
                    safe_add(reg_input, input_icbstep_shift * ic_block_step,
                            reg_long_offt);
                    add(reg_kernel,
                            jcp.typesize_out * ic_block_step * oc_block);

                    add(b_ic, ic_block_step);
                    cmp(b_ic, jcp.ic_block);
                    jl(ic_block_label_tail, T_NEAR);
                }
                safe_sub(reg_input, input_icbstep_shift * ic_block,
                        reg_long_offt);
                sub(reg_kernel, jcp.typesize_out * ic_block * oc_block);
            }

            sub(reg_input, jcp.typesize_in * input_comeback);
            sub(reg_output, jcp.typesize_in * output_comeback);

            add(reg_input,
                    jcp.typesize_in * (jcp.dilate_h + 1) * jcp.tr_iw
                            * ic_block);

            add(reg_kernel, jcp.typesize_out * jcp.kw * ic_block * oc_block);
            dec(kj);
            cmp(kj, 0);
            jg(kh_label, T_NEAR);
        }
    }
    if (jcp.ndims == 5) {
        int inp_mul = jcp.is_1stconv ? 1 : ic_block;
        add(aux_reg_input,
                jcp.typesize_in * (jcp.dilate_d + 1) * jcp.ih * jcp.tr_iw
                        * inp_mul);
        add(aux_reg_kernel,
                jcp.typesize_out * jcp.kh * jcp.kw * ic_block * oc_block);
        dec(ki);
        cmp(ki, 0);
        jg(kd_label, T_NEAR);
    }
}

void jit_avx512_core_bf16_conv_bwd_weights_kernel_f32::compute_oh_step_disp() {
    int ic_block_step = jcp.ic_block_step;

    bool too_large_to_unroll = (jcp.kw > 1 || jcp.kh > 1 || jcp.kd > 1)
            && (jcp.stride_w > 1 || jcp.stride_h > 1 || jcp.stride_d > 1);

    int ow = jcp.tr_ow;
    if (jcp.ndims == 5) {
        /* NOTE: reg_kd_count = aux_reg_input = r12. The following order of
         * 'movs' must be guaranteed. */
        mov(ki, reg_kd_count);
        mov(EVEX_compress_addr(rsp, kd_count_offset), reg_kd_count);
        mov(aux_reg_input, reg_input);
        mov(aux_reg_kernel, reg_kernel);
    }
    if (jcp.kw <= 3 && ow <= 16 && !too_large_to_unroll) {
        compute_oh_step_unroll_ow_icblock(ic_block_step);
    } else if (ow <= max_ur_w) {
        compute_oh_step_unroll_ow(ic_block_step);
    } else {
        compute_oh_step_common(ic_block_step);
    }

    if (jcp.ndims == 5) {
        mov(reg_input, aux_reg_input);
        mov(reg_kernel, aux_reg_kernel);
        mov(reg_kd_count, EVEX_compress_addr(rsp, kd_count_offset));
        od_step_comeback_pointers();
    } else {
        oh_step_comeback_pointers();
    }
}

void jit_avx512_core_bf16_conv_bwd_weights_kernel_f32::maybe_zero_kernel() {
    if (jcp.harness == harness_compute_full_spatial) return;
    Label skip_zeroing, zeroing_loop;

    mov(reg_tmp, ptr[param + GET_OFF(channel)]);
    cmp(reg_tmp, 0);
    jz(skip_zeroing, T_NEAR);

    Zmm zero = Zmm(0);
    vpxord(zero, zero, zero);
    xor_(reg_tmp, reg_tmp);
    L(zeroing_loop);
    {
        assert(jcp.oc_block * jcp.typesize_out
                == cpu_isa_traits<avx512_core>::vlen);
        for (int ic1 = 0; ic1 < jcp.ic_block; ic1++)
            vmovups(ptr[reg_kernel + reg_tmp
                            + ic1 * jcp.oc_block * jcp.typesize_out],
                    zero);
        add(reg_tmp, jcp.ic_block * jcp.oc_block * jcp.typesize_out);
        cmp(reg_tmp,
                jcp.ic_block * jcp.oc_block * jcp.kw * jcp.kh * jcp.kd
                        * jcp.typesize_out);
        jnz(zeroing_loop);
    }

    L(skip_zeroing);
}

void jit_avx512_core_bf16_conv_bwd_weights_kernel_f32 ::compute_oh_loop_common(
        bool is_partial) {
    int b_pad = jcp.b_pad;
    int t_pad = jcp.t_pad;
    bool is_dilated = jcp.dilate_h != 0;
    int dilate_h = jcp.dilate_h + 1;
    int stride_h = jcp.stride_h;
    const int inp_mult = jcp.is_1stconv ? 1 : jcp.ic_block;
    int iw = jcp.tr_iw;
    int ow = jcp.tr_ow;
    int filter_step_size
            = jcp.typesize_out * jcp.kw * jcp.ic_block * jcp.oc_block;
    int input_step_size = jcp.typesize_in * iw * inp_mult;
    int output_step_size = jcp.typesize_in * ow * jcp.oc_block;
    Label oh_label, oh_label_end, oh_tpad_label, oh_tpad_label_end,
            oh_tpad_tail_label, oh_tpad_tail_label_end, oh_bpad_label,
            oh_bpad_label_end, oh_dilate_label_shift, oh_dilate_label_noshift,
            oh_dilate_label_end, oh_dilate_setup_label_shift,
            oh_dilate_setup_label_noshift, oh_dilate_setup_label_end;

    int ext_kh = calculate_extended_filter_size(jcp.kh, jcp.dilate_h);
    int oh_body_end = div_up(t_pad + jcp.ih - ext_kh + 1, stride_h);
    int oh_head_end = nstl::min(div_up(t_pad, stride_h), oh_body_end);
    int oh_head_overflow_end = div_up(t_pad, stride_h);
    int oh_tail_end = jcp.oh;

    int body_input_start_offset = (stride_h - (t_pad % stride_h)) % stride_h;
    int ih_body_end = nstl::max(
            -t_pad + oh_body_end * stride_h, body_input_start_offset);

    if (is_partial)
        mov(reg_oj, ptr[param + GET_OFF(os_index_begin)]);
    else
        xor_(reg_oj, reg_oj);

    /* Compute 'top' edge */
    if (t_pad > 0) {
        if (is_partial) {
            cmp(reg_oj, oh_head_overflow_end);
            jge(oh_tpad_tail_label_end, T_NEAR);
        }
        const int overflow
                = nstl::max(0, jcp.kh - div_up(t_pad + jcp.ih, dilate_h));
        const int underflow = div_up(t_pad, dilate_h);
        const int initial_kh = jcp.kh - overflow - underflow;

        // Setup reg_kh, reg_kernel, and reg_input
        mov(reg_kh, initial_kh);
        add(reg_kernel, filter_step_size * underflow);
        if (is_dilated) {
            const int tail = t_pad % dilate_h;
            const int shift = tail == 0 ? 0 : dilate_h - tail;
            mov(reg_ih_shift, shift);
            if (!is_partial) mov(ptr[rsp + ih_dilate_shift], reg_ih_shift);
            add(reg_input, input_step_size * shift);
        }

        if (is_partial) {
            Label head_setup, head_setup_finish;
            cmp(reg_oj, 0);
            je(head_setup_finish, T_NEAR);
            mov(reg_oj_setup, reg_oj);

            L(head_setup);
            if (is_dilated) {
                inc(reg_ih_shift);
                cmp(reg_ih_shift, dilate_h);
                jl(oh_dilate_setup_label_shift, T_NEAR);
                // unshift input as new kernel element enters
                sub(reg_input, input_step_size * (dilate_h - 1));
                xor_(reg_ih_shift, reg_ih_shift);
            }
            // kernel overlap only changes when (t_pad + oj) % dilate_h == 0
            add(reg_kh, stride_h);
            sub(reg_kernel, filter_step_size * stride_h);
            if (is_dilated) {
                jmp(oh_dilate_setup_label_noshift, T_NEAR);
                L(oh_dilate_setup_label_shift);
                // shift input as old kernel element progresses
                add(reg_input, input_step_size * stride_h);
                L(oh_dilate_setup_label_noshift);
            }
            sub(reg_oj_setup, 1);
            jg(head_setup, T_NEAR);
            L(head_setup_finish);

            if (is_dilated) mov(ptr[rsp + ih_dilate_shift], reg_ih_shift);
            if (oh_head_end < oh_head_overflow_end) {
                cmp(reg_oj, oh_head_end);
                jge(oh_tpad_label_end, T_NEAR);
            }
        }

        //Setup reg_kernel
        // If dilated, shift input ptr
        // Loop
        L(oh_tpad_label);
        compute_oh_step_disp();
        add(reg_output, output_step_size);
        if (is_dilated) {
            mov(reg_ih_shift, ptr[rsp + ih_dilate_shift]);
            inc(reg_ih_shift);
            mov(ptr[rsp + ih_dilate_shift], reg_ih_shift);
            cmp(reg_ih_shift, dilate_h);
            jl(oh_dilate_label_shift, T_NEAR);
            // unshift input as new kernel element enters
            sub(reg_input, input_step_size * (dilate_h - 1));
            xor_(reg_ih_shift, reg_ih_shift);
            mov(ptr[rsp + ih_dilate_shift], reg_ih_shift);
        }
        // kernel overlap only changes when (t_pad + oj) % dilate_h == 0
        add(reg_kh, stride_h);
        sub(reg_kernel, filter_step_size * stride_h);
        if (is_dilated) {
            jmp(oh_dilate_label_noshift, T_NEAR);
            L(oh_dilate_label_shift);
            // shift input as old kernel element progresses
            add(reg_input, input_step_size * stride_h);
            L(oh_dilate_label_noshift);
        }
        inc(reg_oj);

        if (is_partial) {
            cmp(reg_oj, ptr[param + GET_OFF(os_index_end)]);
            jge(oh_bpad_label_end, T_NEAR);
        }
        cmp(reg_oj, oh_head_end);
        jl(oh_tpad_label, T_NEAR);

        L(oh_tpad_label_end);
        // need second loop to process kernel if it is larger than the input
        // (does not apply to dilations as they must have unit stride)
        if (oh_head_end < oh_head_overflow_end) {
            assert(!is_dilated);

            cmp(reg_oj, oh_head_overflow_end);
            jge(oh_tpad_tail_label_end, T_NEAR);

            mov(reg_kh, jcp.ih);
            L(oh_tpad_tail_label);
            {
                compute_oh_step_disp();
                add(reg_output, output_step_size);
                sub(reg_kernel, filter_step_size * stride_h);

                inc(reg_oj);

                if (is_partial) {
                    cmp(reg_oj, ptr[param + GET_OFF(os_index_end)]);
                    jge(oh_bpad_label_end, T_NEAR);
                }
                cmp(reg_oj, oh_head_overflow_end);
                jl(oh_tpad_tail_label, T_NEAR);
            }
        }
        if (body_input_start_offset != 0) {
            add(reg_kernel, filter_step_size * body_input_start_offset);
            add(reg_input, input_step_size * body_input_start_offset);
        }
        L(oh_tpad_tail_label_end);
    }

    if (is_partial) {
        cmp(reg_oj, ptr[param + GET_OFF(os_index_end)]);
        jge(oh_bpad_label_end, T_NEAR);
    }
    cmp(reg_oj, oh_body_end);
    jge(oh_label_end, T_NEAR);

    /* Compute middle block(s) */
    mov(reg_kh, jcp.kh);
    L(oh_label);
    {
        compute_oh_step_disp();
        add(reg_input, input_step_size * stride_h);
        add(reg_output, output_step_size);

        inc(reg_oj);

        if (is_partial) {
            cmp(reg_oj, ptr[param + GET_OFF(os_index_end)]);
            jge(oh_bpad_label_end, T_NEAR);
        }

        cmp(reg_oj, oh_body_end);
        jl(oh_label, T_NEAR);
    }
    L(oh_label_end);

    /* Compute bottom edge */
    if (b_pad > 0) {
        if (is_partial) {
            cmp(reg_oj, ptr[param + GET_OFF(os_index_end)]);
            jge(oh_bpad_label_end, T_NEAR);
        }
        cmp(reg_oj, jcp.oh);
        jge(oh_bpad_label_end, T_NEAR);

        if (is_dilated) {
            // Assumes unit stride for dilations
            mov(reg_kh, jcp.kh - 1);
            xor_(reg_ih_shift, reg_ih_shift);
        } else {
            assert(jcp.dilate_h == 0);
            mov(reg_kh, jcp.ih - ih_body_end);
        }
        if (is_partial) {
            lea(reg_oj_setup,
                    ptr[reg_oj - nstl::max(oh_body_end, oh_head_overflow_end)]);
            if (stride_h == 1 && !is_dilated) {
                sub(reg_kh, reg_oj_setup);
            } else {
                Label body_setup, body_setup_finish, dilate_skip;
                cmp(reg_oj_setup, 0);
                je(body_setup_finish, T_NEAR);

                L(body_setup);
                if (is_dilated) {
                    inc(reg_ih_shift);
                    cmp(reg_ih_shift, dilate_h);
                    jl(dilate_skip, T_NEAR);
                    xor_(reg_ih_shift, reg_ih_shift);
                }
                sub(reg_kh, stride_h);
                L(dilate_skip);
                sub(reg_oj_setup, 1);
                jg(body_setup, T_NEAR);
                L(body_setup_finish);
            }
        }

        if (is_dilated) mov(ptr[rsp + ih_dilate_shift], reg_ih_shift);
        L(oh_bpad_label);
        {
            compute_oh_step_disp();
            add(reg_input, input_step_size * stride_h);
            add(reg_output, output_step_size);

            if (is_dilated) {
                mov(reg_ih_shift, ptr[rsp + ih_dilate_shift]);
                inc(reg_ih_shift);
                mov(ptr[rsp + ih_dilate_shift], reg_ih_shift);
                cmp(reg_ih_shift, dilate_h);
                jl(oh_dilate_label_end, T_NEAR);
                xor_(reg_ih_shift, reg_ih_shift);
                mov(ptr[rsp + ih_dilate_shift], reg_ih_shift);
            }
            sub(reg_kh, stride_h);
            L(oh_dilate_label_end);
            inc(reg_oj);
            if (is_partial) {
                cmp(reg_oj, ptr[param + GET_OFF(os_index_end)]);
                jge(oh_bpad_label_end, T_NEAR);
            }
            cmp(reg_oj, oh_tail_end);
            jl(oh_bpad_label, T_NEAR);
        }
    }
    L(oh_bpad_label_end);
}

void jit_avx512_core_bf16_conv_bwd_weights_kernel_f32 ::compute_od_loop_common(
        bool is_partial) {
    assert(jcp.harness == harness_3d_reduction);

    int ic_block = jcp.ic_block;
    int oc_block = jcp.oc_block;
    const int inp_mult = jcp.is_1stconv ? 1 : ic_block;
    int iw = jcp.tr_iw;
    int ow = jcp.tr_ow;

    const int input_backpad_overlap
            = div_up(jcp.id + jcp.f_pad - (jcp.kd - 1), jcp.stride_d);

    const size_t filter_shift
            = jcp.typesize_out * jcp.kh * jcp.kw * ic_block * oc_block;
    const size_t input_shift = jcp.typesize_in * jcp.ih * iw * inp_mult;
    const size_t output_shift = jcp.typesize_in * jcp.oh * ow * oc_block;

    const int kd_front_pad = nstl::max(0, jcp.f_pad);
    const int kd_back_pad = nstl::max(0, jcp.kd - jcp.f_pad - jcp.id);

    Label d_loop_label, loop_end_label, common_block_label, fpad_end_label,
            backpad_end_label, backpad_label;

    /* initially offset 'kd' by f_pad */
    mov(reg_input_d, ptr[param + GET_OFF(src)]);
    mov(reg_output_d, ptr[param + GET_OFF(dst)]);

    if (is_partial) {
        add(reg_kernel, ptr[param + GET_OFF(kd_offset)]);
        mov(reg_d_index, ptr[param + GET_OFF(os_index_begin)]);
        mov(reg_kd_count, ptr[param + GET_OFF(kd_padding)]);
    } else {
        const int kd_padding = jcp.kd - kd_front_pad - kd_back_pad;
        const int kd_offset = nstl::min(jcp.kd - 1, kd_front_pad) * jcp.kh
                * jcp.kw * jcp.ic_block * jcp.oc_block * jcp.typesize_out;
        add(reg_kernel, kd_offset);
        xor_(reg_d_index, reg_d_index);
        mov(reg_kd_count, kd_padding);
    }

    cmp(reg_kd_count, 0);
    jle(loop_end_label, T_NEAR); // no iterations along kd
    if (is_partial)
        cmp(reg_d_index, ptr[param + GET_OFF(os_index_end)]);
    else
        cmp(reg_d_index, jcp.od);
    jge(loop_end_label, T_NEAR); // no iterations along depth dimension

    L(d_loop_label);

    mov(reg_input, reg_input_d);
    mov(reg_output, reg_output_d);

    mov(EVEX_compress_addr(rsp, input_d_offset), reg_input_d);
    mov(EVEX_compress_addr(rsp, output_d_offset), reg_output_d);
    mov(EVEX_compress_addr(rsp, d_index_offset), reg_d_index);

    compute_oh_loop_common();

    mov(reg_input_d, EVEX_compress_addr(rsp, input_d_offset));
    mov(reg_output_d, EVEX_compress_addr(rsp, output_d_offset));
    mov(reg_d_index, EVEX_compress_addr(rsp, d_index_offset));

    /* Compute 'front' edge */
    if (jcp.f_pad > 0) {
        /* Check if within fpad region */
        cmp(reg_d_index, div_up(jcp.f_pad, jcp.stride_d));
        jge(fpad_end_label, T_NEAR);

        /* Fpad steps */
        sub(reg_kernel, filter_shift * jcp.stride_d);
        add(reg_kd_count, jcp.stride_d);

        /* Final number of kernel elements that overlap with input */
        const int inp_ker_overlap = nstl::min(jcp.kd, jcp.id);
        cmp(reg_kd_count, inp_ker_overlap);
        jle(common_block_label, T_NEAR);

        /* Correct any excess shifts to kernel and input */
        if (jcp.f_pad <= jcp.od * jcp.stride_d) {
            /* Filter has moved beyond padding (adjust for stride effects) */
            if (jcp.f_pad % jcp.stride_d != 0) {
                int inp_corr = jcp.stride_d - jcp.f_pad % jcp.stride_d;
                add(reg_kernel, filter_shift * inp_corr);
                add(reg_input_d, input_shift * inp_corr);
            }
        } else {
            /* Filter still overlaps padding (complete reset) */
            sub(reg_kernel, (jcp.f_pad - jcp.od * jcp.stride_d) * filter_shift);
        }

        /* Apply correction */
        mov(reg_kd_count, inp_ker_overlap);
        jmp(common_block_label);

        L(fpad_end_label);
    }

    /* Compute bottom edge */
    if (jcp.back_pad > 0) {

        /* Check if within back_pad region */
        cmp(reg_d_index, input_backpad_overlap - 1);
        jl(backpad_end_label, T_NEAR);
        jg(backpad_label, T_NEAR);

        /* Execute overlap correction between the filter and the initial
         * back_pad region. */
        mov(reg_kd_count,
                jcp.id + jcp.f_pad - input_backpad_overlap * jcp.stride_d);
        jmp(backpad_end_label, T_NEAR);

        L(backpad_label);
        sub(reg_kd_count, jcp.stride_d);
        cmp(reg_kd_count, 0);
        jle(loop_end_label, T_NEAR);

        L(backpad_end_label);
    }

    /* Compute middle block */
    add(reg_input_d, input_shift * jcp.stride_d);

    /* Execute common block and loop */
    L(common_block_label);
    add(reg_output_d, output_shift);
    inc(reg_d_index);
    if (is_partial)
        cmp(reg_d_index, ptr[param + GET_OFF(os_index_end)]);
    else
        cmp(reg_d_index, jcp.od);
    jl(d_loop_label, T_NEAR);

    L(loop_end_label);
}

void jit_avx512_core_bf16_conv_bwd_weights_kernel_f32::
        compute_full_spat_loop() {
    // General code layout:
    //
    // Blocking over OH -- top level
    // (Reduces L2 pressure; not very useful right now)
    //  Loop over all KHxKW kernel -- emit_kh_kw_loop()
    //    Loop over OH block -- emit_h_loop()
    //      Loop over OW blocks -- emit_fma_block()
    //      (Supports both fully unrolled and partially unrolled
    //      versions to reduce code size)
    //          Loop over OW block -- emit_fma_step()

    int pad_ow = jcp.tr_ow;

    int inp_row_size = jcp.ic_block * jcp.tr_iw * jcp.typesize_in;
    int out_row_size = jcp.oc_block * pad_ow * jcp.typesize_in;
    int row_size = inp_row_size + out_row_size;

    int h_block_size = jcp.oh;
    int h_last_block_size = h_block_size;
    int min_h_block_size = nstl::max(1, nstl::max(jcp.b_pad, jcp.t_pad));
    int working_set_size = row_size * h_block_size;

    if (working_set_size > full_spat_max_working_set_size) {
        assert(full_spat_opt_working_set_size < full_spat_max_working_set_size);

        while (working_set_size > full_spat_opt_working_set_size
                && h_block_size >= min_h_block_size) {
            for (int i = 2; i <= h_block_size; i++)
                if (i == h_block_size)
                    h_block_size = h_block_size / 2;
                else if (h_block_size % i == 0) {
                    h_block_size = h_block_size / i;
                    break;
                }
            working_set_size = row_size * h_block_size;
        }
        h_block_size = nstl::max(min_h_block_size, h_block_size);
        h_last_block_size = jcp.oh % h_block_size;
        if (h_last_block_size < jcp.b_pad) h_last_block_size += h_block_size;
    }

    Opmask reg_h_block = k1;
    Reg64 reg_kh = rax;
    Reg64 reg_kw = rbx;
    Reg64 reg_tmp = abi_not_param1;
    Reg32 reg_tmp_w = reg_tmp.cvt32();
    Reg64 reg_ohs = rdx;
    Reg64 reg_ihs = rsi;
    Reg64 reg_h = r8;
    Reg64 reg_i = r9;
    Reg64 reg_j = r10;

    Reg64 reg_inp = r13;
    Reg64 reg_out = r14;
    Reg64 reg_ker = r15;

    Reg64 reg_inp_save = abi_param1;
    Reg64 reg_out_save = reg_tmp;

    auto zmm_out = [&](int oi) { return Zmm(24 + oi % 8); };
    auto zmm_ker = [&](int ic1) { return Zmm(ic1); };
    auto inp_addr = [&](int oi, int ic1) {
        return zword_b[reg_inp + (ic1 * jcp.tr_iw + oi) * jcp.typesize_in];
    };
    auto out_addr = [&](int oi, int oj = 0) {
        auto ow_per_oc = 2;
        return ptr[reg_out
                + ((oi + oj * jcp.tr_ow / ow_per_oc) * jcp.oc_block * ow_per_oc)
                        * jcp.typesize_in];
    };
    auto ker_addr = [&](int ic1) {
        return ptr[reg_ker + ic1 * jcp.oc_block * jcp.typesize_out];
    };

    auto emit_block = [&]() {
        auto pad_ow = jcp.tr_ow;
        int ow_per_oc = 2;
        int def_step_size = 16;
        bool has_w_tail = pad_ow % def_step_size != 0;
        bool full_w_unroll = pad_ow / def_step_size < 2 + has_w_tail;

        auto emit_step = [&](int ur_ow, bool is_w_tail) {
            int tail_size = pad_ow % ur_ow;
            int this_ur_ow = (is_w_tail && tail_size) ? tail_size : ur_ow;
            auto numloads = 1;

            assert(this_ur_ow % ow_per_oc == 0);
            int steps = this_ur_ow / ow_per_oc;
            for (int oi_base = 0; oi_base < steps; oi_base += numloads) {
                for (int oi_offset = 0; oi_offset < numloads; oi_offset++) {
                    int oi = oi_base + oi_offset;
                    if (oi < steps) {
                        vmovups(zmm_out(oi), out_addr(oi));
                    } else {
                        auto zmm = zmm_out(oi);
                        vpxord(zmm, zmm, zmm);
                    }
                }

                for (int ic1 = 0; ic1 < jcp.ic_block; ic1++) {
                    vdpbf16ps(zmm_ker(ic1), zmm_out(oi_base),
                            inp_addr(ow_per_oc * oi_base, ic1));
                }
            }
        };

        if (full_w_unroll) {
            emit_step(pad_ow, true);
        } else {
            Label w_loop;
            int num_w_iters = pad_ow / def_step_size;
            mov(reg_i, num_w_iters);
            L(w_loop);
            {
                emit_step(def_step_size, false);
                add(reg_inp, def_step_size * jcp.typesize_in);
                add(reg_out, def_step_size * jcp.oc_block * jcp.typesize_in);
                sub(reg_i, 1);
                jnz(w_loop);
            }
            if (has_w_tail) { emit_step(def_step_size, true); }
            // reset reg_inp and reg_out because emit_h_loop expects
            // unmodified pointers
            int w_offset = num_w_iters * def_step_size;
            sub(reg_inp, w_offset * jcp.typesize_in);
            sub(reg_out, w_offset * jcp.oc_block * jcp.typesize_in);
        }
    };

    auto emit_h_loop = [&]() {
        Label h_loop, skip_h_loop;
        mov(reg_j, 1);
        cmp(reg_j, reg_h);
        je(skip_h_loop, T_NEAR);
        L(h_loop);
        {
            emit_block();

            add(reg_inp, jcp.tr_iw * jcp.ic_block * jcp.typesize_in);
            add(reg_out, pad_ow * jcp.oc_block * jcp.typesize_in);
            add(reg_j, 1);
            cmp(reg_j, reg_h);
            jb(h_loop);
        }
        L(skip_h_loop);

        emit_block();
    };

    auto emit_kh_kw_loop = [&](bool is_first_block, bool is_last_block) {
        xor_(reg_kh, reg_kh);
        Label kh_loop, kh_loop_end;

        int oh_block_size = (is_last_block) ? h_last_block_size : h_block_size;
        // NB: this is correct because we only support t_pad = kh / 2 and thus
        // ih == oh
        int ih_block_size = oh_block_size
                + (!is_first_block + !is_last_block) * jcp.t_pad;

        L(kh_loop);
        {
            if (is_first_block) {
                xor_(reg_tmp, reg_tmp);
                mov(reg_ohs, jcp.t_pad);
                sub(reg_ohs, reg_kh);
                cmovb(reg_ohs, reg_tmp);

                mov(reg_ihs, reg_ohs);
                sub(reg_ihs, jcp.t_pad);
                add(reg_ihs, reg_kh);
            } else {
                xor_(reg_ohs, reg_ohs);
                mov(reg_ihs, reg_kh);
            }

            mov(reg_tmp, oh_block_size);
            sub(reg_tmp, reg_ohs);
            mov(reg_h, ih_block_size);
            sub(reg_h, reg_ihs);
            cmp(reg_tmp, reg_h);
            cmovb(reg_h, reg_tmp);

            Label kh_loop_work;
            cmp(reg_h, 0);
            jg(kh_loop_work, T_NEAR);

            // empty h loop for this jcp.kh:
            // - set the output to 0 if necessary
            // - move ker pt
            // - jump to the end
            sub(reg_h, 1);
            Label skip_ker_zeroing;

            // The reg_ker ptr has highest bit set if the output needs to be
            // zeroed. Those who have byte-aligned their data will suffer the
            // consequences :(
            // TODO: move the flag to a mask register? (Roma)
            test(reg_ker, 1);
            jz(skip_ker_zeroing, T_NEAR);

            Label zeroing_loop;
            vpxord(zmm0, zmm0, zmm0);
            and_(reg_ker, ~1); // temporarily clear the zeroing flag
            mov(reg_tmp, jcp.kw);
            L(zeroing_loop);
            {
                for (int ic1 = 0; ic1 < jcp.ic_block; ic1++)
                    vmovups(ker_addr(ic1), zmm0);
                add(reg_ker, jcp.oc_block * jcp.ic_block * jcp.typesize_out);
                sub(reg_tmp, 1);
                jnz(zeroing_loop, T_NEAR);
            }
            // restore the zeroing flag (it will be cleared after the end of
            // emit_kh_kw_loop, but we may need it until then)
            or_(reg_ker, 1);
            jmp(kh_loop_end, T_NEAR);

            L(skip_ker_zeroing);
            add(reg_ker,
                    jcp.oc_block * jcp.ic_block * jcp.kw * jcp.typesize_out);
            jmp(kh_loop_end, T_NEAR);

            L(kh_loop_work);

            mul_by_const(reg_ihs, reg_tmp,
                    jcp.tr_iw * jcp.ic_block * jcp.typesize_in);
            mul_by_const(
                    reg_ohs, reg_tmp, pad_ow * jcp.oc_block * jcp.typesize_in);

            add(reg_inp, reg_ihs);
            add(reg_out, reg_ohs);

            Label kw_loop;
            xor_(reg_kw, reg_kw);
            L(kw_loop);
            {
                for (int ic1 = 0; ic1 < jcp.ic_block; ic1++) {
                    auto zmm = zmm_ker(ic1);
                    vpxord(zmm, zmm, zmm);
                }

                mov(reg_out_save, reg_out);
                mov(reg_inp_save, reg_inp);
                lea(reg_inp, ptr[reg_inp + reg_kw * jcp.typesize_in]);

                emit_h_loop();

                mov(reg_out, reg_out_save);
                mov(reg_inp, reg_inp_save);

                Label do_store;
                // The reg_ker ptr has highest bit set if the output needs to
                // be zeroed. Those who have byte-aligned their data will
                // suffer the consiquences :(
                mov(reg_tmp, reg_ker);
                and_(reg_ker, ~1);
                test(reg_tmp, 1);
                jnz(do_store, T_NEAR);

                for (int ic1 = 0; ic1 < jcp.ic_block; ic1++) {
                    auto zmm = zmm_ker(ic1);
                    vaddps(zmm, ker_addr(ic1));
                }

                L(do_store);
                for (int ic1 = 0; ic1 < jcp.ic_block; ic1++) {
                    auto zmm = zmm_ker(ic1);
                    vmovups(ker_addr(ic1), zmm);
                }

                mov(reg_ker, reg_tmp);
                add(reg_ker, jcp.ic_block * jcp.oc_block * jcp.typesize_out);
                add(reg_kw, 1);
                cmp(reg_kw, jcp.kw);
                jl(kw_loop);
            }

            sub(reg_inp, reg_ihs);
            sub(reg_out, reg_ohs);

            L(kh_loop_end);
            add(reg_kh, 1);
            cmp(reg_kh, jcp.kh);
            jl(kh_loop);
        }
    };

    mov(reg_inp, ptr[param + GET_OFF(src)]);
    mov(reg_out, ptr[param + GET_OFF(dst)]);
    mov(reg_ker, ptr[param + GET_OFF(filt)]);
    mov(reg_tmp, ptr[param + GET_OFF(channel)]);
    or_(reg_ker, reg_tmp);

    bool single_kh_kw_loop = (h_last_block_size == jcp.oh);

    size_t inp_row_step = jcp.tr_iw * jcp.ic_block * jcp.typesize_in;
    size_t first_inp_block_step = inp_row_step * (h_block_size - jcp.t_pad);
    size_t out_block_step
            = pad_ow * jcp.oc_block * jcp.typesize_in * h_block_size;

    emit_kh_kw_loop(true, single_kh_kw_loop);

    if (!single_kh_kw_loop) {
        size_t ker_reset_offset = jcp.oc_block * jcp.ic_block * jcp.typesize_out
                * jcp.kw * jcp.kh;
        sub(reg_ker, ker_reset_offset);
        and_(reg_ker, ~1); // Clear the zeroing flag for subsequent updates

        add(reg_inp, first_inp_block_step);
        add(reg_out, out_block_step);

        int num_innermost_iters
                = (jcp.oh - h_last_block_size) / h_block_size - 1;
        if (num_innermost_iters > 0) {
            Label h_block_loop;

            mov(reg_tmp_w, num_innermost_iters);
            kmovw(reg_h_block, reg_tmp_w);
            L(h_block_loop);
            {
                emit_kh_kw_loop(false, false);
                sub(reg_ker, ker_reset_offset);
                add(reg_inp, inp_row_step * h_block_size);
                add(reg_out, out_block_step);

                kmovw(reg_tmp_w, reg_h_block);
                sub(reg_tmp_w, 1);
                kmovw(reg_h_block, reg_tmp_w);
                jnz(h_block_loop);
            }
        }

        emit_kh_kw_loop(false, true);
    }
}

void jit_avx512_core_bf16_conv_bwd_weights_kernel_f32 ::compute_loop() {
    Reg64 reg_mask_load = r11;
    if (jcp.uses_permw_transposition) {

        mov(reg_mask_load.cvt32(), 0xffffffff);
        kmovd(m_ffffffff, reg_mask_load.cvt32());

        mov(reg_mask_load.cvt32(), 0x0000ffff);
        kmovd(m_0000ffff, reg_mask_load.cvt32());

        mov(reg_mask_load.cvt32(), 0xffff0000);
        kmovd(m_ffff0000, reg_mask_load.cvt32());
    } else if (jcp.is_1stconv) {
        if (jcp.stride_w == 1) {
            int ieveryother_mask = 0x55555555;
            mov(reg_mask_load.cvt32(), ieveryother_mask);
            kmovd(everyother_mask, reg_mask_load.cvt32());
            kshiftld(everyother_shift_mask, everyother_mask, 1);
        } else {
            mov(reg_mask_load.cvt32(), 0xffffffff);
            kmovd(m_ffffffff, reg_mask_load.cvt32());
        }
    }

    mov(reg_input, ptr[param + GET_OFF(src)]);
    mov(reg_output, ptr[param + GET_OFF(dst)]);
    mov(reg_kernel, ptr[param + GET_OFF(filt)]);

    maybe_zero_kernel();

    switch (jcp.harness) {
        case harness_3d_reduction: compute_od_loop_common(true); break;
        case harness_2d_reduction: compute_oh_loop_common(true); break;
        case harness_mb_reduction: compute_oh_loop_common(); break;
        case harness_compute_full_spatial: compute_full_spat_loop(); break;
        default: assert(!"Invalid harness type");
    }
}

void jit_avx512_core_bf16_conv_bwd_weights_kernel_f32::setup_stack_space() {

    if ((jcp.is_1stconv && jcp.stride_w > 1) || jcp.uses_permw_transposition) {
        int ur_w, ur_w_tail, ur_w_trips;
        get_ur_w(ur_w, ur_w_tail, ur_w_trips);
        ur_w = nstl::max(ur_w, ur_w_tail);
        ic_block_step_stack_size = jcp.uses_permw_transposition
                ? permw_stack_size(ur_w)
                : interleave_stack_size(ur_w, jcp.ic_block_step);
    } else
        ic_block_step_stack_size = extern_ic_block_step_stack_size;

    permw_buffer_start = 0;
    kd_count_offset = ic_block_step_stack_size;
    input_d_offset = ic_block_step_stack_size + 8;
    output_d_offset = ic_block_step_stack_size + 16;
    d_index_offset = ic_block_step_stack_size + 24;
    trans_tmp_offset = ic_block_step_stack_size + 32;
    ih_dilate_shift = ic_block_step_stack_size + 40;
    stack_space_needed = ic_block_step_stack_size + 48;
}

void jit_avx512_core_bf16_conv_bwd_weights_kernel_f32::generate() {
    preamble();

    setup_stack_space();

    sub(rsp, stack_space_needed);

    compute_loop();

    add(rsp, stack_space_needed);

    postamble();

    if (jcp.uses_permw_transposition) {
        align(64);
        L(dst_prm_table);
        const uint16_t dst_prm_array[32] = {0, 16, 1, 17, 2, 18, 3, 19, 4, 20,
                5, 21, 6, 22, 7, 23, 8, 24, 9, 25, 10, 26, 11, 27, 12, 28, 13,
                29, 14, 30, 15, 31};

        for (size_t i = 0; i < 32; ++i)
            dw(dst_prm_array[i]);
    }
}

status_t jit_avx512_core_bf16_conv_bwd_weights_kernel_f32::init_conf(
        jit_conv_conf_t &jcp, const convolution_desc_t &cd,
        memory_desc_t &src_md, memory_desc_t &diff_weights_md,
        memory_desc_t &diff_bias_md, memory_desc_t &diff_dst_md, int nthreads) {
    const int simd_w = cpu_isa_traits<avx512_core>::vlen / sizeof(float);

    const memory_desc_wrapper src_d(&src_md);
    const memory_desc_wrapper diff_weights_d(&diff_weights_md);
    const memory_desc_wrapper diff_dst_d(&diff_dst_md);
    const memory_desc_wrapper diff_bias_d(&diff_bias_md);

    const bool with_groups = diff_weights_d.ndims() == src_d.ndims() + 1;
    int ndims = src_d.ndims();

    jcp = zero<decltype(jcp)>();
    jcp.nthr = nthreads;
    jcp.isa = mayiuse(avx512_core_bf16) ? avx512_core_bf16
                                        : bf16_emulation_t::get_isa();
    jcp.ver = ver_vnni;
    jcp.ndims = ndims;
    jcp.prop_kind = cd.prop_kind;

    jcp.ngroups = with_groups ? diff_weights_d.dims()[0] : 1;
    jcp.mb = src_d.dims()[0];

    jcp.oc = diff_dst_d.dims()[1] / jcp.ngroups;
    jcp.oc_without_padding = jcp.oc;
    jcp.ic = src_d.dims()[1] / jcp.ngroups;

    jcp.id = (ndims == 5) ? src_d.dims()[2] : 1;
    jcp.ih = (ndims == 3) ? 1 : src_d.dims()[ndims - 2];
    jcp.iw = src_d.dims()[ndims - 1];
    jcp.od = (ndims == 5) ? diff_dst_d.dims()[2] : 1;
    jcp.oh = (ndims == 3) ? 1 : diff_dst_d.dims()[ndims - 2];
    jcp.ow = diff_dst_d.dims()[ndims - 1];

    jcp.kd = (ndims == 5) ? diff_weights_d.dims()[with_groups + 2] : 1;
    jcp.kh = (ndims == 3) ? 1 : diff_weights_d.dims()[with_groups + ndims - 2];
    jcp.kw = diff_weights_d.dims()[with_groups + ndims - 1];

    jcp.f_pad = (ndims == 5) ? cd.padding[0][0] : 0;
    jcp.t_pad = (ndims == 3) ? 0 : cd.padding[0][ndims - 4];
    jcp.l_pad = cd.padding[0][ndims - 3];

    jcp.stride_d = (ndims == 5) ? cd.strides[0] : 1;
    jcp.stride_h = (ndims == 3) ? 1 : cd.strides[ndims - 4];
    jcp.stride_w = cd.strides[ndims - 3];

    jcp.dilate_d = (ndims == 5) ? cd.dilates[0] : 0;
    jcp.dilate_h = (ndims == 3) ? 0 : cd.dilates[ndims - 4];
    jcp.dilate_w = cd.dilates[ndims - 3];

    int ext_kw = calculate_extended_filter_size(jcp.kw, jcp.dilate_w);
    int ext_kh = calculate_extended_filter_size(jcp.kh, jcp.dilate_h);
    int ext_kd = calculate_extended_filter_size(jcp.kd, jcp.dilate_d);

    bool ok = true
            // general condition to simplify dilations
            && IMPLICATION(jcp.dilate_d != 0, jcp.stride_d == 1)
            && IMPLICATION(jcp.dilate_h != 0, jcp.stride_h == 1)
            && IMPLICATION(jcp.dilate_w != 0, jcp.stride_w == 1)
            // special condition to simplify dilations in compute_oh_loop_common
            && IMPLICATION(jcp.dilate_h != 0, ext_kh <= jcp.ih);
    if (!ok) return status::unimplemented;

    jcp.is_1stconv = is_1stconv(jcp);
    jcp.r_pad = nstl::max(0,
            calculate_end_padding(
                    jcp.l_pad, jcp.ow, jcp.iw, jcp.stride_w, ext_kw));
    jcp.b_pad = nstl::max(0,
            calculate_end_padding(
                    jcp.t_pad, jcp.oh, jcp.ih, jcp.stride_h, ext_kh));
    jcp.back_pad = nstl::max(0,
            calculate_end_padding(
                    jcp.f_pad, jcp.od, jcp.id, jcp.stride_d, ext_kd));

    /* XXX: no support for padding when dilation_d > 0 */
    if (!IMPLICATION(jcp.dilate_d > 0, everyone_is(0, jcp.back_pad, jcp.f_pad)))
        return status::unimplemented;

    jcp.ihp = jcp.ih + jcp.t_pad + jcp.b_pad;
    jcp.iwp = jcp.iw + jcp.l_pad + jcp.r_pad;
    jcp.ohp = jcp.oh;
    jcp.owp = jcp.ow;
    jcp.aligned_threads = 0;

    jcp.oc_block = simd_w;

    bool ok_to_pad_channels = (jcp.ngroups == 1) && !jcp.is_1stconv;

    if (ok_to_pad_channels) {
        jcp.oc = rnd_up(jcp.oc, simd_w);
        jcp.ic = rnd_up(jcp.ic, simd_w);
    }

    auto src_tag = jcp.is_1stconv ? pick(ndims - 3, ncw, nchw, ncdhw)
                                  : pick(ndims - 3, nCw16c, nChw16c, nCdhw16c);
    auto dst_tag = pick(ndims - 3, nCw16c, nChw16c, nCdhw16c);
    auto wei_tag = jcp.is_1stconv
            ? pick(2 * ndims - 6 + with_groups, Owi16o, gOwi16o, Ohwi16o,
                    gOhwi16o, Odhwi16o, gOdhwi16o)
            : pick(2 * ndims - 6 + with_groups, OIw16i16o, gOIw16i16o,
                    OIhw16i16o, gOIhw16i16o, OIdhw16i16o, gOIdhw16i16o);

    if (src_md.format_kind == format_kind::any) {
        CHECK(memory_desc_init_by_tag(src_md, src_tag));
        jcp.src_tag = src_tag;
    } else {
        jcp.src_tag = src_d.matches_one_of_tag(src_tag);
    }
    if (diff_weights_md.format_kind == format_kind::any) {
        CHECK(memory_desc_init_by_tag(diff_weights_md, wei_tag));
        jcp.wei_tag = wei_tag;
    } else
        jcp.wei_tag = diff_weights_d.matches_one_of_tag(wei_tag);

    if (diff_dst_md.format_kind == format_kind::any) {
        CHECK(memory_desc_init_by_tag(diff_dst_md, dst_tag));
        jcp.dst_tag = dst_tag;
    } else
        jcp.dst_tag = diff_dst_d.matches_one_of_tag(dst_tag);

    /* conditions on bias memory */
    jcp.with_bias = cd.diff_bias_desc.format_kind != format_kind::undef;
    if (jcp.with_bias) {
        if (diff_bias_d.format_kind() == format_kind::any)
            CHECK(memory_desc_init_by_tag(diff_bias_md, x));
    }
    jcp.bia_dt = jcp.with_bias ? diff_bias_d.data_type() : data_type::undef;
    jcp.typesize_bia = jcp.with_bias ? types::data_type_size(jcp.bia_dt) : 0;

    jcp.nb_oc = jcp.oc / jcp.oc_block;

    /* kernel applicability check wrt boundaries
     * the conditions are quite general across the kernels we have,
     * but ideally the check should belong to a specific kernel... */
    const int max_pad_h = ext_kh / 2;
    const bool boundaries_ok = true && jcp.l_pad < ext_kw && jcp.r_pad < ext_kw
            && jcp.t_pad <= max_pad_h && jcp.b_pad <= max_pad_h
            && jcp.f_pad < ext_kd && jcp.back_pad < ext_kd
            && IMPLICATION(jcp.ow > max_ur_w,
                    jcp.l_pad < max_ur_w && ext_kw <= jcp.ow);
    if (!boundaries_ok) return status::unimplemented;

    /* yet another common check */
    if (jcp.kw > 14) return status::unimplemented;

    ok = true && jcp.src_tag == src_tag && jcp.dst_tag == dst_tag
            && jcp.wei_tag == wei_tag;
    if (!ok) return status::unimplemented;
    jcp.wei_dt = diff_weights_d.data_type();

    jcp.ic_block = jcp.is_1stconv ? jcp.ic : simd_w;
    if (ok_to_pad_channels) jcp.ic = rnd_up(jcp.ic, jcp.ic_block);
    jcp.nb_ic = jcp.ic / jcp.ic_block;
    ok = true && one_of(ndims, 3, 4, 5)
            && everyone_is(
                    data_type::bf16, src_d.data_type(), diff_dst_d.data_type())
            && one_of(diff_weights_d.data_type(), data_type::f32,
                    data_type::bf16);
    if (!ok) return status::unimplemented;

    if (jcp.is_1stconv) {
        jcp.ic_block_step = 24 / jcp.kw;
        while (jcp.ic_block % jcp.ic_block_step != 0)
            jcp.ic_block_step--;
    } else {
        jcp.ic_block_step
                = jcp.kw <= 3 ? 8 : (jcp.kw < 7 ? 4 : (jcp.kw <= 12 ? 2 : 1));
    }

<<<<<<< HEAD
    jcp.ic_block_step = jcp.kw <= 3 ? 8 : (jcp.kw < 7 ? 4 : 2);
=======
>>>>>>> f7c41dc7
    // jcp.uses_permw_transposition = false shows better performance for
    // resnet50 v1.5 problems
    // jcp.uses_permw_transposition = true works better for 3d 1x1x1 problems
    // TODO: tune cross point
<<<<<<< HEAD
    jcp.uses_permw_transposition = ndims == 5 && jcp.kw == 1
            && jcp.stride_w == 1 && jcp.dilate_w == 0 && jcp.ic_block_step > 4;
    const int tr_round = 4;
=======
    jcp.uses_permw_transposition = !jcp.is_1stconv && ndims == 5 && jcp.kw == 1
            && jcp.stride_w == 1 && jcp.dilate_w == 0 && jcp.ic_block_step > 4;

    jcp.kernel_kind = embd_bcast;
    if (jcp.uses_permw_transposition && jcp.kw <= 3)
        jcp.kernel_kind = expl_bcast;
    if (jcp.uses_permw_transposition && jcp.kernel_kind == expl_bcast)
        jcp.ic_block_step = jcp.kw <= 3 ? 4 : (jcp.kw < 7 ? 2 : 1);

    if (jcp.uses_permw_transposition) {
        jcp.transpose_src = false;
        jcp.transpose_dst = false;
    } else if (jcp.is_1stconv) {
        jcp.transpose_src = false;
        jcp.transpose_dst = true;
    } else {
        jcp.transpose_src = true;
        jcp.transpose_dst = true;
    }

    const bool padding_ok = IMPLICATION(!jcp.transpose_src,
            jcp.l_pad < max_ur_w && jcp.r_pad < max_ur_w
                    && ext_kw <= jcp.iw + 1);
    if (!padding_ok) return status::unimplemented;

    const int tr_round = 2;
>>>>>>> f7c41dc7
    // Logic for tr_pad calculation: transpose is used in the extern kernel.
    // There is a memory usage optimization where physical padding is shared
    // between transpose buffers. In calculating on a row, data is read from the
    // input 2 elements at a time due to the bf16 broadcast. Calculation starts
    // at the beginning of the left padding and ends at the end of the right
    // padding. Because elements are read two at a time, we may need r_pad + 1
    // padding on the right. As such, the shared padding is the max of l_pad and
    // r_pad + 1, rounded as necessary for the transpose data format.
    int tr_pad = rnd_up(nstl::max(jcp.l_pad, jcp.r_pad + 1), tr_round);
<<<<<<< HEAD
    jcp.tr_iw = (jcp.uses_permw_transposition)
            ? jcp.iw
            : rnd_up(div_up(jcp.iw, jcp.stride_w) + tr_pad, tr_round)
                    * jcp.stride_w;
=======
    jcp.tr_iw = jcp.transpose_src
            ? rnd_up(div_up(jcp.iw, jcp.stride_w) + tr_pad, tr_round)
                    * jcp.stride_w
            : jcp.iw;
>>>>>>> f7c41dc7

    jcp.tr_src_num_guard_elems = tr_pad; // upper bound
    jcp.tr_ow = jcp.transpose_dst ? rnd_up(jcp.ow, 2) : jcp.ow;

    jcp.typesize_in = sizeof(bfloat16_t);
    jcp.typesize_out = sizeof(float);

    bool args_ok = true && jcp.ic % jcp.ic_block == 0
            && jcp.oc % jcp.oc_block == 0 && jcp.ic <= src_d.padded_dims()[1]
            && jcp.oc <= diff_dst_d.padded_dims()[1]
            && jcp.ic <= diff_weights_d.padded_dims()[with_groups + 1]
            && jcp.oc <= diff_weights_d.padded_dims()[with_groups + 0];
    if (!args_ok) return status::unimplemented;

    int inp_row_size = jcp.ic_block * jcp.tr_iw * jcp.typesize_in;
    int out_row_size = jcp.oc_block * jcp.tr_ow * jcp.typesize_in;
    int full_spat_min_h_block_size
            = nstl::max(1, nstl::max(jcp.b_pad, jcp.t_pad));
    int full_spat_working_set_size
            = (inp_row_size + out_row_size) * full_spat_min_h_block_size;
    bool use_full_spat_loop = isa_has_bf16(jcp.isa) && jcp.ndims < 5
            && jcp.ih == jcp.oh && jcp.iw == jcp.ow
            && !one_of(1, jcp.kh, jcp.kw)
            && everyone_is(1, jcp.stride_h, jcp.stride_w)
            && everyone_is(0, jcp.dilate_h, jcp.dilate_w)
            && jcp.l_pad == jcp.kw / 2 && jcp.t_pad == jcp.kh / 2
            && !jcp.uses_permw_transposition && !jcp.is_1stconv
            && full_spat_working_set_size <= full_spat_opt_working_set_size
            && jcp.ic >= 128;

    jcp.harness = ndims == 5
            ? harness_3d_reduction
            : (use_full_spat_loop ? harness_compute_full_spatial
                                  : (ndims == 4) ? harness_2d_reduction
                                                 : harness_mb_reduction);

    switch (jcp.harness) {
        case harness_2d_reduction: jcp.nthr_mb_work = jcp.mb * jcp.oh; break;
        case harness_3d_reduction: jcp.nthr_mb_work = jcp.mb * jcp.od; break;
        case harness_compute_full_spatial:
        case harness_mb_reduction: jcp.nthr_mb_work = jcp.mb; break;
        default: assert(!"Invalid harness"); jcp.nthr_mb_work = jcp.mb;
    }
    { // balancing
        int nthr, nthr_mb, nthr_g, nthr_oc_b, nthr_ic_b;
        balance(jcp, nthr, nthr_mb, nthr_g, nthr_oc_b, nthr_ic_b);
        jcp.nthr = nthr;
        jcp.nthr_mb = nthr_mb;
        jcp.nthr_g = nthr_g;
        jcp.nthr_oc_b = nthr_oc_b;
        jcp.nthr_ic_b = nthr_ic_b;

        // TODO: Optimize memory allocation when threaded on height and depth
        if (jcp.transpose_src) {
            jcp.tr_src_buf_size = jcp.tr_iw * jcp.ic_block * jcp.ih * jcp.id;
            jcp.tr_src_buf_count = dnnl_thr_syncable()
                    ? jcp.nthr_mb * jcp.nb_ic * jcp.ngroups
                    : jcp.nthr;
        }
        if (jcp.transpose_dst) {
            jcp.tr_diff_dst_buf_size
                    = jcp.tr_ow * jcp.oc_block * jcp.oh * jcp.od;
            jcp.tr_diff_dst_buf_count = dnnl_thr_syncable()
                    ? jcp.nthr_mb * jcp.nb_oc * jcp.ngroups
                    : jcp.nthr;
        }
    }

    return status::success;
}

void jit_avx512_core_bf16_conv_bwd_weights_kernel_f32::init_scratchpad(
        memory_tracking::registrar_t &scratchpad, const jit_conv_conf_t &jcp) {

    if (!jcp.uses_permw_transposition) {
        // XXX: See the comment about tr_iw and guarding elements in
        // jit_avx512_core_bf16_conv_bwd_weights_kernel_f32::init_conf()
        const size_t tr_src_size = jcp.tr_src_buf_count * jcp.tr_src_buf_size
                + jcp.tr_src_num_guard_elems;
        scratchpad.book(key_conv_tr_src, jcp.typesize_in * tr_src_size);

        /* prepare synchronization contexts */
        if (dnnl_thr_syncable() && jcp.nthr_oc_b > 1) {
            const int tr_src_bctx_size = jcp.nthr / jcp.nthr_oc_b;
            scratchpad.book(key_conv_tr_src_bctx,
                    sizeof(simple_barrier::ctx_t) * tr_src_bctx_size);
        }

        const size_t tr_diff_dst_size
                = jcp.tr_diff_dst_buf_count * jcp.tr_diff_dst_buf_size;

        scratchpad.book(
                key_conv_tr_diff_dst, jcp.typesize_in * tr_diff_dst_size);

        /* prepare synchronization contexts */
        if (dnnl_thr_syncable() && jcp.nthr_ic_b > 1) {
            const size_t tr_diff_dst_bctx_size = jcp.nthr / jcp.nthr_ic_b;
            scratchpad.book(key_conv_tr_diff_dst_bctx,
                    sizeof(simple_barrier::ctx_t) * tr_diff_dst_bctx_size);
        }
    }

    if (jcp.nthr_mb > 1 || jcp.wei_dt == data_type::bf16) {
        const size_t wei_size
                = jcp.ngroups * jcp.oc * jcp.ic * jcp.kh * jcp.kw * jcp.kd;
        const size_t bia_size = jcp.ngroups * jcp.oc;

        const int num_wei_buffers
                = jcp.wei_dt == data_type::bf16 ? jcp.nthr_mb : jcp.nthr_mb - 1;

        const size_t wei_bia_reduction_size = wei_size + bia_size;

        scratchpad.book(key_conv_wei_bia_reduction,
                sizeof(float) * wei_bia_reduction_size * num_wei_buffers);

        if (dnnl_thr_syncable())
            scratchpad.book(key_conv_wei_bia_reduction_bctx,
                    sizeof(simple_barrier::ctx_t));
    }

    if (jcp.with_bias) {
        const size_t dst_f32_size = (size_t)jcp.od * jcp.oh * jcp.ow
                * jcp.oc_block * jcp.typesize_out;
        scratchpad.book(key_conv_dst_bf16_convert_wsp, jcp.nthr * dst_f32_size);

        if (jcp.oc != jcp.oc_without_padding && jcp.bia_dt == data_type::f32)
            scratchpad.book(key_conv_padded_bias, jcp.typesize_bia * jcp.oc);
        else if (jcp.bia_dt == data_type::bf16)
            scratchpad.book(key_conv_bias_bf16_convert_wsp,
                    sizeof(float) * jcp.oc * jcp.ngroups);
    }
}

void jit_avx512_core_bf16_conv_bwd_weights_kernel_f32::balance(
        const jit_conv_conf_t &j, int &nthr_, int &nthr_mb_, int &nthr_g_,
        int &nthr_oc_b_, int &nthr_ic_b_) {
    nthr_ = nthr_mb_ = nthr_g_ = nthr_oc_b_ = nthr_ic_b_ = 1;

    const int max_threads = dnnl_get_max_threads();

    if (max_threads < j.ngroups) {
        /* simplification... fortunately it doesn't hurt much */
        return;
    }

    nthr_g_ = j.ngroups;
    const int nthr = max_threads / nthr_g_;

    auto calc_mem_cost = [=](int nthr_mb, int nthr_oc_b, int nthr_ic_b) {
        /* calculate per thread memory cost (read/write). high level optimizer
         * tries to minimize memory consumption. few notes:
<<<<<<< HEAD
         *  (n1) unclear why, but that essentially helps first convolution...
         *  (n2) assuming the reduction over minibatch is always there:
         *    - instead of 8 it should be 5 here (write ~= 2 read):
         *      kernel: temporal workspace 1 write
         *      reduction: 1 read from workspace and 1 write to the diff_wei
         *    - but experiments showed 8 works better than 5 or 6... */

        const dim_t src_type_size = 2;
        const dim_t wei_type_size = 4;
        const dim_t balance_threshold = 16;

        dim_t src_size
                = (dim_t)j.mb * j.ic * j.id * j.ih * j.iw * src_type_size;
        dim_t wei_size
                = (dim_t)j.oc * j.ic * j.kd * j.kh * j.kw * wei_type_size;

        dim_t r2 = nstl::min(balance_threshold,
                nstl::max(div_up(src_size, wei_size), (dim_t)1));
        dim_t r1 = nstl::min(balance_threshold,
                nstl::max(div_up(wei_size, src_size), (dim_t)1));

        const dim_t spatial_size_threshold = 28 * 28;
        auto get_src_coef = [=]() {
            if (j.ndims == 5 && j.kw == 1)
                // To avoid degradations for problems with 1x1x1 kernel
                return (src_size <= wei_size) ? r2 : r1;

            return (dim_t)(j.oh * j.ow < spatial_size_threshold ? 4 : 1);
        };
        auto get_wei_coef = [=]() {
            if (j.ndims == 5 && j.kw == 1)
                // To avoid degradations for problems with 1x1x1 kernel
                return (src_size <= wei_size) ? r1 : r2;

            return (dim_t)(j.oh * j.ow < spatial_size_threshold ? 1 : 24);
=======
         *  (n1) if weights tensor size is less than source and destination
         *       tensors we apply the ratio of the source and destination
         *       tensor sizes to weights one as compensation coefficient to
         *       avoid parallelization across batch size only, othervise we
         *       apply additional coefficient to source component based on
         *       performance measurements
         *  (n2) use scales based on output vs input channels ratio for source
         *       and destination componets to imporve threading balance across
         *       input and output channels */

        const dim_t src_type_size = 2;
        const dim_t wei_type_size = 4;

        dim_t src_size
                = (dim_t)j.mb * j.ic * j.id * j.ih * j.tr_iw * src_type_size;
        dim_t dst_size
                = (dim_t)j.mb * j.oc * j.od * j.oh * j.tr_ow * src_type_size;
        dim_t wei_size
                = (dim_t)j.oc * j.ic * j.kd * j.kh * j.kw * wei_type_size;

        float wei_compensation_scale = 0.5f * (dst_size + src_size) / wei_size;
        float oi_channels_ratio = (float)j.nb_oc / j.nb_ic;
        auto get_src_coef = [=]() {
            float src_coef = nstl::max(1.0f / oi_channels_ratio, 1.0f);
            if (wei_compensation_scale < 1.0f) src_coef *= 4.0f;

            return src_coef;
>>>>>>> f7c41dc7
        };

        auto get_dst_coef
                = [=]() { return nstl::max(oi_channels_ratio, 1.0f); };

        auto get_wei_coef
                = [=]() { return nstl::max(wei_compensation_scale, 1.0f); };

        const float src_coef = get_src_coef();
        const float dst_coef = get_dst_coef();
        const float wei_coef = get_wei_coef();

        float src_v = src_coef * div_up(j.nthr_mb_work, nthr_mb)
                * div_up(j.ngroups, nthr_g_) * div_up(j.nb_ic, nthr_ic_b) * j.mb
                * j.ic_block * j.id * j.ih * j.tr_iw / j.nthr_mb_work
                / j.stride_d / j.stride_h / j.stride_w;
        float wei_v = wei_coef * div_up(j.ngroups, nthr_g_)
                * div_up(j.nb_oc, nthr_oc_b) * div_up(j.nb_ic, nthr_ic_b) * j.kh
                * j.kw * j.kd * j.ic_block * j.oc_block;
        float dst_v = dst_coef * div_up(j.nthr_mb_work, nthr_mb)
                * div_up(j.ngroups, nthr_g_) * div_up(j.nb_oc, nthr_oc_b) * j.mb
                * j.oc_block * j.od * j.oh * j.tr_ow / j.nthr_mb_work;

        return src_v + dst_v + wei_v;
    };

    float best_mem_cost = calc_mem_cost(nthr_mb_, nthr_oc_b_, nthr_ic_b_);

    /* find the best thread distribution with lowest memory cost */
    const int nthr_mb_max = nstl::min(nthr, j.nthr_mb_work);
    for (int nthr_mb = 1; nthr_mb <= nthr_mb_max; ++nthr_mb) {
        const int nthr_par = nthr / nthr_mb;
        const int nthr_oc_b_max = nstl::min(nthr_par, j.nb_oc);
        for (int nthr_oc_b = 1; nthr_oc_b <= nthr_oc_b_max; ++nthr_oc_b) {
            int nthr_ic_b = nstl::min(nthr_par / nthr_oc_b, j.nb_ic);

            float mem_cost = calc_mem_cost(nthr_mb, nthr_oc_b, nthr_ic_b);
            if (mem_cost <= best_mem_cost) {
                best_mem_cost = mem_cost;
                nthr_mb_ = nthr_mb;
                nthr_oc_b_ = nthr_oc_b;
                nthr_ic_b_ = nthr_ic_b;
            }
        }
    }

    if (nthr_mb_ > nthr / 2 && nthr_mb_ < nthr)
        nthr_mb_ = nstl::min(j.nthr_mb_work, nthr);
    nthr_ = nthr_mb_ * nthr_g_ * nthr_oc_b_ * nthr_ic_b_;

    assert(nthr_ <= max_threads);
}

template struct _jit_avx512_core_bf16_fwd_kernel<Xbyak::Zmm>;
template struct _jit_avx512_core_bf16_fwd_kernel<Xbyak::Ymm>;
template struct _jit_avx512_core_bf16_fwd_kernel<Xbyak::Xmm>;
template struct _jit_avx512_core_bf16_bwd_data_kernel<Xbyak::Zmm>;
template struct _jit_avx512_core_bf16_bwd_data_kernel<Xbyak::Ymm>;
template struct _jit_avx512_core_bf16_bwd_data_kernel<Xbyak::Xmm>;
} // namespace cpu
} // namespace impl
} // namespace dnnl
// vim: et ts=4 sw=4 cindent cino+=l0,\:4,N-s<|MERGE_RESOLUTION|>--- conflicted
+++ resolved
@@ -3615,19 +3615,10 @@
                 = jcp.kw <= 3 ? 8 : (jcp.kw < 7 ? 4 : (jcp.kw <= 12 ? 2 : 1));
     }
 
-<<<<<<< HEAD
-    jcp.ic_block_step = jcp.kw <= 3 ? 8 : (jcp.kw < 7 ? 4 : 2);
-=======
->>>>>>> f7c41dc7
     // jcp.uses_permw_transposition = false shows better performance for
     // resnet50 v1.5 problems
     // jcp.uses_permw_transposition = true works better for 3d 1x1x1 problems
     // TODO: tune cross point
-<<<<<<< HEAD
-    jcp.uses_permw_transposition = ndims == 5 && jcp.kw == 1
-            && jcp.stride_w == 1 && jcp.dilate_w == 0 && jcp.ic_block_step > 4;
-    const int tr_round = 4;
-=======
     jcp.uses_permw_transposition = !jcp.is_1stconv && ndims == 5 && jcp.kw == 1
             && jcp.stride_w == 1 && jcp.dilate_w == 0 && jcp.ic_block_step > 4;
 
@@ -3654,7 +3645,6 @@
     if (!padding_ok) return status::unimplemented;
 
     const int tr_round = 2;
->>>>>>> f7c41dc7
     // Logic for tr_pad calculation: transpose is used in the extern kernel.
     // There is a memory usage optimization where physical padding is shared
     // between transpose buffers. In calculating on a row, data is read from the
@@ -3664,17 +3654,10 @@
     // padding on the right. As such, the shared padding is the max of l_pad and
     // r_pad + 1, rounded as necessary for the transpose data format.
     int tr_pad = rnd_up(nstl::max(jcp.l_pad, jcp.r_pad + 1), tr_round);
-<<<<<<< HEAD
-    jcp.tr_iw = (jcp.uses_permw_transposition)
-            ? jcp.iw
-            : rnd_up(div_up(jcp.iw, jcp.stride_w) + tr_pad, tr_round)
-                    * jcp.stride_w;
-=======
     jcp.tr_iw = jcp.transpose_src
             ? rnd_up(div_up(jcp.iw, jcp.stride_w) + tr_pad, tr_round)
                     * jcp.stride_w
             : jcp.iw;
->>>>>>> f7c41dc7
 
     jcp.tr_src_num_guard_elems = tr_pad; // upper bound
     jcp.tr_ow = jcp.transpose_dst ? rnd_up(jcp.ow, 2) : jcp.ow;
@@ -3826,43 +3809,6 @@
     auto calc_mem_cost = [=](int nthr_mb, int nthr_oc_b, int nthr_ic_b) {
         /* calculate per thread memory cost (read/write). high level optimizer
          * tries to minimize memory consumption. few notes:
-<<<<<<< HEAD
-         *  (n1) unclear why, but that essentially helps first convolution...
-         *  (n2) assuming the reduction over minibatch is always there:
-         *    - instead of 8 it should be 5 here (write ~= 2 read):
-         *      kernel: temporal workspace 1 write
-         *      reduction: 1 read from workspace and 1 write to the diff_wei
-         *    - but experiments showed 8 works better than 5 or 6... */
-
-        const dim_t src_type_size = 2;
-        const dim_t wei_type_size = 4;
-        const dim_t balance_threshold = 16;
-
-        dim_t src_size
-                = (dim_t)j.mb * j.ic * j.id * j.ih * j.iw * src_type_size;
-        dim_t wei_size
-                = (dim_t)j.oc * j.ic * j.kd * j.kh * j.kw * wei_type_size;
-
-        dim_t r2 = nstl::min(balance_threshold,
-                nstl::max(div_up(src_size, wei_size), (dim_t)1));
-        dim_t r1 = nstl::min(balance_threshold,
-                nstl::max(div_up(wei_size, src_size), (dim_t)1));
-
-        const dim_t spatial_size_threshold = 28 * 28;
-        auto get_src_coef = [=]() {
-            if (j.ndims == 5 && j.kw == 1)
-                // To avoid degradations for problems with 1x1x1 kernel
-                return (src_size <= wei_size) ? r2 : r1;
-
-            return (dim_t)(j.oh * j.ow < spatial_size_threshold ? 4 : 1);
-        };
-        auto get_wei_coef = [=]() {
-            if (j.ndims == 5 && j.kw == 1)
-                // To avoid degradations for problems with 1x1x1 kernel
-                return (src_size <= wei_size) ? r1 : r2;
-
-            return (dim_t)(j.oh * j.ow < spatial_size_threshold ? 1 : 24);
-=======
          *  (n1) if weights tensor size is less than source and destination
          *       tensors we apply the ratio of the source and destination
          *       tensor sizes to weights one as compensation coefficient to
@@ -3890,7 +3836,6 @@
             if (wei_compensation_scale < 1.0f) src_coef *= 4.0f;
 
             return src_coef;
->>>>>>> f7c41dc7
         };
 
         auto get_dst_coef
