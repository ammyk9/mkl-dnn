--- conflicted
+++ resolved
@@ -133,7 +133,6 @@
 using jit_avx2_convolution_fwd_t = _jit_avx2_convolution_fwd_t<false>;
 using jit_avx2_convolution_relu_t = _jit_avx2_convolution_fwd_t<true>;
 
-/*
 struct jit_avx2_convolution_bwd_data_t: public cpu_primitive_t {
     struct pd_t: public cpu_convolution_bwd_data_pd_t {
         pd_t(engine_t *engine,
@@ -279,13 +278,8 @@
     {
         kernel_ = new jit_avx2_conv_bwd_weights_kernel_f32(conf_.jcp_);
 
-<<<<<<< HEAD
-        const int max_threads = omp_get_max_threads();
-        const size_t max_buffer_size = 1<<21; // just a heuristic
-=======
         const int max_threads = mkldnn_get_max_threads();
         const size_t max_buffer_size = 1<<21; /* just a heuristic */
->>>>>>> a7c5f538
         const auto &j = conf_.jcp_;
         reducer_weights_ = new cpu_reducer_t<data_type::f32>(reduce_balancer_t(
                 max_threads, j.kd * j.kh * j.kw * j.ic_block * j.oc_block,
@@ -321,7 +315,6 @@
     cpu_reducer_t<data_type::f32> *reducer_weights_, *reducer_bias_;
     data_t *padded_bias_;
 };
-*/
 
 }
 }
