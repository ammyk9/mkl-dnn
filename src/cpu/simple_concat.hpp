--- conflicted
+++ resolved
@@ -102,24 +102,6 @@
             const memory_desc_wrapper dst_d(&dst_pd_);
             const int ndims = dst_d.ndims();
 
-<<<<<<< HEAD
-private:
-    static void format_perm(
-            const int ndims, const stride_t *strides, int *perm, int *iperm) {
-        assert(ndims >= 0);
-        bool swapped;
-        strides_t strides_tmp;
-        utils::array_copy(strides_tmp, strides, ndims);
-        for (int i = 0; i < ndims; i++)
-            iperm[i] = i;
-        for (int i = 0; i < ndims - 1; i++) {
-            swapped = false;
-            for (int j = 0; j < ndims - i - 1; j++) {
-                if (strides_tmp[j] < strides_tmp[j + 1]) {
-                    nstl::swap(strides_tmp[j], strides_tmp[j + 1]);
-                    nstl::swap(iperm[j], iperm[j + 1]);
-                    swapped = true;
-=======
             strides_t strides;
             utils::array_copy(strides, dst_d.blocking_desc().strides[0], ndims);
 
@@ -133,7 +115,6 @@
                         nstl::swap(iperm_[j], iperm_[j + 1]);
                         swapped = true;
                     }
->>>>>>> 863ff6e7
                 }
                 if (swapped == false)
                     break;
