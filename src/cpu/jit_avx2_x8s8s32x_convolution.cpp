/*******************************************************************************
* Copyright 2019-2020 Intel Corporation
*
* Licensed under the Apache License, Version 2.0 (the "License");
* you may not use this file except in compliance with the License.
* You may obtain a copy of the License at
*
*     http://www.apache.org/licenses/LICENSE-2.0
*
* Unless required by applicable law or agreed to in writing, software
* distributed under the License is distributed on an "AS IS" BASIS,
* WITHOUT WARRANTIES OR CONDITIONS OF ANY KIND, either express or implied.
* See the License for the specific language governing permissions and
* limitations under the License.
*******************************************************************************/

#include "c_types_map.hpp"
#include "dnnl_thread.hpp"
#include "type_helpers.hpp"
#include "utils.hpp"

#include "jit_avx2_x8s8s32x_convolution.hpp"

namespace dnnl {
namespace impl {
namespace cpu {

using namespace dnnl::impl::status;
using namespace dnnl::impl::memory_tracking::names;
using namespace dnnl::impl::utils;

using namespace nstl;

using jit_conv_ker_t = void (*)(jit_conv_call_s *);

#define wht_blk_off(d, g, ...) \
    (pd()->with_groups() ? (d).blk_off((g), __VA_ARGS__) \
                         : (d).blk_off(__VA_ARGS__))

template <data_type_t src_type, data_type_t dst_type>
void jit_avx2_x8s8s32x_convolution_fwd_t<src_type,
        dst_type>::execute_forward_2d(const exec_ctx_t &ctx) const {
    auto src = CTX_IN_MEM(const src_data_t *, DNNL_ARG_SRC);
    auto weights = CTX_IN_MEM(const wei_data_t *, DNNL_ARG_WEIGHTS);
    auto bias = CTX_IN_MEM(const char *, DNNL_ARG_BIAS);
    auto dst = CTX_OUT_MEM(dst_data_t *, DNNL_ARG_DST);

    const memory_desc_wrapper src_d(pd()->src_md());
    const memory_desc_wrapper dst_d(pd()->dst_md());
    const memory_desc_wrapper weights_d(pd()->weights_md(0));
    const memory_desc_wrapper bias_d(pd()->weights_md(1));

    const size_t bia_dt_size = pd()->with_bias()
            ? types::data_type_size(pd()->desc()->bias_desc.data_type)
            : 0;

    const auto &jcp = pd()->jcp_;
    assert(jcp.ch_block == 1);
    assert(jcp.nb_ch_blocking == 1);
    assert(jcp.nb_oc % jcp.nb_oc_blocking == 0);
    assert(jcp.nb_ch % jcp.nb_ch_blocking == 0);

    const float *oscales = pd()->attr()->output_scales_.scales_;
    if (jcp.signed_input) {
        auto local_scales = ctx.get_scratchpad_grantor().template get<float>(
                key_conv_adjusted_scales);
        size_t count = pd()->attr()->output_scales_.count_;
        float factor = 1.f / pd()->jcp_.wei_adj_scale;
        if (count == 1) {
            utils::array_set(local_scales, oscales[0] * factor, 8);
        } else {
            for (size_t c = 0; c < count; c++)
                local_scales[c] = oscales[c] * factor;
        }
        oscales = local_scales;
    }

    size_t offset = weights_d.size() - weights_d.additional_buffer_size();
    auto w = const_cast<wei_data_t *>(weights);
    int32_t *compensation
            = (jcp.signed_input) ? reinterpret_cast<int32_t *>(&w[offset]) : 0;
    int oc_chunks = jcp.nb_oc / jcp.nb_oc_blocking_thr_chunk;
    int nb_groups = jcp.nb_ch;
    int work_amount = jcp.mb * nb_groups * oc_chunks * jcp.oh * jcp.nb_ow;

    parallel(jcp.nthr, [&](const int ithr, const int nthr) {
        int start {0}, end {0};
        balance211(work_amount, nthr, ithr, start, end);

        auto p = jit_conv_call_s();

        size_t src_h_stride = src_d.blk_off(0, 0, 1);
        size_t dst_h_stride = dst_d.blk_off(0, 0, 1);
        size_t wht_h_stride = wht_blk_off(weights_d, 0, 0, 0, 1);

        int n {0}, g {0}, occ {0}, oh_s {0}, owb {0};
        switch (jcp.loop_order) {
            case loop_cwgn:
                nd_iterator_init(start, occ, oc_chunks, owb, jcp.nb_ow, g,
                        nb_groups, n, jcp.mb, oh_s, jcp.oh);
                break;
            case loop_ngcw:
                nd_iterator_init(start, n, jcp.mb, g, nb_groups, occ, oc_chunks,
                        owb, jcp.nb_ow, oh_s, jcp.oh);
                break;
            case loop_nhwcg:
                nd_iterator_init(start, n, jcp.mb, oh_s, jcp.oh, owb, jcp.nb_ow,
                        occ, oc_chunks, g, nb_groups);
                break;
            default: assert(!"unsupported loop order");
        }
        while (start < end) {
            for (int occ1 = 0; occ1 < jcp.nb_oc_blocking_thr_chunk;
                    occ1 += jcp.nb_oc_blocking) {
                int ocb = occ * jcp.nb_oc_blocking_thr_chunk + occ1;
                int g_oc = (g * jcp.nb_oc + ocb) * jcp.oc_block;

                int g_ic = g * jcp.nb_ic * jcp.ic_block;

                int work_rem = end - start;
                int ih_s = -jcp.t_pad + oh_s * jcp.stride_h;
                int oh_e = oh_s + work_rem > jcp.oh ? jcp.oh : oh_s + work_rem;
                if (jcp.loop_order == loop_nhwcg)
                    oh_e = oh_s + 1; // step instead
                int ow_s = owb * jcp.ow_block;
                int iw_s = ow_s * jcp.stride_w;

                auto bias_w = bias ? bias + (bias_d.blk_off(g_oc) * bia_dt_size)
                                   : 0;
                int32_t *compensation_w
                        = (jcp.signed_input) ? compensation + g_oc : 0;

                auto dst_w = dst + dst_d.blk_off(n, g_oc, oh_s, ow_s);
                auto src_w = src + src_d.blk_off(n, g_ic, ih_s, iw_s);
                auto wht_w = weights + wht_blk_off(weights_d, g, ocb, 0);

                auto scales = &oscales[jcp.is_oc_scale * g_oc];

                for (int oj = oh_s, ij = ih_s; oj < oh_e;
                        ++oj, ij += jcp.stride_h) {
                    int dilate_h = jcp.dilate_h + 1;
                    int i_t_overflow
                            = nstl::min(jcp.kh, div_up(max(0, -ij), dilate_h));
                    int i_b_overflow = nstl::min(jcp.kh,
                            div_up(max(0,
                                           ij - jcp.ih + (jcp.kh - 1) * dilate_h
                                                   + 1),
                                    dilate_h));
                    int kh_padding = nstl::max(
                            0, jcp.kh - i_t_overflow - i_b_overflow);

                    size_t wei_stride = (!jcp.signed_input)
                            ? i_t_overflow * wht_h_stride
                            : 0;
                    p.src = src_w + i_t_overflow * dilate_h * src_h_stride;
                    p.dst = dst_w;
                    p.filt = wht_w + wei_stride;
                    p.bias = bias_w;
                    p.compensation = compensation_w;
                    p.oc_blocks = ocb;
                    p.kh_padding = kh_padding;
                    p.scales = scales;
                    p.t_overflow = i_t_overflow;
                    p.b_overflow = i_b_overflow;
                    p.owb = owb;

                    kernel_->jit_ker(&p);
                    src_w += src_h_stride * jcp.stride_h;
                    dst_w += dst_h_stride;
                }
            }
            switch (jcp.loop_order) {
                case loop_cwgn:
                    nd_iterator_jump(start, end, occ, oc_chunks, owb, jcp.nb_ow,
                            g, nb_groups, n, jcp.mb, oh_s, jcp.oh);
                    break;
                case loop_ngcw:
                    nd_iterator_jump(start, end, n, jcp.mb, g, nb_groups, occ,
                            oc_chunks, owb, jcp.nb_ow, oh_s, jcp.oh);
                    break;
                case loop_nhwcg:
                    ++start;
                    nd_iterator_step(n, jcp.mb, oh_s, jcp.oh, owb, jcp.nb_ow,
                            occ, oc_chunks, g, nb_groups);
                    break;
                default: assert(!"unsupported loop order");
            }
        }
    });
}

template <data_type_t src_type, data_type_t dst_type>
void jit_avx2_x8s8s32x_convolution_fwd_t<src_type,
        dst_type>::execute_forward_1d(const exec_ctx_t &ctx) const {

    auto src = CTX_IN_MEM(const src_data_t *, DNNL_ARG_SRC);
    auto weights = CTX_IN_MEM(const wei_data_t *, DNNL_ARG_WEIGHTS);
    auto bias = CTX_IN_MEM(const char *, DNNL_ARG_BIAS);
    auto dst = CTX_OUT_MEM(dst_data_t *, DNNL_ARG_DST);

    const memory_desc_wrapper src_d(pd()->src_md());
    const memory_desc_wrapper dst_d(pd()->dst_md());
    const memory_desc_wrapper weights_d(pd()->weights_md(0));
    const memory_desc_wrapper bias_d(pd()->weights_md(1));

    const size_t bia_dt_size = pd()->with_bias()
            ? types::data_type_size(pd()->desc()->bias_desc.data_type)
            : 0;

    const auto &jcp = pd()->jcp_;
    assert(jcp.nb_oc % jcp.nb_oc_blocking == 0);
    assert(jcp.nb_ch % jcp.nb_ch_blocking == 0);

    const float *oscales = pd()->attr()->output_scales_.scales_;
    if (jcp.signed_input) {
        auto local_scales = ctx.get_scratchpad_grantor().template get<float>(
                key_conv_adjusted_scales);
        size_t count = pd()->attr()->output_scales_.count_;
        float factor = 1.f / pd()->jcp_.wei_adj_scale;
        if (count == 1) {
            utils::array_set(local_scales, oscales[0] * factor, 8);
        } else {
            for (size_t c = 0; c < count; c++)
                local_scales[c] = oscales[c] * factor;
        }
        oscales = local_scales;
    }
    size_t offset = weights_d.size() - weights_d.additional_buffer_size();
    auto w = const_cast<wei_data_t *>(weights);
    int32_t *compensation
            = (jcp.signed_input) ? reinterpret_cast<int32_t *>(&w[offset]) : 0;
    int oc_chunks = jcp.nb_oc / jcp.nb_oc_blocking;
    int nb_groups = jcp.nb_ch / jcp.nb_ch_blocking;
    int group_block = jcp.ch_block;
    int work_amount = jcp.mb * nb_groups * oc_chunks * jcp.nb_ow;
    parallel(jcp.nthr, [&](const int ithr, const int nthr) {
        int start {0}, end {0};
        balance211(work_amount, nthr, ithr, start, end);

        auto p = jit_conv_call_s();

        int n {0}, gg {0}, occ {0}, owb {0};
        switch (jcp.loop_order) {
            case loop_cwgn:
                nd_iterator_init(start, occ, oc_chunks, owb, jcp.nb_ow, gg,
                        nb_groups, n, jcp.mb);
                break;
            case loop_gncw:
                nd_iterator_init(start, gg, nb_groups, n, jcp.mb, occ,
                        oc_chunks, owb, jcp.nb_ow);
                break;
            case loop_ngcw:
                nd_iterator_init(start, n, jcp.mb, gg, nb_groups, occ,
                        oc_chunks, owb, jcp.nb_ow);
                break;
            case loop_nwcg:
                nd_iterator_init(start, n, jcp.mb, owb, jcp.nb_ow, occ,
                        oc_chunks, gg, nb_groups);
                break;
            default: assert(!"unsupported loop order");
        }
        while (start < end) {
            int ocb = occ * jcp.nb_oc_blocking;
            int gb = gg * jcp.nb_ch_blocking;
            int g = gb * group_block;
            int g_oc = (g * jcp.nb_oc + ocb) * jcp.oc_block;
            int g_ic = g * jcp.nb_ic * jcp.ic_block;
            int ow_s = owb * jcp.ow_block;
            int iw_s = ow_s * jcp.stride_w;

            p.bias = bias ? bias + (bias_d.blk_off(g_oc) * bia_dt_size) : 0;
            p.compensation = (jcp.signed_input) ? compensation + g_oc : 0;
            p.dst = dst + dst_d.blk_off(n, g_oc, ow_s);
            p.src = src + src_d.blk_off(n, g_ic, iw_s);
            p.filt = weights + wht_blk_off(weights_d, gb, ocb, 0);
            p.scales = &oscales[jcp.is_oc_scale * g_oc];
            p.oc_blocks = jcp.is_depthwise ? gb : ocb;
            p.kh_padding = jcp.kh;
            p.t_overflow = 0;
            p.b_overflow = 0;
            p.owb = owb;

            kernel_->jit_ker(&p);

            ++start;
            switch (jcp.loop_order) {
                case loop_cwgn:
                    nd_iterator_step(occ, oc_chunks, owb, jcp.nb_ow, gg,
                            nb_groups, n, jcp.mb);
                    break;
                case loop_gncw:
                    nd_iterator_step(gg, nb_groups, n, jcp.mb, occ, oc_chunks,
                            owb, jcp.nb_ow);
                    break;
                case loop_ngcw:
                    nd_iterator_step(n, jcp.mb, gg, nb_groups, occ, oc_chunks,
                            owb, jcp.nb_ow);
                    break;
                case loop_nwcg:
                    nd_iterator_step(n, jcp.mb, owb, jcp.nb_ow, occ, oc_chunks,
                            gg, nb_groups);
                    break;
                default: assert(!"unsupported loop order");
            }
        }
    });
}

template <data_type_t src_type, data_type_t dst_type>
void jit_avx2_x8s8s32x_convolution_fwd_t<src_type,
        dst_type>::execute_forward_2d_dw(const exec_ctx_t &ctx) const {
    auto src = CTX_IN_MEM(const src_data_t *, DNNL_ARG_SRC);
    auto weights = CTX_IN_MEM(const wei_data_t *, DNNL_ARG_WEIGHTS);
    auto bias = CTX_IN_MEM(const char *, DNNL_ARG_BIAS);
    auto dst = CTX_OUT_MEM(dst_data_t *, DNNL_ARG_DST);

    const memory_desc_wrapper src_d(pd()->src_md());
    const memory_desc_wrapper dst_d(pd()->dst_md());
    const memory_desc_wrapper weights_d(pd()->weights_md(0));
    const memory_desc_wrapper bias_d(pd()->weights_md(1));

    const size_t bia_dt_size = pd()->with_bias()
            ? types::data_type_size(pd()->desc()->bias_desc.data_type)
            : 0;

    const auto &jcp = pd()->jcp_;
    assert(jcp.ic_block == 1);
    assert(jcp.oc_block == 1);
    assert(jcp.nb_ic == 1);
    assert(jcp.nb_oc == 1);
    assert(jcp.nb_oc_blocking == 1);
    assert(jcp.nb_ch % jcp.nb_ch_blocking == 0);

    const float *oscales = pd()->attr()->output_scales_.scales_;
    if (jcp.signed_input) {
        auto local_scales = ctx.get_scratchpad_grantor().template get<float>(
                key_conv_adjusted_scales);
        size_t count = pd()->attr()->output_scales_.count_;
        float factor = 1.f / pd()->jcp_.wei_adj_scale;
        if (count == 1) {
            utils::array_set(local_scales, oscales[0] * factor, 8);
        } else {
            for (size_t c = 0; c < count; c++)
                local_scales[c] = oscales[c] * factor;
        }
        oscales = local_scales;
    }

    size_t offset = weights_d.size() - weights_d.additional_buffer_size();
    auto w = const_cast<wei_data_t *>(weights);
    int32_t *compensation
            = (jcp.signed_input) ? reinterpret_cast<int32_t *>(&w[offset]) : 0;
    int nb_groups = jcp.nb_ch / jcp.nb_ch_blocking;
    int group_block = jcp.ch_block;

    parallel_nd(jcp.mb, jcp.oh, jcp.nb_ow, nb_groups,
            [&](int n, int oh_s, int owb, int gg) {
                auto p = jit_conv_call_s();

                size_t src_h_stride = src_d.blk_off(0, 0, 1);
                size_t wht_h_stride = wht_blk_off(weights_d, 0, 0, 0, 1);

                int gb = gg * jcp.nb_ch_blocking;
                int g = gb * group_block;

                int ih_s = -jcp.t_pad + oh_s * jcp.stride_h;
                int ow_s = owb * jcp.ow_block;
                int iw_s = ow_s * jcp.stride_w;

                auto bias_w
                        = bias ? bias + (bias_d.blk_off(g) * bia_dt_size) : 0;
                int32_t *compensation_w
                        = jcp.signed_input ? compensation + g : 0;

                auto dst_w = dst + dst_d.blk_off(n, g, oh_s, ow_s);
                auto src_w = src + src_d.blk_off(n, g, ih_s, iw_s);
                auto wht_w = weights + wht_blk_off(weights_d, gb, 0);

                auto scales = &oscales[jcp.is_oc_scale * g];

                int dilate_h = jcp.dilate_h + 1;
                int i_t_overflow
                        = nstl::min(jcp.kh, div_up(max(0, -ih_s), dilate_h));
                int i_b_overflow = nstl::min(jcp.kh,
                        div_up(max(0,
                                       ih_s - jcp.ih + (jcp.kh - 1) * dilate_h
                                               + 1),
                                dilate_h));
                int kh_padding
                        = nstl::max(0, jcp.kh - i_t_overflow - i_b_overflow);

                size_t wei_stride
                        = jcp.signed_input ? 0 : i_t_overflow * wht_h_stride;
                p.src = src_w + i_t_overflow * dilate_h * src_h_stride;
                p.dst = dst_w;
                p.filt = wht_w + wei_stride;
                p.bias = bias_w;
                p.compensation = compensation_w;
                p.oc_blocks = gb;
                p.kh_padding = kh_padding;
                p.scales = scales;
                p.t_overflow = i_t_overflow;
                p.b_overflow = i_b_overflow;
                p.owb = owb;

                kernel_->jit_ker(&p);
            });
}

template <data_type_t src_type, data_type_t dst_type>
void jit_avx2_x8s8s32x_convolution_fwd_t<src_type,
        dst_type>::execute_forward_3d(const exec_ctx_t &ctx) const {
    auto src = CTX_IN_MEM(const src_data_t *, DNNL_ARG_SRC);
    auto weights = CTX_IN_MEM(const wei_data_t *, DNNL_ARG_WEIGHTS);
    auto bias = CTX_IN_MEM(const char *, DNNL_ARG_BIAS);
    auto dst = CTX_OUT_MEM(dst_data_t *, DNNL_ARG_DST);

    const memory_desc_wrapper src_d(pd()->src_md());
    const memory_desc_wrapper dst_d(pd()->dst_md());
    const memory_desc_wrapper weights_d(pd()->weights_md(0));
    const memory_desc_wrapper bias_d(pd()->weights_md(1));

    const size_t bia_dt_size = pd()->with_bias()
            ? types::data_type_size(pd()->desc()->bias_desc.data_type)
            : 0;

    const auto &jcp = pd()->jcp_;
    assert(jcp.ch_block == 1);
    assert(jcp.nb_ch_blocking == 1);
    assert(jcp.nb_oc % jcp.nb_oc_blocking == 0);
    assert(jcp.nb_ch % jcp.nb_ch_blocking == 0);

    const float *oscales = pd()->attr()->output_scales_.scales_;
    if (jcp.signed_input && jcp.ver != ver_vnni) {
        auto local_scales = ctx.get_scratchpad_grantor().template get<float>(
                key_conv_adjusted_scales);
        size_t count = pd()->attr()->output_scales_.count_;
        float factor = 1.f / pd()->jcp_.wei_adj_scale;
        if (count == 1) {
            utils::array_set(local_scales, oscales[0] * factor, 8);
        } else {
            for (size_t c = 0; c < count; c++)
                local_scales[c] = oscales[c] * factor;
        }
        oscales = local_scales;
    }

    size_t offset = weights_d.size() - weights_d.additional_buffer_size();
    auto w = const_cast<wei_data_t *>(weights);
    int32_t *compensation
            = (jcp.signed_input) ? reinterpret_cast<int32_t *>(&w[offset]) : 0;
    int oc_chunks = jcp.nb_oc / jcp.nb_oc_blocking_thr_chunk;
    int nb_groups = jcp.nb_ch;
    int work_amount
            = jcp.mb * nb_groups * oc_chunks * jcp.od * jcp.oh * jcp.nb_ow;

<<<<<<< HEAD
    parallel(0, [&](const int ithr, const int nthr) {
=======
    parallel(jcp.nthr, [&](const int ithr, const int nthr) {
>>>>>>> f7c41dc7
        int start {0}, end {0};
        balance211(work_amount, nthr, ithr, start, end);

        auto p = jit_conv_call_s();

        size_t src_d_stride = src_d.blk_off(0, 0, 1);
        size_t src_h_stride = src_d.blk_off(0, 0, 0, 1);
        size_t dst_h_stride = dst_d.blk_off(0, 0, 0, 1);
        size_t wht_d_stride = wht_blk_off(weights_d, 0, 0, 0, 1);
        size_t wht_h_stride = wht_blk_off(weights_d, 0, 0, 0, 0, 1);

        int n {0}, g {0}, occ {0}, od_s {0}, oh_s {0}, owb {0};
        switch (jcp.loop_order) {
            case loop_cwgn:
                nd_iterator_init(start, occ, oc_chunks, owb, jcp.nb_ow, g,
                        nb_groups, n, jcp.mb, od_s, jcp.od, oh_s, jcp.oh);
                break;
            case loop_ngcw:
                nd_iterator_init(start, n, jcp.mb, g, nb_groups, occ, oc_chunks,
                        owb, jcp.nb_ow, od_s, jcp.od, oh_s, jcp.oh);
                break;
            case loop_nhwcg:
                nd_iterator_init(start, n, jcp.mb, od_s, jcp.od, oh_s, jcp.oh,
                        owb, jcp.nb_ow, occ, oc_chunks, g, nb_groups);
                break;
            default: assert(!"unsupported loop order");
        }
        while (start < end) {
            for (int occ1 = 0; occ1 < jcp.nb_oc_blocking_thr_chunk;
                    occ1 += jcp.nb_oc_blocking) {
                int ocb = occ * jcp.nb_oc_blocking_thr_chunk + occ1;
                int g_oc = (g * jcp.nb_oc + ocb) * jcp.oc_block;

                int g_ic = g * jcp.nb_ic * jcp.ic_block;

                int work_rem = end - start;
                int ih_s = -jcp.t_pad + oh_s * jcp.stride_h;
                int oh_e = oh_s + work_rem > jcp.oh ? jcp.oh : oh_s + work_rem;
                if (jcp.loop_order == loop_nhwcg)
                    oh_e = oh_s + 1; // step instead
                int ow_s = owb * jcp.ow_block;
                int iw_s = ow_s * jcp.stride_w;
                int id_s = -jcp.f_pad + od_s * jcp.stride_d;
                int dilate_d = jcp.dilate_d + 1;
                int d_f_overflow = div_up(max(0, -id_s), dilate_d);
                int d_back_overflow = div_up(
                        max(0, id_s - jcp.id + (jcp.kd - 1) * dilate_d + 1),
                        dilate_d);

                int kd_padding
                        = nstl::max(0, jcp.kd - d_f_overflow - d_back_overflow);

                auto bias_w = bias ? bias + (bias_d.blk_off(g_oc) * bia_dt_size)
                                   : 0;
                int32_t *compensation_w
                        = (jcp.signed_input) ? compensation + g_oc : 0;

                auto dst_w = dst + dst_d.blk_off(n, g_oc, od_s, oh_s, ow_s);
                auto src_w = src + src_d.blk_off(n, g_ic, id_s, ih_s, iw_s)
                        + d_f_overflow * dilate_d * src_d_stride;
                auto wht_w = weights + wht_blk_off(weights_d, g, ocb, 0)
                        + (jcp.signed_input ? 0 : d_f_overflow) * wht_d_stride;

                auto scales = &oscales[jcp.is_oc_scale * g_oc];

                for (int oj = oh_s, ij = ih_s; oj < oh_e;
                        ++oj, ij += jcp.stride_h) {
                    int dilate_h = jcp.dilate_h + 1;
                    int i_t_overflow
                            = nstl::min(jcp.kh, div_up(max(0, -ij), dilate_h));
                    int i_b_overflow = nstl::min(jcp.kh,
                            div_up(max(0,
                                           ij - jcp.ih + (jcp.kh - 1) * dilate_h
                                                   + 1),
                                    dilate_h));
                    int kh_padding = nstl::max(
                            0, jcp.kh - i_t_overflow - i_b_overflow);

                    size_t wei_stride = (!jcp.signed_input) ? wht_h_stride : 0;
                    p.src = src_w + i_t_overflow * dilate_h * src_h_stride;
                    p.dst = dst_w;
                    p.filt = wht_w + i_t_overflow * wei_stride;
                    p.bias = bias_w;
                    p.compensation = compensation_w;
                    p.oc_blocks = ocb;
                    p.kh_padding = kh_padding;
                    p.kd_padding = kd_padding;
                    p.scales = scales;
                    p.t_overflow = i_t_overflow;
                    p.b_overflow = i_b_overflow;
                    p.f_overflow = d_f_overflow;
                    p.back_overflow = d_back_overflow;
                    p.owb = owb;

                    kernel_->jit_ker(&p);
                    src_w += src_h_stride * jcp.stride_h;
                    dst_w += dst_h_stride;
                }
            }
            switch (jcp.loop_order) {
                case loop_cwgn:
                    nd_iterator_jump(start, end, occ, oc_chunks, owb, jcp.nb_ow,
                            g, nb_groups, n, jcp.mb, od_s, jcp.od, oh_s,
                            jcp.oh);
                    break;
                case loop_ngcw:
                    nd_iterator_jump(start, end, n, jcp.mb, g, nb_groups, occ,
                            oc_chunks, owb, jcp.nb_ow, od_s, jcp.od, oh_s,
                            jcp.oh);
                    break;
                case loop_nhwcg:
                    ++start;
                    nd_iterator_step(n, jcp.mb, od_s, jcp.od, oh_s, jcp.oh, owb,
                            jcp.nb_ow, occ, oc_chunks, g, nb_groups);
                    break;
                default: assert(!"unsupported loop order");
            }
        }
    });
}

template struct jit_avx2_x8s8s32x_convolution_fwd_t<data_type::s8,
        data_type::u8>;
template struct jit_avx2_x8s8s32x_convolution_fwd_t<data_type::u8,
        data_type::u8>;
template struct jit_avx2_x8s8s32x_convolution_fwd_t<data_type::s8,
        data_type::s8>;
template struct jit_avx2_x8s8s32x_convolution_fwd_t<data_type::u8,
        data_type::s8>;
template struct jit_avx2_x8s8s32x_convolution_fwd_t<data_type::s8,
        data_type::s32>;
template struct jit_avx2_x8s8s32x_convolution_fwd_t<data_type::u8,
        data_type::s32>;
template struct jit_avx2_x8s8s32x_convolution_fwd_t<data_type::s8,
        data_type::f32>;
template struct jit_avx2_x8s8s32x_convolution_fwd_t<data_type::u8,
        data_type::f32>;

} // namespace cpu
} // namespace impl
} // namespace dnnl<|MERGE_RESOLUTION|>--- conflicted
+++ resolved
@@ -454,11 +454,7 @@
     int work_amount
             = jcp.mb * nb_groups * oc_chunks * jcp.od * jcp.oh * jcp.nb_ow;
 
-<<<<<<< HEAD
-    parallel(0, [&](const int ithr, const int nthr) {
-=======
     parallel(jcp.nthr, [&](const int ithr, const int nthr) {
->>>>>>> f7c41dc7
         int start {0}, end {0};
         balance211(work_amount, nthr, ithr, start, end);
 
