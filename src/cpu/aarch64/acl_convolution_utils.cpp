/*******************************************************************************
* Copyright 2020-2023 Arm Ltd. and affiliates
*
* Licensed under the Apache License, Version 2.0 (the "License");
* you may not use this file except in compliance with the License.
* You may obtain a copy of the License at
*
*     http://www.apache.org/licenses/LICENSE-2.0
*
* Unless required by applicable law or agreed to in writing, software
* distributed under the License is distributed on an "AS IS" BASIS,
* WITHOUT WARRANTIES OR CONDITIONS OF ANY KIND, either express or implied.
* See the License for the specific language governing permissions and
* limitations under the License.
*******************************************************************************/

#include "cpu/aarch64/acl_convolution_utils.hpp"
#include "common/utils.hpp"
#include "oneapi/dnnl/dnnl.hpp"

namespace dnnl {
namespace impl {
namespace cpu {
namespace aarch64 {

namespace acl_convolution_utils {

using namespace dnnl::impl::status;
using namespace dnnl::impl::utils;
using namespace dnnl::impl::alg_kind;
using namespace prop_kind;
using namespace data_type;
using uint = unsigned int;

status_t acl_init_conf(acl_conv_conf_t &acp, memory_desc_t &src_md,
        memory_desc_t &weights_md, memory_desc_t &dst_md,
        memory_desc_t &bias_md, const convolution_desc_t &cd,
        const primitive_attr_t &attr) {

    const memory_desc_wrapper src_d(&src_md);
    const memory_desc_wrapper wei_d(&weights_md);
    const memory_desc_wrapper dst_d(&dst_md);
    const memory_desc_wrapper bia_d(&bias_md);

<<<<<<< HEAD
=======
    acp.fast_math
            = one_of(attr.fpmath_mode_, fpmath_mode::bf16, fpmath_mode::any);

>>>>>>> 9bea36e6
    // Compute Library currently supports forward propagation only
    const prop_kind_t prop_kind = cd.prop_kind;
    const bool is_fwd = (prop_kind == dnnl_forward_training)
            || (prop_kind == dnnl_forward_inference);
    if (!is_fwd) return status::unimplemented;

    const int ndims = src_d.ndims();
    const bool is_depthwise = wei_d.ndims() == 5 && wei_d.dims()[1] == 1
            && wei_d.dims()[2] == 1;

    ACL_CHECK_SUPPORT(
            ndims != 4 && !is_depthwise, " only supports 2 spatial dimensions");

    const int with_groups = wei_d.ndims() == src_d.ndims() + 1;
    ACL_CHECK_SUPPORT(with_groups && !is_depthwise, " does not support groups");

    ACL_CHECK_SUPPORT(!one_of(true,
                              everyone_is(data_type::f32, src_d.data_type(),
                                      wei_d.data_type(), dst_d.data_type()),
                              everyone_is(data_type::f16, src_d.data_type(),
                                      wei_d.data_type(), dst_d.data_type())),
            " src, dst and wei must be fp16 or fp32");

    // batch size
    const int mb = src_d.dims()[0];

    // src/input  channels, height, width
    const int ic = src_d.dims()[1];
    const int ih = src_d.dims()[ndims - 2];
    const int iw = src_d.dims()[ndims - 1];

    // dst/output channels, height, width
    const int oc = dst_d.dims()[1];
    const int oh = dst_d.dims()[ndims - 2];
    const int ow = dst_d.dims()[ndims - 1];

    // weights height and width
    const int kh = wei_d.dims()[with_groups + ndims - 2];
    const int kw = wei_d.dims()[with_groups + ndims - 1];

    // height and width strides
    const int stride_h = cd.strides[ndims - 4];
    const int stride_w = cd.strides[ndims - 3];

    // height and width dilations
    int dilate_h = cd.dilates[ndims - 4];
    int dilate_w = cd.dilates[ndims - 3];
    // oneDNN dilations:          dk = 1 + (k_size - 1) * (dilate_size + 1)
    // Compute Library dilations: dk = dilate_size * (k_size - 1) + 1
    // thus acl_dilation = oneDNN_dilation + 1
    dilate_h += 1;
    dilate_w += 1;

    acp.dilation_info = arm_compute::Size2D(dilate_w, dilate_h);

    // left, right, top, bottom padding
    const int l_pad = cd.padding[0][1];
    const int t_pad = cd.padding[0][0];
    // Compute Library assumes the padding to be \geq 0, and r(b)_pad may be
    // equal to -1 in oneDNN for some cases, when the very right (bottom)
    // spatial elements of the input tensor are not used in the convolution.
    // On the other hand l(t)_pad are guaranteed to be non-negative.
    const int r_pad = std::max(static_cast<int>(cd.padding[1][1]), 0);
    const int b_pad = std::max(static_cast<int>(cd.padding[1][0]), 0);

    acp.padstride_info = arm_compute::PadStrideInfo(stride_w, stride_h,
            static_cast<unsigned int>(l_pad), static_cast<unsigned int>(r_pad),
            static_cast<unsigned int>(t_pad), static_cast<unsigned int>(b_pad),
            arm_compute::DimensionRoundingType::FLOOR);

    acp.with_bias = cd.bias_desc.format_kind != format_kind::undef;

    if (wei_d.format_kind() != format_kind::any && !is_depthwise)
        return status::unimplemented;

    auto src_tag = memory_desc_matches_one_of_tag(
            src_md, format_tag::nhwc, format_tag::nchw);
    auto dst_tag = memory_desc_matches_one_of_tag(
            dst_md, format_tag::nhwc, format_tag::nchw);

    // We want src and dst to match, preferrably both to be NHWC
    if (src_d.format_kind() == format_kind::any
            && dst_d.format_kind() == format_kind::any) {
        CHECK(memory_desc_init_by_tag(src_md, format_tag::nhwc));
        CHECK(memory_desc_init_by_tag(dst_md, format_tag::nhwc));
    } else if (src_d.format_kind() == format_kind::any
            && dst_tag != format_tag::undef) {
        CHECK(memory_desc_init_by_tag(src_md, dst_tag));
    } else if (dst_d.format_kind() == format_kind::any
            && src_tag != format_tag::undef) {
        CHECK(memory_desc_init_by_tag(dst_md, src_tag));
    }

    // Recompute tags after potentially running memory desc init
    src_tag = memory_desc_matches_one_of_tag(
            src_md, format_tag::nhwc, format_tag::nchw);
    dst_tag = memory_desc_matches_one_of_tag(
            dst_md, format_tag::nhwc, format_tag::nchw);

    if (src_tag == format_tag::undef || dst_tag == format_tag::undef
            || src_tag != dst_tag)
        return status::unimplemented;

    if (is_depthwise) {
        CHECK(memory_desc_init_by_tag(weights_md, format_tag::hwigo));
    } else {
        // Set weights to initially be the same as src
        CHECK(memory_desc_init_by_tag(weights_md, src_tag));
    }

    // Bias is just 1D, set to be the obvious format
    if (acp.with_bias && bias_md.format_kind == format_kind::any)
        CHECK(memory_desc_init_by_tag(bias_md, format_tag::x));

    bool is_nhwc = src_tag == format_tag::nhwc;
    // The layouts have to match (although we may later modify the weights)
    const auto acl_layout = is_nhwc ? arm_compute::DataLayout::NHWC
                                    : arm_compute::DataLayout::NCHW;

    // all have the same datatype
    auto acl_data_type = acl_utils::get_acl_data_t(src_d.data_type());

    // clang-format off
    acp.src_tensor_info = arm_compute::TensorInfo(
            is_nhwc ? arm_compute::TensorShape(ic, iw, ih, mb) :
            arm_compute::TensorShape(iw, ih, ic, mb),
            1,
            acl_data_type,
            acl_layout);

    acp.wei_tensor_info = arm_compute::TensorInfo(
            is_nhwc ? arm_compute::TensorShape(ic, kw, kh, oc) :
            arm_compute::TensorShape(kw, kh, ic, oc),
            1,
            acl_data_type,
            acl_layout);
    if(is_depthwise) {
       // We need to set that values are not constant so that we
       // we can update them in-place in ACL
      acp.wei_tensor_info.set_are_values_constant(false);
    }

    acp.dst_tensor_info = arm_compute::TensorInfo(
            is_nhwc ? arm_compute::TensorShape(oc, ow, oh, mb) :
            arm_compute::TensorShape(ow, oh, oc, mb),
            1,
            acl_data_type,
            acl_layout);

    acp.bia_tensor_info = arm_compute::TensorInfo(
            acp.with_bias ? arm_compute::TensorShape(oc)
                          : arm_compute::TensorShape(),
            1,
            acl_data_type,
            acl_layout);
    // clang-format on

    // Are we allowed to cast down to bf16 or not?
    acp.fast_math
            = one_of(attr.fpmath_mode_, fpmath_mode::bf16, fpmath_mode::any);
    if (is_depthwise) {
        // There is no support for fixed format kernels for depthwise convolution
        // in ACL so we are going to use weight format that we set up earlier
        return status::success;
    }

    // WeightFormat::ANY tells ACL we can handle any format
    acp.weights_info = arm_compute::WeightsInfo(
            false, kw, kh, oc, false, arm_compute::WeightFormat::ANY);

    // Get the format that the ACL kernel will expect the weights to be
    // in (if a kernel exists). Note that these are referred to as fixed format
    // kernels, because they require one specific weights format
    arm_compute::WeightFormat expected_weight_format;
    ACL_CHECK_VALID(arm_compute::NEGEMMConvolutionLayer::has_opt_impl(
            expected_weight_format, &acp.src_tensor_info, &acp.wei_tensor_info,
            acp.with_bias ? &acp.bia_tensor_info : nullptr,
            &acp.dst_tensor_info, acp.padstride_info, acp.weights_info,
            acp.dilation_info, acp.act_info, acp.fast_math));

    // Set weights info to the one returned by has_opt_impl
    acp.weights_info.set_weight_format(expected_weight_format);

    // has_opt_impl may return a non fast math kernel, even if we requested one
    acp.fast_math
            = arm_compute::is_fixed_format_fast_math(expected_weight_format);

    // Map OIHW used in ACL WeightFormat to the logical dimensions of the memory descriptor
    dim_t O_dim = 0;
    dim_t I_dim = 1;
    dim_t H_dim = 2;
    dim_t W_dim = 3;

    if (!is_nhwc) {
        // We can try to support NCHW by swapping IHW around, note that this
        // requires weights_md.dims[I_dim] % block_by != 0 (see next block)
        O_dim = 0;
        I_dim = 3;
        H_dim = 1;
        W_dim = 2;
    }

    // We can't currently support nchw and block_by != 1. If this is the case,
    // try a non fast math kernel, which currently have no blocking
    int block_by = arm_compute::block_by(acp.weights_info.weight_format());
    if (!is_nhwc && weights_md.dims[I_dim] % block_by != 0 && acp.fast_math) {
        acp.fast_math = false;
        acp.weights_info.set_weight_format(arm_compute::WeightFormat::ANY);
        ACL_CHECK_VALID(arm_compute::NEGEMMConvolutionLayer::has_opt_impl(
                expected_weight_format, &acp.src_tensor_info,
                &acp.wei_tensor_info,
                acp.with_bias ? &acp.bia_tensor_info : nullptr,
                &acp.dst_tensor_info, acp.padstride_info, acp.weights_info,
                acp.dilation_info, acp.act_info, acp.fast_math));
        acp.weights_info.set_weight_format(expected_weight_format);
        block_by = arm_compute::block_by(expected_weight_format);
        // This shouldn't happen, because non-fastmath have no blocking, but
        // guard against it because it would silently return incorrect results
        if (weights_md.dims[I_dim] % block_by != 0)
            return status::unimplemented;
    }

    acl_utils::reorder_to_weight_format(acp.wei_tensor_info, weights_md,
            expected_weight_format, I_dim, O_dim, {W_dim, H_dim}, {});

    return status::success;
}

status_t init_conf_gemm(acl_conv_conf_t &acp, memory_desc_t &src_md,
        memory_desc_t &weights_md, memory_desc_t &dst_md,
        memory_desc_t &bias_md, const convolution_desc_t &cd,
        const primitive_attr_t &attr) {
    if (weights_md.ndims != 4) return status::unimplemented;

    // General Compute Library checks, memory tags are also set there
    CHECK(acl_init_conf(acp, src_md, weights_md, dst_md, bias_md, cd, attr));

    // clang-format off
    // Validate convolution manually to check for return status
    ACL_CHECK_VALID(arm_compute::NEGEMMConvolutionLayer::validate(
        &acp.src_tensor_info,
        &acp.wei_tensor_info,
        acp.with_bias ? &acp.bia_tensor_info : nullptr,
        &acp.dst_tensor_info,
        acp.padstride_info,
        acp.weights_info,
        acp.dilation_info,
        acp.act_info,
        acp.fast_math));
    // clang-format on

    return status::success;
}

status_t init_conf_indirect_gemm(acl_conv_conf_t &acp, memory_desc_t &src_md,
        memory_desc_t &weights_md, memory_desc_t &dst_md,
        memory_desc_t &bias_md, const convolution_desc_t &cd,
        const primitive_attr_t &attr) {
    if (weights_md.ndims != 4) return status::unimplemented;

    // Indirect is slower for small convolution kernels
    if (weights_md.dims[2] == 1 && weights_md.dims[3] == 1)
        return status::unimplemented;

    CHECK(acl_init_conf(acp, src_md, weights_md, dst_md, bias_md, cd, attr));

    // Indirect is slower than gemm for low thread counts, except for fast math
    if (dnnl_get_max_threads() < 28 && !acp.fast_math)
        return status::unimplemented;

    // If we do not need to pad input channels for fast math mode then it would
    // be faster to run convolution with im2row instead of using indirect kernel
    int block_by = arm_compute::block_by(acp.weights_info.weight_format());
    int ic = src_md.dims[1];
    if (acp.fast_math && ic % block_by == 0) return status::unimplemented;

    // clang-format off
    // NOTE: indirect convolution method supports only nhwc layout.
    ACL_CHECK_VALID(arm_compute::NEGEMMConv2d::validate(
        &acp.src_tensor_info,
        &acp.wei_tensor_info,
        acp.with_bias ? &acp.bia_tensor_info : nullptr,
        &acp.dst_tensor_info,
        arm_compute::Conv2dInfo(acp.padstride_info,
                                acp.dilation_info,
                                acp.act_info,
                                acp.fast_math,
                                1, {}, acp.weights_info)));
    // clang-format on

    return status::success;
}

status_t init_conf_depthwise(acl_conv_conf_t &acp, memory_desc_t &src_md,
        memory_desc_t &weights_md, memory_desc_t &dst_md,
        memory_desc_t &bias_md, const convolution_desc_t &cd,
        const primitive_attr_t &attr) {
    if (weights_md.ndims != 5) return status::unimplemented;

    CHECK(acl_init_conf(acp, src_md, weights_md, dst_md, bias_md, cd, attr));

    ACL_CHECK_VALID(arm_compute::NEDepthwiseConvolutionLayer::validate(
            &acp.src_tensor_info, &acp.wei_tensor_info,
            acp.with_bias ? &acp.bia_tensor_info : nullptr,
            &acp.dst_tensor_info, acp.padstride_info));

    return status::success;
}

} // namespace acl_convolution_utils

} // namespace aarch64
} // namespace cpu
} // namespace impl
} // namespace dnnl<|MERGE_RESOLUTION|>--- conflicted
+++ resolved
@@ -1,5 +1,5 @@
 /*******************************************************************************
-* Copyright 2020-2023 Arm Ltd. and affiliates
+* Copyright 2020-2022 Arm Ltd. and affiliates
 *
 * Licensed under the Apache License, Version 2.0 (the "License");
 * you may not use this file except in compliance with the License.
@@ -15,7 +15,6 @@
 *******************************************************************************/
 
 #include "cpu/aarch64/acl_convolution_utils.hpp"
-#include "common/utils.hpp"
 #include "oneapi/dnnl/dnnl.hpp"
 
 namespace dnnl {
@@ -42,34 +41,25 @@
     const memory_desc_wrapper dst_d(&dst_md);
     const memory_desc_wrapper bia_d(&bias_md);
 
-<<<<<<< HEAD
-=======
     acp.fast_math
             = one_of(attr.fpmath_mode_, fpmath_mode::bf16, fpmath_mode::any);
 
->>>>>>> 9bea36e6
     // Compute Library currently supports forward propagation only
     const prop_kind_t prop_kind = cd.prop_kind;
     const bool is_fwd = (prop_kind == dnnl_forward_training)
             || (prop_kind == dnnl_forward_inference);
     if (!is_fwd) return status::unimplemented;
 
+    const int with_groups = wei_d.ndims() == src_d.ndims() + 1;
     const int ndims = src_d.ndims();
-    const bool is_depthwise = wei_d.ndims() == 5 && wei_d.dims()[1] == 1
-            && wei_d.dims()[2] == 1;
-
-    ACL_CHECK_SUPPORT(
-            ndims != 4 && !is_depthwise, " only supports 2 spatial dimensions");
-
-    const int with_groups = wei_d.ndims() == src_d.ndims() + 1;
-    ACL_CHECK_SUPPORT(with_groups && !is_depthwise, " does not support groups");
-
-    ACL_CHECK_SUPPORT(!one_of(true,
-                              everyone_is(data_type::f32, src_d.data_type(),
-                                      wei_d.data_type(), dst_d.data_type()),
-                              everyone_is(data_type::f16, src_d.data_type(),
-                                      wei_d.data_type(), dst_d.data_type())),
-            " src, dst and wei must be fp16 or fp32");
+    const bool is_1d = ndims == 3;
+    const bool is_3d = ndims == 5;
+    bool is_nspc;
+
+    // Compute Library unsupported shape scenarios
+    if (one_of(true, is_3d, is_1d, with_groups)) {
+        return status::unimplemented;
+    }
 
     // batch size
     const int mb = src_d.dims()[0];
@@ -120,158 +110,110 @@
 
     acp.with_bias = cd.bias_desc.format_kind != format_kind::undef;
 
-    if (wei_d.format_kind() != format_kind::any && !is_depthwise)
-        return status::unimplemented;
-
-    auto src_tag = memory_desc_matches_one_of_tag(
-            src_md, format_tag::nhwc, format_tag::nchw);
-    auto dst_tag = memory_desc_matches_one_of_tag(
-            dst_md, format_tag::nhwc, format_tag::nchw);
-
-    // We want src and dst to match, preferrably both to be NHWC
-    if (src_d.format_kind() == format_kind::any
-            && dst_d.format_kind() == format_kind::any) {
-        CHECK(memory_desc_init_by_tag(src_md, format_tag::nhwc));
-        CHECK(memory_desc_init_by_tag(dst_md, format_tag::nhwc));
-    } else if (src_d.format_kind() == format_kind::any
-            && dst_tag != format_tag::undef) {
-        CHECK(memory_desc_init_by_tag(src_md, dst_tag));
-    } else if (dst_d.format_kind() == format_kind::any
-            && src_tag != format_tag::undef) {
-        CHECK(memory_desc_init_by_tag(dst_md, src_tag));
-    }
-
-    // Recompute tags after potentially running memory desc init
-    src_tag = memory_desc_matches_one_of_tag(
-            src_md, format_tag::nhwc, format_tag::nchw);
-    dst_tag = memory_desc_matches_one_of_tag(
-            dst_md, format_tag::nhwc, format_tag::nchw);
-
-    if (src_tag == format_tag::undef || dst_tag == format_tag::undef
-            || src_tag != dst_tag)
-        return status::unimplemented;
-
-    if (is_depthwise) {
-        CHECK(memory_desc_init_by_tag(weights_md, format_tag::hwigo));
-    } else {
-        // Set weights to initially be the same as src
-        CHECK(memory_desc_init_by_tag(weights_md, src_tag));
-    }
-
-    // Bias is just 1D, set to be the obvious format
-    if (acp.with_bias && bias_md.format_kind == format_kind::any)
-        CHECK(memory_desc_init_by_tag(bias_md, format_tag::x));
-
-    bool is_nhwc = src_tag == format_tag::nhwc;
-    // The layouts have to match (although we may later modify the weights)
-    const auto acl_layout = is_nhwc ? arm_compute::DataLayout::NHWC
+    auto set_or_check_tags = [&](format_tag_t desired_src_tag,
+                                     format_tag_t desired_dst_tag) -> status_t {
+        using namespace format_tag;
+        auto src_tag = any, dst_tag = any;
+
+        if (src_d.format_kind() == format_kind::any) {
+            CHECK(memory_desc_init_by_tag(src_md, desired_src_tag));
+            src_tag = desired_src_tag;
+        } else {
+            src_tag = memory_desc_matches_one_of_tag(src_md, nhwc, nchw);
+        }
+
+        if (dst_d.format_kind() == format_kind::any) {
+            CHECK(memory_desc_init_by_tag(dst_md, desired_dst_tag));
+            dst_tag = desired_dst_tag;
+        } else {
+            dst_tag = memory_desc_matches_one_of_tag(dst_md, nhwc, nchw);
+        }
+
+        if (acp.with_bias && bias_md.format_kind == format_kind::any)
+            CHECK(memory_desc_init_by_tag(bias_md, x));
+
+        is_nspc = utils::one_of(src_tag, nhwc);
+
+        memory_desc_t want_wei_md = weights_md;
+        auto wei_tag = is_nspc ? ohwi : oihw;
+        CHECK(memory_desc_init_by_tag(want_wei_md, wei_tag));
+
+        // Compute Library does not support mismatching layouts
+        if ((src_tag != wei_tag) || (src_tag != dst_tag))
+            return status::unimplemented;
+
+        if (weights_md.format_kind == format_kind::any) {
+            weights_md = want_wei_md;
+        }
+        return (want_wei_md == weights_md) ? status::success
+                                           : status::unimplemented;
+    };
+
+    auto default_dat_tag = format_tag::nhwc;
+    if (set_or_check_tags(default_dat_tag, default_dat_tag) != status::success)
+        return status::unimplemented;
+
+    const auto acl_layout = is_nspc ? arm_compute::DataLayout::NHWC
                                     : arm_compute::DataLayout::NCHW;
 
-    // all have the same datatype
-    auto acl_data_type = acl_utils::get_acl_data_t(src_d.data_type());
-
-    // clang-format off
-    acp.src_tensor_info = arm_compute::TensorInfo(
-            is_nhwc ? arm_compute::TensorShape(ic, iw, ih, mb) :
+    // For convolutions, int8 datatypes imply quantized types in ACL
+    acp.is_int8 = utils::one_of(src_d.data_type(), s8, u8)
+            && wei_d.data_type() == s8;
+
+    auto acl_src_data_t
+            = acl_utils::get_acl_data_t(src_d.data_type(), acp.is_int8);
+    auto acl_wei_data_t
+            = acl_utils::get_acl_data_t(wei_d.data_type(), acp.is_int8);
+    auto acl_dst_data_t
+            = acl_utils::get_acl_data_t(dst_d.data_type(), acp.is_int8);
+    auto acl_bia_data_t
+            = acl_utils::get_acl_data_t(bia_d.data_type(), acp.is_int8);
+
+    if (acl_bia_data_t == arm_compute::DataType::UNKNOWN)
+        acl_bia_data_t = arm_compute::DataType::F32;
+
+    // clang-format off
+    acp.src_info = arm_compute::TensorInfo(
+            is_nspc ? arm_compute::TensorShape(ic, iw, ih, mb) :
             arm_compute::TensorShape(iw, ih, ic, mb),
             1,
-            acl_data_type,
+            acl_src_data_t,
             acl_layout);
 
-    acp.wei_tensor_info = arm_compute::TensorInfo(
-            is_nhwc ? arm_compute::TensorShape(ic, kw, kh, oc) :
+    acp.wei_info = arm_compute::TensorInfo(
+            is_nspc ? arm_compute::TensorShape(ic, kw, kh, oc) :
             arm_compute::TensorShape(kw, kh, ic, oc),
             1,
-            acl_data_type,
+            acl_wei_data_t,
             acl_layout);
-    if(is_depthwise) {
-       // We need to set that values are not constant so that we
-       // we can update them in-place in ACL
-      acp.wei_tensor_info.set_are_values_constant(false);
-    }
-
-    acp.dst_tensor_info = arm_compute::TensorInfo(
-            is_nhwc ? arm_compute::TensorShape(oc, ow, oh, mb) :
+
+    acp.dst_info = arm_compute::TensorInfo(
+            is_nspc ? arm_compute::TensorShape(oc, ow, oh, mb) :
             arm_compute::TensorShape(ow, oh, oc, mb),
             1,
-            acl_data_type,
+            acl_dst_data_t,
             acl_layout);
 
-    acp.bia_tensor_info = arm_compute::TensorInfo(
+    acp.bia_info = arm_compute::TensorInfo(
             acp.with_bias ? arm_compute::TensorShape(oc)
                           : arm_compute::TensorShape(),
             1,
-            acl_data_type,
+            acl_bia_data_t,
             acl_layout);
     // clang-format on
 
-    // Are we allowed to cast down to bf16 or not?
-    acp.fast_math
-            = one_of(attr.fpmath_mode_, fpmath_mode::bf16, fpmath_mode::any);
-    if (is_depthwise) {
-        // There is no support for fixed format kernels for depthwise convolution
-        // in ACL so we are going to use weight format that we set up earlier
-        return status::success;
+    // Add quantization info to tensors
+    if (acp.is_int8) {
+        // TODO: Add runtime scales support. Creation time scales will be remove
+        // in 3.0.
+        // const float *scales = attr.output_scales_.scales_;
+        //acp.src_info.set_quantization_info(arm_compute::QuantizationInfo(1, 0));
+        //acp.bia_info.set_quantization_info(arm_compute::QuantizationInfo(1, 0));
+        //acp.wei_info.set_quantization_info(arm_compute::QuantizationInfo(1, 0));
+        //acp.dst_info.set_quantization_info(
+        //       arm_compute::QuantizationInfo(1.0f / scales[0], 0));
+        return status::unimplemented;
     }
-
-    // WeightFormat::ANY tells ACL we can handle any format
-    acp.weights_info = arm_compute::WeightsInfo(
-            false, kw, kh, oc, false, arm_compute::WeightFormat::ANY);
-
-    // Get the format that the ACL kernel will expect the weights to be
-    // in (if a kernel exists). Note that these are referred to as fixed format
-    // kernels, because they require one specific weights format
-    arm_compute::WeightFormat expected_weight_format;
-    ACL_CHECK_VALID(arm_compute::NEGEMMConvolutionLayer::has_opt_impl(
-            expected_weight_format, &acp.src_tensor_info, &acp.wei_tensor_info,
-            acp.with_bias ? &acp.bia_tensor_info : nullptr,
-            &acp.dst_tensor_info, acp.padstride_info, acp.weights_info,
-            acp.dilation_info, acp.act_info, acp.fast_math));
-
-    // Set weights info to the one returned by has_opt_impl
-    acp.weights_info.set_weight_format(expected_weight_format);
-
-    // has_opt_impl may return a non fast math kernel, even if we requested one
-    acp.fast_math
-            = arm_compute::is_fixed_format_fast_math(expected_weight_format);
-
-    // Map OIHW used in ACL WeightFormat to the logical dimensions of the memory descriptor
-    dim_t O_dim = 0;
-    dim_t I_dim = 1;
-    dim_t H_dim = 2;
-    dim_t W_dim = 3;
-
-    if (!is_nhwc) {
-        // We can try to support NCHW by swapping IHW around, note that this
-        // requires weights_md.dims[I_dim] % block_by != 0 (see next block)
-        O_dim = 0;
-        I_dim = 3;
-        H_dim = 1;
-        W_dim = 2;
-    }
-
-    // We can't currently support nchw and block_by != 1. If this is the case,
-    // try a non fast math kernel, which currently have no blocking
-    int block_by = arm_compute::block_by(acp.weights_info.weight_format());
-    if (!is_nhwc && weights_md.dims[I_dim] % block_by != 0 && acp.fast_math) {
-        acp.fast_math = false;
-        acp.weights_info.set_weight_format(arm_compute::WeightFormat::ANY);
-        ACL_CHECK_VALID(arm_compute::NEGEMMConvolutionLayer::has_opt_impl(
-                expected_weight_format, &acp.src_tensor_info,
-                &acp.wei_tensor_info,
-                acp.with_bias ? &acp.bia_tensor_info : nullptr,
-                &acp.dst_tensor_info, acp.padstride_info, acp.weights_info,
-                acp.dilation_info, acp.act_info, acp.fast_math));
-        acp.weights_info.set_weight_format(expected_weight_format);
-        block_by = arm_compute::block_by(expected_weight_format);
-        // This shouldn't happen, because non-fastmath have no blocking, but
-        // guard against it because it would silently return incorrect results
-        if (weights_md.dims[I_dim] % block_by != 0)
-            return status::unimplemented;
-    }
-
-    acl_utils::reorder_to_weight_format(acp.wei_tensor_info, weights_md,
-            expected_weight_format, I_dim, O_dim, {W_dim, H_dim}, {});
 
     return status::success;
 }
@@ -280,7 +222,6 @@
         memory_desc_t &weights_md, memory_desc_t &dst_md,
         memory_desc_t &bias_md, const convolution_desc_t &cd,
         const primitive_attr_t &attr) {
-    if (weights_md.ndims != 4) return status::unimplemented;
 
     // General Compute Library checks, memory tags are also set there
     CHECK(acl_init_conf(acp, src_md, weights_md, dst_md, bias_md, cd, attr));
@@ -288,10 +229,10 @@
     // clang-format off
     // Validate convolution manually to check for return status
     ACL_CHECK_VALID(arm_compute::NEGEMMConvolutionLayer::validate(
-        &acp.src_tensor_info,
-        &acp.wei_tensor_info,
-        acp.with_bias ? &acp.bia_tensor_info : nullptr,
-        &acp.dst_tensor_info,
+        &acp.src_info,
+        &acp.wei_info,
+        acp.with_bias ? &acp.bia_info : nullptr,
+        &acp.dst_info,
         acp.padstride_info,
         acp.weights_info,
         acp.dilation_info,
@@ -306,53 +247,77 @@
         memory_desc_t &weights_md, memory_desc_t &dst_md,
         memory_desc_t &bias_md, const convolution_desc_t &cd,
         const primitive_attr_t &attr) {
-    if (weights_md.ndims != 4) return status::unimplemented;
-
-    // Indirect is slower for small convolution kernels
-    if (weights_md.dims[2] == 1 && weights_md.dims[3] == 1)
-        return status::unimplemented;
+    // Indirect convolution results in slowdown for low thread count or 1x1
+    // kernels, so fall back to GEMM-based convolution in these cases
+    if (one_of(true, weights_md.dims[2] == 1, // kh
+                weights_md.dims[3] == 1, // kw
+                dnnl_get_max_threads() < 28)) {
+        return status::unimplemented;
+    }
 
     CHECK(acl_init_conf(acp, src_md, weights_md, dst_md, bias_md, cd, attr));
-
-    // Indirect is slower than gemm for low thread counts, except for fast math
-    if (dnnl_get_max_threads() < 28 && !acp.fast_math)
-        return status::unimplemented;
-
-    // If we do not need to pad input channels for fast math mode then it would
-    // be faster to run convolution with im2row instead of using indirect kernel
-    int block_by = arm_compute::block_by(acp.weights_info.weight_format());
-    int ic = src_md.dims[1];
-    if (acp.fast_math && ic % block_by == 0) return status::unimplemented;
 
     // clang-format off
     // NOTE: indirect convolution method supports only nhwc layout.
     ACL_CHECK_VALID(arm_compute::NEGEMMConv2d::validate(
-        &acp.src_tensor_info,
-        &acp.wei_tensor_info,
-        acp.with_bias ? &acp.bia_tensor_info : nullptr,
-        &acp.dst_tensor_info,
+        &acp.src_info,
+        &acp.wei_info,
+        acp.with_bias ? &acp.bia_info : nullptr,
+        &acp.dst_info,
         arm_compute::Conv2dInfo(acp.padstride_info,
                                 acp.dilation_info,
                                 acp.act_info,
                                 acp.fast_math,
-                                1, {}, acp.weights_info)));
+                                1)));
     // clang-format on
 
     return status::success;
 }
 
-status_t init_conf_depthwise(acl_conv_conf_t &acp, memory_desc_t &src_md,
+status_t init_conf_wino(acl_conv_conf_t &acp, memory_desc_t &src_md,
         memory_desc_t &weights_md, memory_desc_t &dst_md,
         memory_desc_t &bias_md, const convolution_desc_t &cd,
         const primitive_attr_t &attr) {
-    if (weights_md.ndims != 5) return status::unimplemented;
-
+
+    // Under these conditions, fallback to faster GEMM-based convolution
+    // unless the user explicitly specifies Winograd algorithm
+    // clang-format off
+    if (one_of(true, src_md.dims[2] > 112, // ih
+                src_md.dims[3] > 112, // iw
+                src_md.dims[1] < 64, // ic
+                dst_md.dims[1] < 64, // oc
+                dnnl_get_max_threads() > 28)
+            && cd.alg_kind == alg_kind::convolution_auto) {
+        return status::unimplemented;
+    }
+    // clang-format on
+
+    // General Compute Library checks, memory tags are also set there
     CHECK(acl_init_conf(acp, src_md, weights_md, dst_md, bias_md, cd, attr));
 
-    ACL_CHECK_VALID(arm_compute::NEDepthwiseConvolutionLayer::validate(
-            &acp.src_tensor_info, &acp.wei_tensor_info,
-            acp.with_bias ? &acp.bia_tensor_info : nullptr,
-            &acp.dst_tensor_info, acp.padstride_info));
+    const bool shape_ok
+            // only unit strides allowed
+            = (acp.padstride_info.stride() == std::pair<uint, uint> {1, 1})
+            // Note: Compute Library supports arbitrary padding for wino kernels
+            // but we only allow small padding to be consistent with oneDNN
+            && (acp.padstride_info.pad().first <= 1) // padding left/right
+            && (acp.padstride_info.pad().second <= 1) // padding top/bottom
+            // only non-dilated convolutions allowed
+            && (acp.dilation_info == arm_compute::Size2D(1, 1));
+
+    ACL_CHECK_SUPPORT(!shape_ok, "shape not supported by winograd kernels");
+
+    // clang-format off
+    // Validate convolution manually to check for return status
+    ACL_CHECK_VALID(arm_compute::NEWinogradConvolutionLayer::validate(
+        &acp.src_info,
+        &acp.wei_info,
+        acp.with_bias ? &acp.bia_info : nullptr,
+        &acp.dst_info,
+        acp.padstride_info,
+        acp.act_info,
+        true)); // enable_fast_math flag in ACL Winograd
+    // clang-format on
 
     return status::success;
 }
