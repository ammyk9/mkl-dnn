/*******************************************************************************
* Copyright 2021-2022 Intel Corporation
* Copyright 2021-2022 FUJITSU LIMITED
*
* Licensed under the Apache License, Version 2.0 (the "License");
* you may not use this file except in compliance with the License.
* You may obtain a copy of the License at
*
*     http://www.apache.org/licenses/LICENSE-2.0
*
* Unless required by applicable law or agreed to in writing, software
* distributed under the License is distributed on an "AS IS" BASIS,
* WITHOUT WARRANTIES OR CONDITIONS OF ANY KIND, either express or implied.
* See the License for the specific language governing permissions and
* limitations under the License.
*******************************************************************************/

#include "common/c_types_map.hpp"
#include "common/memory.hpp"
#include "common/memory_tracking.hpp"
#include "common/nstl.hpp"
#include "common/type_helpers.hpp"
#include "common/utils.hpp"

#include "cpu/aarch64/jit_sve_512_x8s8s32x_conv_kernel.hpp"

#define GET_OFF(field) static_cast<int32_t>(offsetof(jit_conv_call_s, field))

namespace dnnl {
namespace impl {
namespace cpu {
namespace aarch64 {

using namespace dnnl::impl::memory_tracking::names;
using namespace dnnl::impl::utils;
using namespace dnnl::impl::data_type;

namespace {
void pick_loop_order(jit_conv_conf_t &jcp, int nthr) {
    jcp.loop_order = loop_cwgn;
    if (jcp.ngroups > 1) {
        jcp.loop_order = loop_ngcw;
        if (jcp.mb < nthr)
            jcp.loop_order = jcp.ndims == 3 ? loop_nwcg : loop_nhwcg;
    }
}
} // namespace

void jit_sve_512_x8s8s32x_fwd_kernel::prepare_output(int ur_w) {
    int nb_oc_block
            = jcp.is_depthwise ? jcp.nb_ch_blocking : jcp.nb_oc_blocking;
    for (int k = 0; k < nb_oc_block; k++)
        for (int j = 0; j < ur_w; j++) {
            auto vmm = vmm_out(j, k);
            eor(vmm.d, vmm.d, vmm.d);
        }
    if (!jcp.signed_input) {
        eor(reg_scratch, reg_scratch, reg_scratch);
        if (jcp.is_depthwise && !jcp.is_fast_depthwise) {
            mov_imm(WReg(reg_tmp0_imm.getIdx()), 128);
            dup(vmm_shift.s, WReg(reg_tmp0_imm.getIdx()));
        } else {
            dup(vmm_shift.b, -128);
        }
    }
}

void jit_sve_512_x8s8s32x_fwd_kernel::cvt2ps(data_type_t type_in,
        const ZReg vmm_in, const XReg reg_base, const int offset,
        bool mask_flag) {

    auto vmm = vmm_in;
    auto reg_addr = get_comp_addr_reg(reg_base, offset);
    switch (type_in) {
        case data_type::f32:
        case data_type::s32:
            if (mask_flag)
                ld1w(vmm.s, ktail_mask / T_z, ptr(reg_addr));
            else {
                // Because reg_addr maybe disaligned,
                // `ldr(vmm, ptr(reg_addr))` can't be used.
                ld1w(vmm.s, mask_all_one / T_z, ptr(reg_addr));
            }
            break;
        case data_type::s8:
            sub(reg_stack, reg_stack, 64);
            str(vmm_tmp, ptr(reg_stack));
            vmm_load_src(vmm_tmp, reg_addr, mask_flag);
            zip1(vmm_tmp.b, vmm_tmp.b, vmm_tmp.b);
            zip1(vmm_tmp.h, vmm_tmp.h, vmm_tmp.h);
            sxtb(vmm.s, mask_all_one / T_m, vmm_tmp.s);
            if (mask_flag) {
                not_(mask_tmp.b, mask_all_one.b, ktail_mask.b);
                mov(vmm.s, mask_tmp / T_m, 0);
            }
            ldr(vmm_tmp, ptr(reg_stack));
            add(reg_stack, reg_stack, 64);
            break;
        case data_type::u8:
            sub(reg_stack, reg_stack, 64);
            str(vmm_tmp, ptr(reg_stack));
            vmm_load_src(vmm_tmp, reg_addr, mask_flag);
            zip1(vmm_tmp.b, vmm_tmp.b, vmm_tmp.b);
            zip1(vmm_tmp.h, vmm_tmp.h, vmm_tmp.h);
            uxtb(vmm.s, mask_all_one / T_m, vmm_tmp.s);
            if (mask_flag) {
                not_(mask_tmp.b, mask_all_one.b, ktail_mask.b);
                mov(vmm.s, mask_tmp / T_m, 0);
            }
            ldr(vmm_tmp, ptr(reg_stack));
            add(reg_stack, reg_stack, 64);
            break;
        default: assert(!"unsupported data type");
    }
    if (type_in != data_type::f32) scvtf(vmm_in.s, mask_all_one, vmm_in.s);
}

void jit_sve_512_x8s8s32x_fwd_kernel::store_output(
        int ur_w, bool last_oc_block_flag) {
    int nb_oc_block
            = jcp.is_depthwise ? jcp.nb_ch_blocking : jcp.nb_oc_blocking;
    int oc_block = jcp.is_depthwise ? jcp.ch_block : jcp.oc_block;

    ldr(reg_bias, ptr(reg_param1, GET_OFF(bias)));
    ldr(reg_ptr_scales, ptr(reg_param1, GET_OFF(scales)));
    if (!jcp.signed_input)
        ldr(reg_compensation, ptr(reg_param1, GET_OFF(compensation)));

    const auto &p = attr_.post_ops_;
    const int sum_idx = p.find(primitive_kind::sum);
    const float *p_sum_scale = nullptr;
    if (sum_idx != -1) {
        const auto &p_entry = p.entry_[sum_idx];
        p_sum_scale = &p_entry.sum.scale;
    }

    if (p_sum_scale && *p_sum_scale != 1.f)
        mov_imm(reg_ptr_sum_scale, (size_t)p_sum_scale);

    for (int k = 0; k < nb_oc_block; k++) {
        const bool mask_flag
                = last_oc_block_flag && k == nb_oc_block - 1 && mask_gflag;
        PReg mask = mask_flag ? ktail_mask : mask_all_one;
        int scale_offset = jcp.is_oc_scale * (sizeof(float) * k * oc_block);
        if (jcp.with_bias) {
            int bias_offset = jcp.typesize_bia * k * oc_block;

            cvt2ps(jcp.bia_dt, vmm_bias, reg_bias, bias_offset, mask_flag);
        }
        if (!jcp.signed_input) {
            int comp_offset = sizeof(int32_t) * k * oc_block;

            cvt2ps(data_type::s32, vmm_comp, reg_compensation, comp_offset,
                    mask_flag);
        }
        /* optimization under specific conditions: preload scale_offset data */
        if (!jcp.is_fast_depthwise && jcp.signed_input) {
            auto reg_addr = get_comp_addr_reg(reg_ptr_scales, scale_offset);
            ld1w(vmm_pre_load.s, mask / T_z, ptr(reg_addr));
        }
        /* add to accum: compensation, bias and permute */
        for (int j = 0; j < ur_w; j++) {
            auto vmm = vmm_out(j, k);
            if (jcp.is_fast_depthwise) {
                auto zmm = zmm_out(j, k);
                auto zmm_tmp1 = ZReg(31);
                auto zmm_tmp2 = ZReg(30);
                auto zmm_tmp3 = ZReg(29);
                sub(reg_stack, reg_stack, 64);
                str(zmm_tmp1, ptr(reg_stack));
                sub(reg_stack, reg_stack, 64);
                str(zmm_tmp2, ptr(reg_stack));
                sub(reg_stack, reg_stack, 64);
                str(zmm_tmp3, ptr(reg_stack));
                mov(zmm_tmp1.s, 15);
                and_(zmm_tmp1.b, mask_all_one, zmm_permute.b);
                for (int i = 0; i < 16; i++) {
                    cmpeq(mask_tmp.s, mask_all_one, zmm_tmp1.s, i);
                    dup(zmm_tmp2.s, zmm.s[i]);
                    mov(zmm_tmp3.s, mask_tmp / T_m, zmm_tmp2.s);
                }
                mov(zmm.d, zmm_tmp3.d);
                ldr(zmm_tmp3, ptr(reg_stack));
                add(reg_stack, reg_stack, 64);
                ldr(zmm_tmp2, ptr(reg_stack));
                add(reg_stack, reg_stack, 64);
                ldr(zmm_tmp1, ptr(reg_stack));
                add(reg_stack, reg_stack, 64);
            }
            scvtf(vmm.s, mask_all_one, vmm.s);
            if (!jcp.signed_input) fsub(vmm.s, vmm.s, vmm_comp.s);
            if (jcp.with_bias) fadd(vmm.s, vmm.s, vmm_bias.s);

            if (!jcp.is_fast_depthwise && jcp.signed_input) {
                /* optimization under specific conditions: optimize using preloaded scale_offset data */
                fmul(vmm.s, vmm.s, vmm_pre_load.s);
            } else {
                auto reg_addr = get_comp_addr_reg(reg_ptr_scales, scale_offset);
                st1w(vmm_tmp.s, mask_all_one / T_z, ptr(reg_stack, -1, MUL_VL));
                ld1w(vmm_tmp.s, mask / T_z, ptr(reg_addr));
                fmul(vmm.s, vmm.s, vmm_tmp.s);
                ld1w(vmm_tmp.s, mask_all_one / T_z, ptr(reg_stack, -1, MUL_VL));
            }
        }
    }

    /* Do post-ops */
    if (p_sum_scale) { // post_op: sum
        for (int k = 0; k < nb_oc_block; k++) {
            const bool mask_flag
                    = last_oc_block_flag && k == nb_oc_block - 1 && mask_gflag;
            for (int j = 0; j < ur_w; j++) {
                int aux_output_offset = jcp.typesize_out
                        * (k * oc_block
                                + j * jcp.oc_without_padding * jcp.ngroups);
                auto vmm = vmm_out(j, k);
                cvt2ps(jcp.dst_dt, vmm_prev_dst, reg_out, aux_output_offset,
                        mask_flag);
                if (*p_sum_scale == 1.f) {
                    fadd(vmm.s, vmm.s, vmm_prev_dst.s);
                } else {
                    sub(reg_stack, reg_stack, 64);
                    str(vmm_tmp, ptr(reg_stack));
                    ld1rw(vmm_tmp.s, mask_all_one / T_z,
                            ptr(reg_ptr_sum_scale));
                    fmla(vmm.s, mask_all_one / T_m, vmm_prev_dst.s, vmm_tmp.s);
                    ldr(vmm_tmp, ptr(reg_stack));
                    add(reg_stack, reg_stack, 64);
                }
            }
        }
    }

    // Properly saturate the accumulators for integer datatypes
    if (one_of(jcp.dst_dt, data_type::u8, data_type::s8, data_type::s32)) {
        if (jcp.dst_dt == data_type::u8) {
            eor(vmm_zero.d, vmm_zero.d, vmm_zero.d);
        }
        float saturation_ubound = types::max_value<float>(jcp.dst_dt);
        mov_imm(aux_reg_saturation, float2int(saturation_ubound));
        dup(vmm_saturation.s, WReg(aux_reg_saturation.getIdx()));

        for (int k = 0; k < nb_oc_block; k++) {
            for (int j = 0; j < ur_w; j++) {
                auto vmm = vmm_out(j, k);
                if (jcp.dst_dt == data_type::u8) {
                    fmaxnm(vmm.s, mask_all_one, vmm_zero.s);
                    fmax(vmm.s, mask_all_one, vmm_zero.s);
                }
                fminnm(vmm.s, mask_all_one, vmm_saturation.s);
                fmin(vmm.s, mask_all_one, vmm_saturation.s);

                frintn(vmm.s, mask_all_one, vmm.s);
                fcvtzs(vmm.s, mask_all_one, vmm.s);
            }
        }
    }

    /* write out register to output_addr */
    for (int k = 0; k < nb_oc_block; k++) {
        const bool mask_flag
                = last_oc_block_flag && k == nb_oc_block - 1 && mask_gflag;
        for (int j = 0; j < ur_w; j++) {
            int aux_output_offset = jcp.typesize_out
                    * (k * oc_block + j * jcp.oc_without_padding * jcp.ngroups);

            auto base = reg_out;
            auto re = get_offset(aux_output_offset);

<<<<<<< HEAD
            add_imm(reg_tmp0_adr, base, re, reg_tmp0_imm);
=======
            auto reg_tmp_adr = ((j % 4) == 0) ? reg_tmp0_adr
                    : ((j % 4) == 1)          ? reg_tmp1_adr
                    : ((j % 4) == 2)          ? reg_tmp2_adr
                                              : reg_tmp3_adr;
            auto reg_tmp_imm = ((j % 4) == 0) ? reg_tmp0_imm
                    : ((j % 4) == 1)          ? reg_tmp1_imm
                    : ((j % 4) == 2)          ? reg_tmp2_imm
                                              : reg_tmp3_imm;
            add_imm(reg_tmp_adr, base, re, reg_tmp_imm);
>>>>>>> 9bea36e6

            auto vmm = vmm_out(j, k);

            auto _mask = mask_flag ? ktail_mask : mask_all_one;
            switch (jcp.dst_dt) {
                case data_type::f32:
                case data_type::s32:
                    st1w(vmm.s, _mask, ptr(reg_tmp0_adr));
                    break;
                case data_type::s8:
                    smin(vmm.s, 127);
                    smax(vmm.s, -128);
                    st1b(vmm.s, _mask, ptr(reg_tmp0_adr));
                    break;
                case data_type::u8:
                    umin(vmm.s, 255);
                    st1b(vmm.s, _mask, ptr(reg_tmp0_adr));
                    break;
                default: assert(!"unknown dst_dt");
            }
        }
    }
}

void jit_sve_512_x8s8s32x_fwd_kernel::compute_ker_dw(int ur_w, int pad_l,
        int pad_r, ic_block_t last_ic_block_flag, bool h_padded) {

    if (sve_len_ != 64)
        assert(!"invalid group blocking for depthwise convolution");

    auto input_spatial_index = [=](int oi, int ki) {
        return (ki * (jcp.dilate_w + 1) + oi * jcp.stride_w - pad_l);
    };

    auto input_offset2 = [=](int ii, int ci) {
        if (jcp.is_fused_conv)
            return jcp.typesize_in
                    * (ii * jcp.dw_conv_buffer_oc + ci * jcp.ch_block);
        else
            return jcp.typesize_in * (ii * jcp.ngroups + ci * jcp.ch_block);
    };

    auto input_offset3 = [=](int oi, int ci, int ki) {
        return jcp.typesize_in * input_offset2(input_spatial_index(oi, ki), ci);
    };

    auto kernel_offset = [=](int ci, int ki) {
        return jcp.typesize_in * ((ci * jcp.kh * jcp.kw + ki) * jcp.ch_block);
    };

    auto compute = [=](ZReg vreg_acc, ZReg vreg_wei, ZReg vreg_src) {
        sdot(vreg_acc.s, vreg_src.b, vreg_wei.b);
    };

    int ii_start = 0;
    int ii_end = -1;
    if (jcp.is_resrc_depthwise && !h_padded) {
        // find bounds of input spatial indices
        bool first = true;
        for (int ki = 0; ki < jcp.kw; ki++) {
            int oi_start = get_ow_start(ki, pad_l);
            int oi_end = get_ow_end(ur_w, ki, pad_r);
            for (int oi = oi_start; oi < oi_end; oi++) {
                int ii = input_spatial_index(oi, ki);
                if (first || ii < ii_start) ii_start = ii;
                if (first || ii > ii_end) ii_end = ii;
                first = false;
            }
        }
    }

    if (!jcp.signed_input) {
        eor(zmm_shifted_zero.d, zmm_shifted_zero.d, zmm_shifted_zero.d);
        sub(zmm_shifted_zero.b, zmm_shifted_zero.b, vmm_shift.b);
    }

    for (int ci = 0; ci < jcp.nb_ch_blocking; ci++) {
        const bool mask_flag = last_ic_block_flag != no_last_block
                && ci == jcp.nb_ch_blocking - 1;
        if (jcp.is_resrc_depthwise && !h_padded) {
            // now we can load input once and reuse up to jcp.kw times
            for (int ii = ii_start; ii <= ii_end; ii++) {
                int aux_input_offset = input_offset2(ii, ci);
                auto zmm_inp_tmp = zmm_inp(ii, jcp.nb_ch_blocking);
                auto zmm_inp_msk = zmm_inp_tmp;
                if (jcp.is_fast_depthwise) {
                    assert(!mask_flag);
                    auto reg_addr
                            = get_comp_addr_reg(aux_reg_inp, aux_input_offset);
                    ldr(QReg(zmm_inp_msk.getIdx()), ptr(reg_addr));
                    ptrue(mask_tmp.d, VL2);
                    splice(zmm_inp_msk.d, mask_tmp.d, zmm_inp_msk.d);
                    ptrue(mask_tmp.d, VL4);
                    splice(zmm_inp_msk.d, mask_tmp.d, zmm_inp_msk.d);
                } else {
                    auto reg_addr
                            = get_comp_addr_reg(aux_reg_inp, aux_input_offset);
                    auto zmm_tmp = ZReg(31);
                    sub(reg_stack, reg_stack, 64);
                    str(zmm_tmp, ptr(reg_stack));
                    if (mask_flag) {
                        eor(mask_tmp.b, mask_all_one, mask_tmp.b, mask_tmp.b);
                        eor(mask_tmp2.b, mask_all_one, mask_tmp2.b,
                                mask_tmp2.b);
                        uzp1(mask_tmp.h, ktail_mask.h, mask_tmp.h);
                        uzp1(mask_tmp.b, mask_tmp.b, mask_tmp2.b);
                    } else {
                        ptrue(mask_tmp.b, VL16);
                    }
                    ld1b(zmm_tmp.b, mask_tmp, ptr(reg_addr));
                    zip1(zmm_tmp.b, zmm_tmp.b, zmm_tmp.b);
                    zip1(zmm_tmp.h, zmm_tmp.h, zmm_tmp.h);
                    uxtb(zmm_inp_msk.s, mask_all_one / T_m, zmm_tmp.s);
                    if (mask_flag) {
                        not_(mask_tmp.b, mask_all_one.b, ktail_mask.b);
                        mov(zmm_inp_msk.s, mask_tmp / T_m, 0);
                    }
                    ldr(zmm_tmp, ptr(reg_stack));
                    add(reg_stack, reg_stack, 64);
                }
                if (!jcp.signed_input)
                    sub(zmm_inp_tmp.b, zmm_inp_tmp.b, vmm_shift.b);
            }
        }
        for (int ki = 0; ki < jcp.kw; ki++) {
            int aux_kernel_offset = kernel_offset(ci, ki);
            if (jcp.is_fast_depthwise) {
                auto reg_addr
                        = get_comp_addr_reg(aux_reg_ker, aux_kernel_offset);
                ldr(QReg(zmm_wei.getIdx()), ptr(reg_addr));
                ptrue(mask_tmp.d, VL2);
                splice(zmm_wei.d, mask_tmp.d, zmm_wei.d);
                ptrue(mask_tmp.d, VL4);
                splice(zmm_wei.d, mask_tmp.d, zmm_wei.d);
                not_(mask_tmp.b, mask_all_one, kblend_mask.b);
                mov(zmm_wei.b, kblend_mask / T_m, zmm_wei.b);
                mov(zmm_wei.b, mask_tmp / T_m, 0);
            } else {
                auto reg_addr
                        = get_comp_addr_reg(aux_reg_ker, aux_kernel_offset);
                auto zmm_tmp = ZReg(30);
                sub(reg_stack, reg_stack, 64);
                str(zmm_tmp, ptr(reg_stack));
                ldr(QReg(zmm_tmp.getIdx()), ptr(reg_addr));
                zip1(zmm_tmp.b, zmm_tmp.b, zmm_tmp.b);
                zip1(zmm_tmp.h, zmm_tmp.h, zmm_tmp.h);
                sxtb(zmm_wei.s, mask_all_one / T_m, zmm_tmp.s);
                ldr(zmm_tmp, ptr(reg_stack));
                add(reg_stack, reg_stack, 64);
            }
            if (h_padded) {
                assert(!jcp.signed_input);
                for (int oi = 0; oi < ur_w; oi++)
                    compute(zmm_out(oi, ci), zmm_wei, zmm_shifted_zero);
            } else {
                auto r_zmm_src = zmm_src;
                int oi_start = get_ow_start(ki, pad_l);
                int oi_end = get_ow_end(ur_w, ki, pad_r);
                int start_ = !jcp.signed_input ? 0 : oi_start;
                int end_ = !jcp.signed_input ? ur_w : oi_end;
                for (int oi = start_; oi < end_; oi++) {
                    if (oi >= oi_start && oi < oi_end) {
                        if (jcp.is_resrc_depthwise) {
                            int ii = input_spatial_index(oi, ki);
                            zmm_src = zmm_inp(ii, jcp.nb_ch_blocking);
                        } else {
                            int aux_input_offset = input_offset3(oi, ci, ki);
                            if (jcp.is_fast_depthwise) {
                                assert(!mask_flag);
                                auto reg_addr = get_comp_addr_reg(
                                        aux_reg_inp, aux_input_offset);
                                ldr(QReg(r_zmm_src.getIdx()), ptr(reg_addr));
                                ptrue(mask_tmp.d, VL2);
                                splice(r_zmm_src.d, mask_tmp.d, r_zmm_src.d);
                                ptrue(mask_tmp.d, VL4);
                                splice(r_zmm_src.d, mask_tmp.d, r_zmm_src.d);
                            } else {
                                auto reg_addr = get_comp_addr_reg(
                                        aux_reg_inp, aux_input_offset);
                                auto zmm_tmp = ZReg(31);
                                sub(reg_stack, reg_stack, 64);
                                str(zmm_tmp, ptr(reg_stack));
                                if (mask_flag) {
                                    eor(mask_tmp.b, mask_all_one, mask_tmp.b,
                                            mask_tmp.b);
                                    eor(mask_tmp2.b, mask_all_one, mask_tmp2.b,
                                            mask_tmp2.b);
                                    uzp1(mask_tmp.h, ktail_mask.h, mask_tmp.h);
                                    uzp1(mask_tmp.b, mask_tmp.b, mask_tmp2.b);
                                } else {
                                    ptrue(mask_tmp.b, VL16);
                                }
                                ld1b(zmm_tmp.b, mask_tmp, ptr(reg_addr));
                                zip1(zmm_tmp.b, zmm_tmp.b, zmm_tmp.b);
                                zip1(zmm_tmp.h, zmm_tmp.h, zmm_tmp.h);
                                uxtb(r_zmm_src.s, mask_all_one / T_m,
                                        zmm_tmp.s);
                                if (mask_flag) {
                                    not_(mask_tmp.b, mask_all_one.b,
                                            ktail_mask.b);
                                    mov(r_zmm_src.s, mask_tmp / T_m, 0);
                                }
                                ldr(zmm_tmp, ptr(reg_stack));
                                add(reg_stack, reg_stack, 64);
                            }
                            if (!jcp.signed_input)
                                sub(zmm_src.b, zmm_src.b, vmm_shift.b);
                        }
                        compute(zmm_out(oi, ci), zmm_wei, zmm_src);
                    } else {
                        assert(!jcp.signed_input);
                        compute(zmm_out(oi, ci), zmm_wei, zmm_shifted_zero);
                    }
                }
            }
        }
    }
}

void jit_sve_512_x8s8s32x_fwd_kernel::compute_ker(int ur_w, int pad_l,
        int pad_r, ic_block_t last_ic_block_flag, bool h_padded) {
    if (jcp.is_depthwise)
        return compute_ker_dw(ur_w, pad_l, pad_r, last_ic_block_flag, h_padded);

    int kw = jcp.kw;
    int stride_w = jcp.stride_w;
    int ic_block = jcp.ic_block;
    int oc_block = jcp.oc_block;
    int ch_block_all = jcp.ch_block * ic_block * oc_block;

    int nb_oc_block = jcp.nb_oc_blocking;

    auto input_offset = [=](int oi, int ic, int ki) {
        return jcp.typesize_in
                * ((ki * (jcp.dilate_w + 1) + oi * stride_w - pad_l)
                                * jcp.ic_without_padding * jcp.ngroups
                        + 4 * ic);
    };
    auto kernel_offset = [=](int ii, int ic, int ki) {
        return jcp.typesize_in
                * ((ii * jcp.nb_ic * jcp.kd * jcp.kh * jcp.kw + ki)
                                * ch_block_all
                        + 4 * ic * oc_block);
    };
    auto compute = [=](ZReg vreg_acc, ZReg vreg_wei, ZReg vreg_src) {
        sdot(ZRegS(vreg_acc.getIdx()), ZRegB(vreg_src.getIdx()),
                ZRegB(vreg_wei.getIdx()));
    };

    for (int ki = 0; ki < kw; ki++) {
        int jj_start = get_ow_start(ki, pad_l);
        int jj_end = get_ow_end(ur_w, ki, pad_r);
        int ic_tail_size = jcp.ic_without_padding % 4;
        int _start = (!jcp.signed_input) ? 0 : jj_start;
        int _end = (!jcp.signed_input) ? ur_w : jj_end;
        /* Skip the last loads of input if (ic%16)/4 < ic_block/4 */
        int icb = (last_ic_block_flag != no_last_block)
                ? div_up((jcp.ic_without_padding % ic_block), 4)
                : ic_block / 4;
        for (int ic = 0; ic < icb; ic++) {
            if (h_padded) {
                /* fill padded area with shifted values */
                auto inp = vmm_inp(0, nb_oc_block);
                eor(inp.d, inp.d, inp.d);
                sub(inp.b, inp.b, vmm_shift.b);
            } else {
                for (int jj = _start; jj < _end; jj++) {
                    int aux_input_offset = input_offset(jj, ic, ki);
                    if (jj >= jj_start && jj < jj_end) {
                        if (last_ic_block_flag == last_sp_block
                                && ic_tail_size != 0 && ic == icb - 1) {
                            auto xmm_tmp = VReg16B(
                                    vmm_inp(jj, nb_oc_block).getIdx());
                            for (int r = 0; r < ic_tail_size; ++r) {
                                add_imm(reg_tmp0_adr, aux_reg_inp,
                                        (aux_input_offset + r), reg_tmp0_imm);
                                ldrb(WReg(reg_tmp1_imm.getIdx()),
                                        ptr(reg_tmp0_adr));
                                ins(VReg16B(xmm_tmp.getIdx())[r],
                                        WReg(reg_tmp1_imm.getIdx()));
                            }
                            dup(vmm_inp(jj, nb_oc_block).s,
                                    ZRegS(xmm_tmp.getIdx())[0]);
                        } else {
                            auto base = aux_reg_inp;
                            auto re = get_offset(aux_input_offset);

                            if ((-0x40 <= re) && (re < 0x40) && ((re % 4) == 0))
                                ld1rw(vmm_inp(jj, nb_oc_block).s, mask_all_one,
                                        ptr(base, static_cast<int32_t>(re)));
                            else {
<<<<<<< HEAD
                                add_imm(reg_tmp0_adr, base, re, reg_tmp0_imm);
=======
                                auto reg_tmp_adr = ((jj % 4) == 0)
                                        ? reg_tmp0_adr
                                        : ((jj % 4) == 1) ? reg_tmp1_adr
                                        : ((jj % 4) == 2) ? reg_tmp2_adr
                                                          : reg_tmp3_adr;
                                auto reg_tmp_imm = ((jj % 4) == 0)
                                        ? reg_tmp0_imm
                                        : ((jj % 4) == 1) ? reg_tmp1_imm
                                        : ((jj % 4) == 2) ? reg_tmp2_imm
                                                          : reg_tmp3_imm;
                                add_imm(reg_tmp_adr, base, re, reg_tmp_imm);
>>>>>>> 9bea36e6
                                ld1rw(vmm_inp(jj, nb_oc_block).s, mask_all_one,
                                        ptr(reg_tmp0_adr));
                            }
                        }
                        if (!jcp.signed_input)
                            sub(vmm_inp(jj, nb_oc_block).b,
                                    vmm_inp(jj, nb_oc_block).b, vmm_shift.b);
                    } else {
                        /* fill padded area with shifted values */
                        if (!jcp.signed_input) {
                            auto inp = vmm_inp(jj, nb_oc_block);
                            eor(inp.d, inp.d, inp.d);
                            sub(inp.b, inp.b, vmm_shift.b);
                        }
                    }
                }
            }
            for (int ii = 0; ii < nb_oc_block; ii++) {
                if (!jcp.signed_input) {
                    int aux_kernel_offset = kernel_offset(ii, ic, ki);
                    auto reg_addr
                            = get_comp_addr_reg(aux_reg_ker, aux_kernel_offset);
                    ld1w(vmm_wei.s, mask_all_one, ptr(reg_addr));
                    for (int jj = _start; jj < _end; jj++) {
                        auto inp = (h_padded == true)
                                ? vmm_inp(0, nb_oc_block)
                                : vmm_inp(jj, nb_oc_block);
                        compute(vmm_out(jj, ii), vmm_wei, inp);
                    }
                } else {
                    if (ii == 0) {
                        int aux_kernel_offset = kernel_offset(ii, ic, ki);
                        auto reg_addr = get_comp_addr_reg(
                                aux_reg_ker, aux_kernel_offset);
                        ld1w(vmm_wei.s, mask_all_one, ptr(reg_addr));
                    }
                    if ((ii + 1) < nb_oc_block) {
                        int aux_kernel_offset = kernel_offset((ii + 1), ic, ki);
                        auto _vmm_wei = ((ii % 2) == 0) ? vmm_comp : vmm_wei;
                        auto reg_addr = get_comp_addr_reg(
                                aux_reg_ker, aux_kernel_offset);
                        ld1w(_vmm_wei.s, mask_all_one, ptr(reg_addr));
                    }
                    for (int jj = _start; jj < _end; jj++) {
                        auto _vmm_wei = ((ii % 2) == 0) ? vmm_wei : vmm_comp;
                        auto inp = (h_padded == true)
                                ? vmm_inp(0, nb_oc_block)
                                : vmm_inp(jj, nb_oc_block);
                        compute(vmm_out(jj, ii), _vmm_wei, inp);
                    }
                }
            }
        }
    }
}

void jit_sve_512_x8s8s32x_fwd_kernel::kh_loop(
        int ur_w, int pad_l, int pad_r, ic_block_t last_ic_block_flag) {
    Label kd_label, kh_label, skip_kd_loop, skip_kh_loop;
    Label f_overflow_label, no_f_overflow_label, d_h_f_overflow_label,
            t_overflow_label, no_t_overflow_label, b_overflow_label,
            no_b_overflow_label, back_overflow_label, no_back_overflow_label,
            d_h_back_overflow_label;

    int ch_block_all = jcp.ch_block * jcp.ic_block * jcp.oc_block;
    int shift_kernel_ptr = jcp.typesize_in * jcp.kw * ch_block_all;
    int shift_input_ptr
            = jcp.typesize_in * jcp.iw * jcp.ic_without_padding * jcp.ngroups;

    if (jcp.ndims == 5) {
        mov(aux_reg_ker_d, reg_ker);
        mov(aux_reg_inp_d, reg_inp);
        if (!jcp.signed_input) {
            //TODO: May be avoided when f_pad=0 and dd0
            //TODO: Potential optimization by precomputing, when kd <<< od?
            ldr(reg_ki, ptr(reg_param1, GET_OFF(f_overflow)));
            cmp(reg_ki, 0);
            b(EQ, no_f_overflow_label);
            L(f_overflow_label);
            {
                mov(aux_reg_ker, aux_reg_ker_d);
                mov_imm(reg_kj, jcp.kh);
                L(d_h_f_overflow_label);
                {
                    compute_ker(ur_w, pad_l, pad_r, last_ic_block_flag, true);
                    adds_imm(aux_reg_ker, aux_reg_ker, shift_kernel_ptr,
                            reg_tmp0_imm);
                    subs(reg_kj, reg_kj, 1);
                    b(NE, d_h_f_overflow_label);
                }
                add_imm(aux_reg_ker_d, aux_reg_ker_d, shift_kernel_ptr * jcp.kh,
                        reg_tmp0_imm);
                subs(reg_ki, reg_ki, 1);
                b(NE, f_overflow_label);
            }
            L(no_f_overflow_label);
        }

        ldr(reg_ki, ptr(reg_param1, GET_OFF(kd_padding)));
        if ((!jcp.signed_input) || (jcp.dilate_d >= jcp.id)
                || (jcp.signed_input
                        && (jcp.kd - 1) * (jcp.dilate_d + 1)
                                < nstl::max(jcp.f_pad, jcp.back_pad))) {
            cmp(reg_ki, 0);
            b(EQ, skip_kd_loop);
        }
        L(kd_label);
        mov(aux_reg_inp, aux_reg_inp_d);
        mov(aux_reg_ker, aux_reg_ker_d);
    } else {
        if (jcp.is_fused_conv) {
            mov(aux_reg_inp_buffer_ptr, reg_inp_buffer_ptr);
        } else {
            mov(aux_reg_inp, reg_inp);
        }
        mov(aux_reg_ker, reg_ker);
    }

    if (!jcp.signed_input && jcp.ndims > 3) {
        ldr(reg_overflow, ptr(reg_param1, GET_OFF(t_overflow)));
        cmp(reg_overflow, 0);
        b(EQ, no_t_overflow_label);
        L(t_overflow_label);
        {
            compute_ker(ur_w, pad_l, pad_r, last_ic_block_flag, true);

            adds_imm(aux_reg_ker, aux_reg_ker, shift_kernel_ptr, reg_tmp0_imm);
            subs(reg_overflow, reg_overflow, 1);
            cmp(reg_overflow, 0);
            b(GT, t_overflow_label);
        }
        L(no_t_overflow_label);
    }
    ldr(reg_kj, ptr(reg_param1, GET_OFF(kh_padding)));
    if ((!jcp.signed_input) || (jcp.dilate_h >= jcp.ih)
            || (jcp.signed_input
                    && (jcp.kh - 1) * (jcp.dilate_h + 1)
                            < nstl::max(jcp.t_pad, jcp.b_pad))) {
        cmp(reg_kj, 0);
        b(EQ, skip_kh_loop);
    }
    L(kh_label);
    {
        if (jcp.is_fused_conv) {
            ldr(aux_reg_inp, ptr(aux_reg_inp_buffer_ptr));
            add(aux_reg_inp, aux_reg_inp, reg_inp);
        }
        compute_ker(ur_w, pad_l, pad_r, last_ic_block_flag, false);

        adds_imm(aux_reg_ker, aux_reg_ker, shift_kernel_ptr, reg_tmp0_imm);
        if (jcp.is_fused_conv) {
            adds_imm(aux_reg_inp_buffer_ptr, aux_reg_inp_buffer_ptr,
                    sizeof(void *), reg_tmp0_imm);
        } else {
            adds_imm(aux_reg_inp, aux_reg_inp,
                    shift_input_ptr * (jcp.dilate_h + 1), reg_tmp0_imm);
        }
        subs(reg_kj, reg_kj, 1);
        cmp(reg_kj, 0);
        b(GT, kh_label);
    }
    L(skip_kh_loop);
    if (!jcp.signed_input && jcp.ndims > 3) {
        ldr(reg_overflow, ptr(reg_param1, GET_OFF(b_overflow)));
        cmp(reg_overflow, 0);
        b(EQ, no_b_overflow_label);
        L(b_overflow_label);
        {
            compute_ker(ur_w, pad_l, pad_r, last_ic_block_flag, true);

            adds_imm(aux_reg_ker, aux_reg_ker, shift_kernel_ptr, reg_tmp0_imm);
            subs(reg_overflow, reg_overflow, 1);
            cmp(reg_overflow, 0);
            b(GT, b_overflow_label);
        }
        L(no_b_overflow_label);
    }

    if (jcp.ndims == 5) {
        adds_imm(aux_reg_inp_d, aux_reg_inp_d,
                shift_input_ptr * jcp.ih * (jcp.dilate_d + 1), reg_tmp0_imm);
        adds_imm(aux_reg_ker_d, aux_reg_ker_d, shift_kernel_ptr * jcp.kh,
                reg_tmp0_imm);
        subs(reg_ki, reg_ki, 1);
        b(NE, kd_label);

        L(skip_kd_loop);
        if (!jcp.signed_input) {
            ldr(reg_ki, ptr(reg_param1, GET_OFF(back_overflow)));
            cmp(reg_ki, 0);
            b(EQ, no_back_overflow_label);
            L(back_overflow_label);
            {
                mov(aux_reg_ker, aux_reg_ker_d);
                mov(reg_kj, jcp.kh);
                L(d_h_back_overflow_label);
                {
                    compute_ker(ur_w, pad_l, pad_r, last_ic_block_flag, true);
                    adds_imm(aux_reg_ker, aux_reg_ker, shift_kernel_ptr,
                            reg_tmp0_imm);
                    subs(reg_kj, reg_kj, 1);
                    b(NE, d_h_back_overflow_label);
                }
                adds_imm(aux_reg_ker_d, aux_reg_ker_d,
                        shift_kernel_ptr * jcp.kh, reg_tmp0_imm);
                subs(reg_ki, reg_ki, 1);
                b(NE, back_overflow_label);
            }
            L(no_back_overflow_label);
        }
    }
}

void jit_sve_512_x8s8s32x_fwd_kernel::icb_loop(
        int ur_w, int pad_l, int pad_r, bool is_last_sp_block) {
    prepare_output(ur_w);

    // IC loop
    Label icb_label;
    mov_imm(reg_icb, jcp.nb_ic);
    L(icb_label);
    if (jcp.ngroups % jcp.ch_block != 0 || jcp.ic_without_padding != jcp.ic) {
        Label common_ker, end_ker;

        if (jcp.is_depthwise)
            cmp(reg_oc_blocks, jcp.nb_ch - jcp.nb_ch_blocking);
        else
            cmp(reg_icb, 1); // The last IC block
        b(NE, common_ker);

        kh_loop(ur_w, pad_l, pad_r,
                is_last_sp_block ? last_sp_block : last_ic_block);
        b(end_ker);

        L(common_ker);
        kh_loop(ur_w, pad_l, pad_r, no_last_block);

        L(end_ker);
    } else {
        kh_loop(ur_w, pad_l, pad_r, no_last_block);
    }
    // End of IC Loop
    int inp_step = jcp.ic_block;
    int ker_step = jcp.kd * jcp.kh * jcp.kw * jcp.oc_block * jcp.ic_block;
    adds_imm(reg_inp, reg_inp, jcp.typesize_in * inp_step, reg_tmp0_imm);
    adds_imm(reg_ker, reg_ker, jcp.typesize_in * ker_step, reg_tmp0_imm);

    subs(reg_icb, reg_icb, 1);
    cmp(reg_icb, 0);
    b(GT, icb_label);

    subs_imm(reg_inp, reg_inp, jcp.typesize_in * inp_step * jcp.nb_ic,
            reg_tmp0_imm);
    subs_imm(reg_ker, reg_ker, jcp.typesize_in * ker_step * jcp.nb_ic,
            reg_tmp0_imm);

    if (jcp.ngroups % jcp.ch_block != 0 || jcp.oc_without_padding != jcp.oc) {
        Label common_store, end_store;

        if (jcp.is_depthwise)
            cmp(reg_oc_blocks, jcp.nb_ch - jcp.nb_ch_blocking);
        else
            cmp(reg_oc_blocks, jcp.nb_oc - jcp.nb_oc_blocking);

        b(NE, common_store);

        store_output(ur_w, true); // last oc block
        b(end_store);

        L(common_store);
        store_output(ur_w, false);

        L(end_store);
    } else {
        store_output(ur_w, false);
    }
}

void jit_sve_512_x8s8s32x_fwd_kernel::vmm_mask_all_one() {
    mask_gflag = false;
    if (sve_len_ == 64) {
        mask_gflag = true;
        ptrue(mask_all_one.b);
    } else if (sve_len_ == 32) {
        ptrue(mask_all_one.b, VL32);
    } else if (sve_len_ == 16) {
        ptrue(mask_all_one.b, VL16);
    } else {
        assert(!"unreachable");
    }
}

void jit_sve_512_x8s8s32x_fwd_kernel::vmm_load_src(
        ZReg src, XReg reg_addr, bool mask_flag) {
    if (mask_flag) {
        eor(mask_tmp.b, mask_all_one, mask_tmp.b, mask_tmp.b);
        eor(mask_tmp2.b, mask_all_one, mask_tmp2.b, mask_tmp2.b);
        uzp1(mask_tmp.h, ktail_mask.h, mask_tmp.h);
        uzp1(mask_tmp.b, mask_tmp.b, mask_tmp2.b);
    } else {
        if (sve_len_ == 64)
            ptrue(mask_tmp.b, VL16);
        else if (sve_len_ == 32)
            ptrue(mask_tmp.b, VL8);
        else if (sve_len_ == 16)
            ptrue(mask_tmp.b, VL4);
        else
            assert(!"unreabhable");
    }

    ld1b(src.b, mask_tmp, ptr(reg_addr));
}

void jit_sve_512_x8s8s32x_fwd_kernel::generate() {
    Label permute_index_table;
    int in_ic_shift = jcp.is_fused_conv ? jcp.dw_conv_buffer_oc
                                        : jcp.ic_without_padding * jcp.ngroups;
    int inp_shift_pad = jcp.typesize_in * (jcp.ur_w * jcp.stride_w - jcp.l_pad)
            * in_ic_shift;
    int inp_shift_pad_second_block
            = -1 * jcp.typesize_in * jcp.l_pad * in_ic_shift;
    int inp_shift = jcp.typesize_in * (jcp.ur_w * jcp.stride_w * in_ic_shift);
    int out_shift = jcp.typesize_out
            * (jcp.ur_w * jcp.oc_without_padding * jcp.ngroups);
    preamble();

    vmm_mask_all_one();

    if (jcp.is_depthwise) {
        int idx = jcp.max_regs_ur - 1;
        if (!jcp.is_resrc_depthwise) zmm_src = ZReg(++idx);
        if (jcp.is_fast_depthwise) zmm_permute = ZReg(++idx);
        if (!jcp.signed_input) zmm_shifted_zero = ZReg(++idx);
        // due to extra register used for shifts and compensations
        // and/or saturation, we increment by one more
        if (!jcp.signed_input || jcp.need_saturation) ++idx;
        assert(idx == ker_dw_reg_base_idx);
    }

    if (jcp.is_fused_conv) {
        ldr(reg_inp_buffer_ptr, ptr(reg_param1, GET_OFF(src)));
        /* In case of fused depthwise convolution, `param.src` is not a pointer
        to input, instead it points to a buffer containing pointers to
        consecutive rows of input in format wc with c=jcp.dw_conv_buffer_oc.
        */
        mov_imm(reg_inp, 0);
    } else {
        ldr(reg_inp, ptr(reg_param1, GET_OFF(src)));
    }
    ldr(reg_out, ptr(reg_param1, GET_OFF(dst)));
    ldr(reg_ker, ptr(reg_param1, GET_OFF(filt)));

    if (jcp.ngroups % jcp.ch_block != 0 || jcp.oc_without_padding != jcp.oc) {
        int tail_size = jcp.is_depthwise
                ? jcp.ngroups % jcp.ch_block
                : jcp.oc_without_padding % jcp.oc_block;
        int mask = (1 << tail_size) - 1;
        ldr(reg_oc_blocks, ptr(reg_param1, GET_OFF(oc_blocks)));
        auto regw_tmp = reg_oi;
        mov(regw_tmp, mask);
        auto vmm_tmp1 = ZReg(31);
        auto vmm_tmp2 = ZReg(30);
        index(vmm_tmp1.s, 0, 1);
        mov(vmm_tmp2.s, 1);
        lsl(vmm_tmp2.s, mask_all_one / T_m, vmm_tmp1.s);
        dup(vmm_tmp1.s, WReg(regw_tmp.getIdx()));
        and_(vmm_tmp1.d, vmm_tmp1.d, vmm_tmp2.d);
        cmpne(ktail_mask.s, mask_all_one, vmm_tmp1.s, 0);
    }
    if (jcp.is_fast_depthwise) {
        // prepare mask register for blending weights
        movk(reg_scratch, uint16_t(0x1111), 0);
        movk(reg_scratch, uint16_t(0x2222), 16);
        movk(reg_scratch, uint16_t(0x4444), 32);
        movk(reg_scratch, uint16_t(0x8888), 48);
        sub(reg_stack, reg_stack, 8);
        str(reg_scratch, ptr(reg_stack));
        ldr(kblend_mask, ptr(reg_stack));
        add(reg_stack, reg_stack, 8);
        // load permute indices from data section
        adr(reg_scratch, permute_index_table);
        ld1w(zmm_permute.s, mask_all_one, ptr(reg_scratch));
    }

    int r_pad = nstl::max(0, jcp.r_pad);
    int n_oi = jcp.ow / jcp.ur_w;
    int r_pad1 = calculate_end_padding(jcp.l_pad, jcp.ur_w * n_oi, jcp.iw,
            jcp.stride_w, calculate_extended_filter_size(jcp.kw, jcp.dilate_w));

    if (jcp.nb_ow == 1) {
        if (r_pad1 > 0 || jcp.ur_w_tail == 0) n_oi--;

        eor(reg_oi, reg_oi, reg_oi);
        if (jcp.ow == jcp.ur_w) {
            icb_loop(jcp.ur_w, jcp.l_pad, r_pad, true);
        } else {
            if (n_oi == 0) {
                icb_loop(jcp.ur_w, jcp.l_pad, r_pad1, jcp.ur_w_tail == 0);
                adds_imm(reg_inp, reg_inp, inp_shift_pad, reg_tmp0_imm);
                adds_imm(reg_out, reg_out, out_shift, reg_tmp0_imm);
                if (jcp.ur_w_tail != 0) {
                    icb_loop(jcp.ur_w_tail, 0, r_pad, true);
                }
            } else {
                if (jcp.l_pad > 0) {
                    icb_loop(jcp.ur_w, jcp.l_pad, 0, false);
                    adds_imm(reg_inp, reg_inp, inp_shift_pad, reg_tmp0_imm);
                    adds_imm(reg_out, reg_out, out_shift, reg_tmp0_imm);

                    adds(reg_oi, reg_oi, 1);
                }
                if ((jcp.l_pad <= 0 && n_oi > 0)
                        || (jcp.l_pad > 0 && n_oi > 1)) {
                    Label ow_loop_label;
                    L(ow_loop_label);
                    {
                        icb_loop(jcp.ur_w, 0, 0, false);
                        adds_imm(reg_inp, reg_inp, inp_shift, reg_tmp0_imm);
                        adds_imm(reg_out, reg_out, out_shift, reg_tmp0_imm);

                        adds(reg_oi, reg_oi, 1);
                        mov_imm(reg_tmp0_imm, n_oi);
                        cmp(reg_oi, reg_tmp0_imm);
                        b(LT, ow_loop_label);
                    }
                }
                if (r_pad1 > 0 || jcp.ur_w_tail == 0) {
                    icb_loop(jcp.ur_w, 0, r_pad1, jcp.ur_w_tail == 0);
                    adds_imm(reg_inp, reg_inp, inp_shift, reg_tmp0_imm);
                    adds_imm(reg_out, reg_out, out_shift, reg_tmp0_imm);
                }
                if (jcp.ur_w_tail != 0) {
                    icb_loop(jcp.ur_w_tail, 0, r_pad, true);
                }
            }
        }
    } else {
        // ow block is only processed.
        // Number of block is passed as parameter owb,
        // and padding processing depends on this number.
        Label end_label, last_oi_label, middle_ow_blocks_label, tail_label,
                oi_loop_label, oi_loop_end_label;

        assert(jcp.ow_block % jcp.ur_w == 0);
        int n_oi_not_last_ow_block = jcp.ow_block / jcp.ur_w;
        // to simplify code (and general regs usage),
        // size of ow block must be >= 2 * ur_w
        assert(n_oi_not_last_ow_block > 1);
        int n_oi_next_last_ow_block = n_oi_not_last_ow_block;
        int n_oi_first_ow_block = n_oi_not_last_ow_block;
        int n_oi_last_ow_block
                = (jcp.ow - jcp.ow_block * (jcp.nb_ow - 1)) / jcp.ur_w;
        // prepare right padding
        bool next_last_ow_block_padded = r_pad1 > 0 && n_oi_last_ow_block == 0;
        bool first_ow_block_padded
                = next_last_ow_block_padded && jcp.nb_ow == 2;
        bool last_ow_block_padded
                = (r_pad1 > 0 || jcp.ur_w_tail == 0) && n_oi_last_ow_block > 0;

        if (last_ow_block_padded)
            n_oi_last_ow_block--;
        else if (first_ow_block_padded)
            n_oi_first_ow_block--;
        else if (next_last_ow_block_padded)
            n_oi_next_last_ow_block--;

        ldr(reg_owb, ptr(reg_param1, GET_OFF(owb)));
        cmp(reg_owb, 0); // is that the first ow-block ?
        b(GT, middle_ow_blocks_label);

        // the first ow block, compute left padding
        mov_imm(reg_oi, n_oi_first_ow_block);
        if (jcp.l_pad > 0) {
            icb_loop(jcp.ur_w, jcp.l_pad, 0, false);
            adds_imm(reg_inp, reg_inp, inp_shift_pad, reg_tmp0_imm);
            adds_imm(reg_out, reg_out, out_shift, reg_tmp0_imm);

            subs(reg_oi, reg_oi, 1);
        }
        b(oi_loop_label);

        // middle or last ow block entry
        L(middle_ow_blocks_label);

        if (jcp.l_pad > 0) {
            // just to consider left padding, not compute
            adds_imm(
                    reg_inp, reg_inp, inp_shift_pad_second_block, reg_tmp0_imm);
        }

        // set number of iteration for oi-loop
        if (n_oi_last_ow_block != n_oi_not_last_ow_block) {
            cmp(reg_owb, jcp.nb_ow - 1); // last ow-block ?
            mov_imm(reg_oi, n_oi_last_ow_block);
            b(EQ, oi_loop_label);
        }

        if (n_oi_next_last_ow_block != n_oi_not_last_ow_block) {
            cmp(reg_owb, jcp.nb_ow - 2); // next to last ow-block ?

            mov_imm(reg_oi, n_oi_next_last_ow_block);
            b(EQ, oi_loop_label);
        }
        mov_imm(reg_oi, n_oi_not_last_ow_block); // other middle ow-blocks

        // oi loop w/o padding
        L(oi_loop_label);
        {
            cmp(reg_oi, 0);
            b(LE, oi_loop_end_label);

            icb_loop(jcp.ur_w, 0, 0, false);

            adds_imm(reg_inp, reg_inp, inp_shift, reg_tmp0_imm);
            adds_imm(reg_out, reg_out, out_shift, reg_tmp0_imm);
            subs(reg_oi, reg_oi, 1);

            b(oi_loop_label);
        }
        L(oi_loop_end_label);

        ldr(reg_owb, ptr(reg_param1, GET_OFF(owb)));
        cmp(reg_owb, 0); // first ow-block ?
        if (first_ow_block_padded)
            b(EQ, last_oi_label);
        else
            b(EQ, end_label);

        cmp(reg_owb, jcp.nb_ow - 2); // next to last ow-block ?
        b(LT, end_label);
        if (next_last_ow_block_padded)
            b(EQ, last_oi_label);
        else
            b(EQ, end_label);

        // that is last block
        if (!last_ow_block_padded) b(tail_label);

        // last oi block with right padding
        L(last_oi_label);
        icb_loop(jcp.ur_w, 0, r_pad1, jcp.ur_w_tail == 0);
        adds_imm(reg_inp, reg_inp, inp_shift, reg_tmp0_imm);
        adds_imm(reg_out, reg_out, out_shift, reg_tmp0_imm);

        ldr(reg_owb, ptr(reg_param1, GET_OFF(owb)));
        cmp(reg_owb, jcp.nb_ow - 1); // last ow_block?
        b(LT, end_label);

        // ur_w tail
        L(tail_label);
        if (jcp.ur_w_tail != 0) { icb_loop(jcp.ur_w_tail, 0, r_pad, true); }
        L(end_label);
    }
    postamble();

    if (jcp.is_fast_depthwise) {
        align(64);
        L(permute_index_table);
        const uint32_t _idx[]
                = {0, 4, 8, 12, 1, 5, 9, 13, 2, 6, 10, 14, 3, 7, 11, 15};
        for (size_t i = 0; i < sizeof(_idx) / sizeof(_idx[0]); ++i)
            dd(_idx[i]);
    }
}

bool jit_sve_512_x8s8s32x_fwd_kernel::post_ops_ok(
        jit_conv_conf_t &jcp, const primitive_attr_t &attr) {
    using namespace primitive_kind;
    const auto &p = attr.post_ops_;

    /* At this time, post_op is not supported. */
    return 0 == p.len();
}

status_t jit_sve_512_x8s8s32x_fwd_kernel::init_conf(jit_conv_conf_t &jcp,
        const convolution_desc_t &cd, memory_desc_t &src_md,
        memory_desc_t &weights_md, memory_desc_t &dst_md,
        memory_desc_t &bias_md, const primitive_attr_t &attr, int nthreads) {
    using namespace prop_kind;

    const memory_desc_wrapper src_d(&src_md);
    const memory_desc_wrapper weights_d(&weights_md);
    const memory_desc_wrapper dst_d(&dst_md);
    const memory_desc_wrapper bias_d(&bias_md);

    const bool with_groups = weights_d.ndims() == src_d.ndims() + 1;
    const int ndims = src_d.ndims();
    const bool is_1d = ndims == 3;
    const bool is_2d = ndims == 4;
    const bool is_3d = ndims == 5;
    assert(is_1d || is_2d || is_3d);

    if (!(mayiuse(sve_512)
                && one_of(src_d.data_type(), data_type::u8, data_type::s8)
                && weights_d.data_type() == data_type::s8
                && one_of(dst_d.data_type(), data_type::f32, data_type::s32,
                        data_type::s8, data_type::u8)))
        return status::unimplemented;

    jcp = zero<decltype(jcp)>();
    jcp.nthr = nthreads;
    jcp.ndims = ndims;
    jcp.prop_kind = cd.prop_kind;
    jcp.ngroups = with_groups ? weights_d.dims()[0] : 1;
    jcp.mb = src_d.dims()[0];
    jcp.oc = dst_d.dims()[1] / jcp.ngroups;
    jcp.oc_without_padding = jcp.oc;
    jcp.ic = src_d.dims()[1] / jcp.ngroups;
    jcp.ic_without_padding = jcp.ic;
    jcp.id = is_3d ? src_d.dims()[2] : 1;
    jcp.ih = is_1d ? 1 : src_d.dims()[ndims - 2];
    jcp.iw = src_d.dims()[ndims - 1];
    jcp.od = is_3d ? dst_d.dims()[2] : 1;
    jcp.oh = is_1d ? 1 : dst_d.dims()[ndims - 2];
    jcp.ow = dst_d.dims()[ndims - 1];
    jcp.kd = is_3d ? weights_d.dims()[with_groups + 2] : 1;
    jcp.kh = is_1d ? 1 : weights_d.dims()[with_groups + ndims - 2];
    jcp.kw = weights_d.dims()[with_groups + ndims - 1];
    jcp.f_pad = is_3d ? cd.padding[0][0] : 0;
    jcp.t_pad = is_1d ? 0 : cd.padding[0][ndims - 4];
    jcp.l_pad = cd.padding[0][ndims - 3];
    jcp.stride_d = is_3d ? cd.strides[0] : 1;
    jcp.stride_h = is_1d ? 1 : cd.strides[ndims - 4];
    jcp.stride_w = cd.strides[ndims - 3];
    jcp.with_bias = cd.bias_desc.format_kind != format_kind::undef;

    jcp.dilate_d = is_3d ? cd.dilates[0] : 0;
    jcp.dilate_h = is_1d ? 0 : cd.dilates[ndims - 4];
    jcp.dilate_w = cd.dilates[ndims - 3];

    int ext_kw = calculate_extended_filter_size(jcp.kw, jcp.dilate_w);
    int ext_kh = calculate_extended_filter_size(jcp.kh, jcp.dilate_h);
    int ext_kd = calculate_extended_filter_size(jcp.kd, jcp.dilate_d);
    jcp.r_pad = calculate_end_padding(
            jcp.l_pad, jcp.ow, jcp.iw, jcp.stride_w, ext_kw);
    jcp.b_pad = calculate_end_padding(
            jcp.t_pad, jcp.oh, jcp.ih, jcp.stride_h, ext_kh);
    jcp.back_pad = calculate_end_padding(
            jcp.f_pad, jcp.od, jcp.id, jcp.stride_d, ext_kd);
    bool kernel_outside_src = false || ext_kw <= jcp.l_pad
            || ext_kw <= jcp.r_pad || ext_kh <= jcp.t_pad || ext_kh <= jcp.b_pad
            || ext_kd <= jcp.f_pad || ext_kd <= jcp.back_pad;
    if (kernel_outside_src) return status::unimplemented;

    jcp.signed_input = (src_d.data_type() == data_type::s8) ? true : false;
    jcp.need_saturation = utils::one_of(
            dst_d.data_type(), data_type::u8, data_type::s8, data_type::s32);
    jcp.is_depthwise = true && with_groups && everyone_is(1, jcp.ic, jcp.oc);

    if (jcp.is_depthwise && is_3d)
        // NOTE: 3D depthwise is not currently supported here.
        return status::unimplemented;

    if (jcp.is_depthwise) {
        jcp.ch_block = 16;
        jcp.ic_block = 1;
        jcp.oc_block = 1;
    } else {
        jcp.ch_block = 1;
        jcp.ic_block = 16;
        jcp.oc_block = 16;

        if (jcp.ngroups == 1) {
            /* For non grouped convolutions, pad channels by 16 if needed */
            jcp.oc = rnd_up(jcp.oc, jcp.oc_block);
            jcp.ic = rnd_up(jcp.ic, jcp.ic_block);
        } else if (jcp.ngroups != 1
                && ((jcp.ic % jcp.ic_block != 0)
                        || (jcp.oc % jcp.oc_block != 0))) {
            /* For grouped convolutions, oneDNN doesn't support padding.
               When channels per group is not multiple of 4, 8, 16, return unimplemented. */
            jcp.ic_block = (jcp.ic % 8 == 0) && (jcp.oc % 8 == 0) ? 8 : 4;
            jcp.oc_block = jcp.ic_block;
        }
        if (jcp.ic % jcp.ic_block != 0 || jcp.oc % jcp.oc_block != 0)
            return status::unimplemented;
    }

    if (!post_ops_ok(jcp, attr)) return status::unimplemented;

    jcp.is_fast_depthwise = true && jcp.is_depthwise
            && jcp.ngroups % jcp.ch_block == 0; /* groups not multiple of
    ch_block (= 16) would require byte masking for load from src */

    jcp.is_resrc_depthwise = jcp.is_depthwise && jcp.stride_w < jcp.kw
            && jcp.kw < 4 && jcp.dilate_w == 0;
    if (jcp.is_depthwise) {
        jcp.max_regs_ur = 31 - jcp.is_fast_depthwise - !jcp.is_resrc_depthwise
                - !jcp.signed_input
                - (!jcp.signed_input || jcp.need_saturation); // both alias
    } else {
        jcp.max_regs_ur = 31;
    }

    auto set_or_check_wei_format = [&]() {
        using namespace format_tag;
        format_tag_t wei_tag;
        if (jcp.ic_block == 16 || jcp.ch_block == 16) {
            if (is_3d) {
                wei_tag = with_groups ? gOIdhw4i16o4i : OIdhw4i16o4i;
            } else if (is_1d) {
                wei_tag = with_groups ? jcp.is_depthwise ? Goiw16g : gOIw4i16o4i
                                      : OIw4i16o4i;
            } else {
                assert(is_2d);
                wei_tag = with_groups
                        ? jcp.is_depthwise ? Goihw16g : gOIhw4i16o4i
                        : OIhw4i16o4i;
            }
        } else if (jcp.ic_block == 8) {
            assert(with_groups);
            wei_tag = is_3d ? gOIdhw2i8o4i : is_2d ? gOIhw2i8o4i : gOIw2i8o4i;
        } else {
            assert(with_groups && jcp.ic_block == 4);
            wei_tag = is_3d ? gOIdhw4o4i : is_2d ? gOIhw4o4i : gOIw4o4i;
        }

        memory_desc_t want_wei_md = weights_md;
        memory_desc_init_by_tag(want_wei_md, wei_tag);
        if (!jcp.signed_input) {
            want_wei_md.extra.flags = 0
                    | memory_extra_flags::compensation_conv_s8s8
                    | memory_extra_flags::scale_adjust;
            want_wei_md.extra.compensation_mask = (1 << 0)
                    + (with_groups && !jcp.is_depthwise ? (1 << 1) : 0);
            want_wei_md.extra.scale_adjust = 1.f;
        }

        if (weights_md.format_kind == format_kind::any) {
            weights_md = want_wei_md;
            return true;
        }

        return weights_md == want_wei_md;
    };

    if (!set_or_check_wei_format()) return status::unimplemented;

    format_tag_t dat_tag = utils::pick(
            ndims - 3, format_tag::nwc, format_tag::nhwc, format_tag::ndhwc);

    if (src_d.format_kind() == format_kind::any) {
        CHECK(memory_desc_init_by_tag(src_md, dat_tag));
        jcp.src_tag = dat_tag;
    } else {
        jcp.src_tag = src_d.matches_one_of_tag(dat_tag);
    }
    if (jcp.src_tag != dat_tag) return status::unimplemented;

    if (dst_d.format_kind() == format_kind::any) {
        CHECK(memory_desc_init_by_tag(dst_md, dat_tag));
        jcp.dst_tag = dat_tag;
    } else {
        jcp.dst_tag = dst_d.matches_one_of_tag(dat_tag);
    }
    if (jcp.dst_tag != dat_tag) return status::unimplemented;

    if (jcp.with_bias) {
        if (bias_d.format_kind() == format_kind::any)
            CHECK(memory_desc_init_by_tag(bias_md, format_tag::x));
    }

    jcp.bia_dt = jcp.with_bias ? cd.bias_desc.data_type : data_type::undef;
    jcp.dst_dt = cd.dst_desc.data_type;

    jcp.typesize_in = types::data_type_size(src_d.data_type());
    jcp.typesize_out = types::data_type_size(dst_d.data_type());
    jcp.typesize_bia
            = jcp.with_bias ? types::data_type_size(bias_d.data_type()) : 0;

    jcp.nb_ch = div_up(jcp.ngroups, jcp.ch_block);
    jcp.nb_ic = jcp.ic / jcp.ic_block;
    jcp.nb_oc = jcp.oc / jcp.oc_block;

    // Try to use 4 channel-groups at a time to avoid false sharing (depthwise)
    int nb_ch_blocking = 4;
    for (/* init above */; nb_ch_blocking > 1; nb_ch_blocking--)
        if (jcp.nb_ch % nb_ch_blocking == 0) break;
    jcp.nb_ch_blocking = jcp.is_depthwise ? nb_ch_blocking : 1;

    // If OC blocking is incommensurate with the number of OC blocks (general
    // requirement for all convolutions), or if it results in an unrolling
    // factor smaller than the left padding (special requirement for SSD:fc6),
    // then search for a smaller OC blocking that satisfies both constraints.
    auto is_oc_blocking_ok = [&](int block) {
        int ur_w = nstl::min(jcp.ow, jcp.max_regs_ur / (block + 1));
        return jcp.nb_oc % block == 0 && jcp.l_pad <= ur_w
                && jcp.ow % ur_w != 1;
    };

    // choose nb_oc work chunk size for distribution within threads
    int max_threading_nb_oc_chunk = 4;
    jcp.nb_oc_blocking_thr_chunk
            = nstl::min(max_threading_nb_oc_chunk, jcp.nb_oc);
    for (; jcp.nb_oc_blocking_thr_chunk > 1; jcp.nb_oc_blocking_thr_chunk--) {
        if (is_oc_blocking_ok(jcp.nb_oc_blocking_thr_chunk)) break;
    }

    // choose oc blocking for computational kernel
    jcp.nb_oc_blocking = jcp.nb_oc_blocking_thr_chunk;

    if (jcp.is_resrc_depthwise)
        jcp.ur_w = (jcp.max_regs_ur - jcp.kw + jcp.stride_w)
                / (jcp.nb_ch_blocking + jcp.stride_w);
    else
        jcp.ur_w = jcp.max_regs_ur
                / (jcp.is_depthwise ? jcp.nb_ch_blocking
                                    : jcp.nb_oc_blocking + 1);
    if (jcp.ow < jcp.ur_w) jcp.ur_w = jcp.ow;
    if (!jcp.is_depthwise && jcp.ur_w < jcp.ow) {
        // tune ur_w such that penultimate ur_w block (including ur_w_tail)
        // does not read past the end of src
        const int broadcast_size = 4;
        if (jcp.ic_without_padding % broadcast_size != 0) {
            while (jcp.ur_w > 0) {
                int last_block_size = (jcp.ow % jcp.ur_w == 0)
                        ? jcp.ur_w
                        : jcp.ow % jcp.ur_w;
                int penultimate_iw_index
                        = (jcp.ow - 1 - last_block_size) * jcp.stride_w
                        + (jcp.kw - 1) * (jcp.dilate_w + 1) - jcp.l_pad;
                int penultimate_iw_leeway = (jcp.iw - 1 - penultimate_iw_index)
                                * jcp.ic_without_padding
                        + jcp.ic_without_padding % broadcast_size;
                if (penultimate_iw_leeway >= broadcast_size) break;
                --jcp.ur_w;
            }
            if (jcp.ur_w == 0) // no satisfactory ur_w could be found
                return status::unimplemented;
        }
    }
    jcp.ur_w_tail = jcp.ow % jcp.ur_w;

    jcp.ow_block = jcp.ow;
    int base_work_amount = jcp.mb * jcp.nb_ch * jcp.od * jcp.oh
            * (jcp.nb_oc / jcp.nb_oc_blocking_thr_chunk);
    float best_thr_eff
            = (float)base_work_amount / rnd_up(base_work_amount, jcp.nthr);
    int max_nb_ow = div_up(jcp.ow, 2 * jcp.ur_w);
    for (int nb_ow = 1; nb_ow <= max_nb_ow; nb_ow++) {
        int ow_block
                = nstl::min(rnd_up(div_up(jcp.ow, nb_ow), jcp.ur_w), jcp.ow);
        if (ow_block < jcp.nb_oc_blocking_thr_chunk * jcp.oc_block
                && best_thr_eff > 0.8f)
            break;
        if (div_up(jcp.ow, ow_block) != nb_ow) continue;
        auto work_amount = base_work_amount * nb_ow;
        float thr_eff = (float)work_amount / rnd_up(work_amount, jcp.nthr);
        if (ow_block >= 2 * jcp.ur_w && thr_eff > 1.1f * best_thr_eff) {
            jcp.ow_block = ow_block;
            best_thr_eff = thr_eff;
        }
        if (best_thr_eff > 0.9f) break;
    }
    jcp.nb_ow = div_up(jcp.ow, jcp.ow_block);

    bool args_ok = true && jcp.oc % jcp.oc_block == 0 && jcp.l_pad <= jcp.ur_w;
    if (!args_ok) return status::unimplemented;

    int r_pad_no_tail = nstl::max(0,
            calculate_end_padding(jcp.l_pad, jcp.ow - jcp.ur_w_tail, jcp.iw,
                    jcp.stride_w, ext_kw));
    if (r_pad_no_tail > jcp.ur_w) return status::unimplemented;

    pick_loop_order(jcp, jcp.nthr);

    const auto &oscales = attr.output_scales_;
    jcp.is_oc_scale = oscales.mask_ == 1 << 1;

    // only common and per-oc-channel scales are supported
    const bool oscales_ok = one_of(oscales.mask_, 0, 1 << 1);
    if (!oscales_ok) return status::unimplemented;

    jcp.wei_adj_scale
            = (weights_d.extra().flags & memory_extra_flags::scale_adjust)
            ? weights_d.extra().scale_adjust
            : 1.f;

    return status::success;
}

void jit_sve_512_x8s8s32x_fwd_kernel::init_scratchpad(
        memory_tracking::registrar_t &scratchpad, const jit_conv_conf_t &jcp,
        const primitive_attr_t &attr) {}

} // namespace aarch64
} // namespace cpu
} // namespace impl
} // namespace dnnl<|MERGE_RESOLUTION|>--- conflicted
+++ resolved
@@ -267,9 +267,6 @@
             auto base = reg_out;
             auto re = get_offset(aux_output_offset);
 
-<<<<<<< HEAD
-            add_imm(reg_tmp0_adr, base, re, reg_tmp0_imm);
-=======
             auto reg_tmp_adr = ((j % 4) == 0) ? reg_tmp0_adr
                     : ((j % 4) == 1)          ? reg_tmp1_adr
                     : ((j % 4) == 2)          ? reg_tmp2_adr
@@ -279,7 +276,6 @@
                     : ((j % 4) == 2)          ? reg_tmp2_imm
                                               : reg_tmp3_imm;
             add_imm(reg_tmp_adr, base, re, reg_tmp_imm);
->>>>>>> 9bea36e6
 
             auto vmm = vmm_out(j, k);
 
@@ -287,16 +283,16 @@
             switch (jcp.dst_dt) {
                 case data_type::f32:
                 case data_type::s32:
-                    st1w(vmm.s, _mask, ptr(reg_tmp0_adr));
+                    st1w(vmm.s, _mask, ptr(reg_tmp_adr));
                     break;
                 case data_type::s8:
                     smin(vmm.s, 127);
                     smax(vmm.s, -128);
-                    st1b(vmm.s, _mask, ptr(reg_tmp0_adr));
+                    st1b(vmm.s, _mask, ptr(reg_tmp_adr));
                     break;
                 case data_type::u8:
                     umin(vmm.s, 255);
-                    st1b(vmm.s, _mask, ptr(reg_tmp0_adr));
+                    st1b(vmm.s, _mask, ptr(reg_tmp_adr));
                     break;
                 default: assert(!"unknown dst_dt");
             }
@@ -571,9 +567,6 @@
                                 ld1rw(vmm_inp(jj, nb_oc_block).s, mask_all_one,
                                         ptr(base, static_cast<int32_t>(re)));
                             else {
-<<<<<<< HEAD
-                                add_imm(reg_tmp0_adr, base, re, reg_tmp0_imm);
-=======
                                 auto reg_tmp_adr = ((jj % 4) == 0)
                                         ? reg_tmp0_adr
                                         : ((jj % 4) == 1) ? reg_tmp1_adr
@@ -585,9 +578,8 @@
                                         : ((jj % 4) == 2) ? reg_tmp2_imm
                                                           : reg_tmp3_imm;
                                 add_imm(reg_tmp_adr, base, re, reg_tmp_imm);
->>>>>>> 9bea36e6
                                 ld1rw(vmm_inp(jj, nb_oc_block).s, mask_all_one,
-                                        ptr(reg_tmp0_adr));
+                                        ptr(reg_tmp_adr));
                             }
                         }
                         if (!jcp.signed_input)
