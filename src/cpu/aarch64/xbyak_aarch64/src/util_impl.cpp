/*******************************************************************************
 * Copyright 2020-2023 FUJITSU LIMITED
 *
 * Licensed under the Apache License, Version 2.0 (the "License");
 * you may not use this file except in compliance with the License.
 * You may obtain a copy of the License at
 *
 *     http://www.apache.org/licenses/LICENSE-2.0
 *
 * Unless required by applicable law or agreed to in writing, software
 * distributed under the License is distributed on an "AS IS" BASIS,
 * WITHOUT WARRANTIES OR CONDITIONS OF ANY KIND, either express or implied.
 * See the License for the specific language governing permissions and
 * limitations under the License.
 *******************************************************************************/
#include <stdint.h>
#include <stdio.h>
#include <stdlib.h>
#include <string.h>

#include "xbyak_aarch64_err.h"
#include "xbyak_aarch64_util.h"

#include "util_impl.h"

#if defined(__linux__)
#include "util_impl_linux.h"
#elif defined(__APPLE__)
#include "util_impl_mac.h"
#elif defined(_M_ARM64)
#include "util_impl_windows.h"
#else
#error "Unsupported OS"
#endif

namespace Xbyak_aarch64 {
namespace util {
void CpuInfo::dumpCacheInfo() const {
  printf("numCores=%d\n", numCores_[/* Phisical cores */ 1]);
  for (size_t i = 0; i < maxCacheLevel; i++) {
    auto cache = &cacheInfo_.levelCache[i];
    printf("L%zd, %d, %d, %d, %d, %d, %d, %d\n", i + 1, cache->type, cache->size[0], cache->size[1], cache->size[2], cache->sharingCores[0], cache->sharingCores[1], cache->sharingCores[2]);
  }
}

int CpuInfo::getCacheSize(cacheType_t type, uint32_t level) const {
  if (level <= maxCacheLevel) {
    auto cache = &cacheInfo_.levelCache[level - 1];
    switch (type) {
    case ICache:
      return cache->size[0];
      break;
    case DCache:
      return cache->size[1];
      break;
    case UCache:
      return cache->size[2];
      break;
    default:
      throw Error(ERR_BAD_PARAMETER);
      break;
    }
  } else {
<<<<<<< HEAD
    throw Error(ERR_BAD_PARAMETER);
=======
    /**
     * @ToDo Get cache information by `sysconf`
     * for the case thd dictionary is unavailable.
     */

// _SC_LEVEL<L>_DCACHE_SIZE macros are not defined on macOS.
#if defined(__APPLE__)
#define GET_CACHE_SIZE(ID) 0
#else
#define GET_CACHE_SIZE(ID) sysconf(ID)
#endif

#define XBYAK_AARCH64_CACHE_SIZE(LEVEL, SIZE, ID, CORES, VAL)                                                                                                                                                                                                                                              \
  cache_size = GET_CACHE_SIZE(ID);                                                                                                                                                                                                                                                                         \
  VAL[LEVEL] = cache_size ? (cache_size / (CORES)) : ((SIZE) / (CORES));

    uint32_t cache_size;

    /* If `sysconf` returns zero as cache sizes, 32KiB, 1MiB, 0 and 0 is set as
       1st, 2nd, 3rd and 4th level cache sizes. 2nd cache is assumed as sharing cache. */
    XBYAK_AARCH64_CACHE_SIZE(0, 1024 * 32, _SC_LEVEL1_DCACHE_SIZE, 1, coresSharingDataCache_);
    XBYAK_AARCH64_CACHE_SIZE(1, 1024 * 1024, _SC_LEVEL2_CACHE_SIZE, 1, coresSharingDataCache_);
    XBYAK_AARCH64_CACHE_SIZE(2, 0, _SC_LEVEL3_CACHE_SIZE, 1, coresSharingDataCache_);
    XBYAK_AARCH64_CACHE_SIZE(3, 0, _SC_LEVEL4_CACHE_SIZE, 1, coresSharingDataCache_);

    XBYAK_AARCH64_CACHE_SIZE(0, 1024 * 32, _SC_LEVEL1_DCACHE_SIZE, 1, dataCacheSize_);
    XBYAK_AARCH64_CACHE_SIZE(1, 1024 * 1024, _SC_LEVEL2_CACHE_SIZE, 8, dataCacheSize_);
    XBYAK_AARCH64_CACHE_SIZE(2, 0, _SC_LEVEL3_CACHE_SIZE, 1, dataCacheSize_);
    XBYAK_AARCH64_CACHE_SIZE(3, 0, _SC_LEVEL4_CACHE_SIZE, 1, dataCacheSize_);
#undef XBYAK_AARCH64_CACHE_SIZE
>>>>>>> 9bea36e6
  }
}

Arm64CacheType CpuInfo::getCacheType(int level) const { return cacheInfo_.levelCache[level - 1].type; }
int CpuInfo::getCodeCacheSize(int level) const { return cacheInfo_.levelCache[level - 1].size[0]; }

int CpuInfo::getCoresSharingDataCache(int level) const {
  auto cache = &cacheInfo_.levelCache[level - 1];
  int cores;

  switch (cache->type) {
  case DataCacheOnly:
  case SeparateCache:
    cores = cache->sharingCores[1];
    break;
  case UnifiedCache:
    cores = cache->sharingCores[2];
    break;
  default:
    cores = 0;
    break;
  }

  return cores;
}

int CpuInfo::getDataCacheSize(int level) const { return cacheInfo_.levelCache[level - 1].size[1]; }

const char *CpuInfo::getImplementer() const { return implementer_; }
int CpuInfo::getLastDataCacheLevel() const { return lastDataCacheLevel_; }

int CpuInfo::getNumCores(Arm64CpuTopologyLevel level) const {
  switch (level) {
  case SmtLevel:
    return numCores_[0];
    break;
  case CoreLevel:
    return numCores_[1];
    break;
  default:
    return 0;
  }
}

uint64_t CpuInfo::getSveLen() const { return sveLen_; }
Type CpuInfo::getType() const { return type_; }
int CpuInfo::getUnifiedCacheSize(int level) const { return cacheInfo_.levelCache[level - 1].size[2]; }

void CpuInfo::init() {
  for (size_t i = 0; i < maxCacheLevel; i++) {
    auto cache = &cacheInfo_.levelCache[i];
    cache->type = NoCache;
    cache->size[0] = cache->size[1] = cache->size[2] = 0;
    cache->sharingCores[0] = cache->sharingCores[1] = cache->sharingCores[2] = 0;
  }
}

void CpuInfo::put() const {
  printf("numCores=%d\n", numCores_[0]);
  for (int level = 1; level <= 3; level++) {
    printf("L%d unified size = %d\n", level, getUnifiedCacheSize(level));
    printf("L%d code size = %d\n", level, getCodeCacheSize(level));
    printf("L%d data size = %d\n", level, getDataCacheSize(level));
  }
}

void CpuInfo::setImplementer() {
  const uint32_t id = (cacheInfo_.midr_el1 >> 24) & 0xff;
  const int lastId = sizeof(implementers) / sizeof(implementer_t);

  for (int i = 0; i < lastId; i++) {
    if (implementers[i].id == id) {
      implementer_ = implementers[i].implementer;
      return;
    }
  }
  implementer_ = (char *)implementers[lastId - 1].implementer;
}

void CpuInfo::setLastDataCacheLevel() {
  for (uint32_t i = 0; i < maxCacheLevel; i++) {
    const Arm64CacheType type = cacheInfo_.levelCache[i].type;
    if (type == DataCacheOnly || type == SeparateCache || type == UnifiedCache)
      lastDataCacheLevel_ = i + 1;
  }
}

Cpu::Cpu() {
#if defined(__linux__)
  info = new CpuInfoLinux();
#elif defined(__APPLE__)
  info = new CpuInfoMac();
#elif defined(_M_ARM64)
  info = new CpuInfoWindows();
#endif
}

void Cpu::dumpCacheInfo() const { return info->dumpCacheInfo(); }

/* 2023.02.11 To be removed. */
#if defined(__GNUC__) || defined(__clang_version__)
uint32_t Cpu::getDataCacheLevels() const { return getLastDataCacheLevel(); }
#endif

Arm64CacheType Cpu::getCacheType(const Arm64CacheLevel i) const { return info->getCacheType(i); }

uint32_t Cpu::getCoresSharingDataCache(const Arm64CacheLevel i) const { return info->getCoresSharingDataCache(i); }

uint32_t Cpu::getDataCacheSize(const Arm64CacheLevel i) const {
  uint32_t size;
  switch (info->getCacheType(i)) {
  case DataCacheOnly:
  case SeparateCache:
    size = info->getDataCacheSize(i);
    break;
  case UnifiedCache:
    size = info->getUnifiedCacheSize(i);
    break;
  default:
    size = 0;
    break;
  }

  return size;
}

const char *Cpu::getImplementer() const { return info->getImplementer(); }

uint32_t Cpu::getLastDataCacheLevel() const { return info->getLastDataCacheLevel(); }
uint32_t Cpu::getNumCores(Arm64CpuTopologyLevel level) const { return info->getNumCores(level); }
uint64_t Cpu::getSveLen() const { return info->getSveLen(); }
Type Cpu::getType() const { return info->getType(); }
bool Cpu::has(Type type) const { return (type & info->getType()) != 0; }
bool Cpu::isAtomicSupported() const { return info->getType() & (Type)XBYAK_AARCH64_HWCAP_ATOMIC; }
bool Cpu::isBf16Supported() const { return info->getType() & (Type)XBYAK_AARCH64_HWCAP_BF16; }

} // namespace util
} // namespace Xbyak_aarch64<|MERGE_RESOLUTION|>--- conflicted
+++ resolved
@@ -1,5 +1,5 @@
 /*******************************************************************************
- * Copyright 2020-2023 FUJITSU LIMITED
+ * Copyright 2020-2022 FUJITSU LIMITED
  *
  * Licensed under the Apache License, Version 2.0 (the "License");
  * you may not use this file except in compliance with the License.
@@ -13,57 +13,44 @@
  * See the License for the specific language governing permissions and
  * limitations under the License.
  *******************************************************************************/
-#include <stdint.h>
-#include <stdio.h>
-#include <stdlib.h>
-#include <string.h>
-
-#include "xbyak_aarch64_err.h"
 #include "xbyak_aarch64_util.h"
-
-#include "util_impl.h"
-
-#if defined(__linux__)
-#include "util_impl_linux.h"
-#elif defined(__APPLE__)
-#include "util_impl_mac.h"
-#elif defined(_M_ARM64)
-#include "util_impl_windows.h"
-#else
-#error "Unsupported OS"
-#endif
 
 namespace Xbyak_aarch64 {
 namespace util {
-void CpuInfo::dumpCacheInfo() const {
-  printf("numCores=%d\n", numCores_[/* Phisical cores */ 1]);
-  for (size_t i = 0; i < maxCacheLevel; i++) {
-    auto cache = &cacheInfo_.levelCache[i];
-    printf("L%zd, %d, %d, %d, %d, %d, %d, %d\n", i + 1, cache->type, cache->size[0], cache->size[1], cache->size[2], cache->sharingCores[0], cache->sharingCores[1], cache->sharingCores[2]);
-  }
-}
-
-int CpuInfo::getCacheSize(cacheType_t type, uint32_t level) const {
-  if (level <= maxCacheLevel) {
-    auto cache = &cacheInfo_.levelCache[level - 1];
-    switch (type) {
-    case ICache:
-      return cache->size[0];
-      break;
-    case DCache:
-      return cache->size[1];
-      break;
-    case UCache:
-      return cache->size[2];
-      break;
-    default:
-      throw Error(ERR_BAD_PARAMETER);
+
+void Cpu::setCacheHierarchy() {
+  /* Cache size of AArch64 CPUs are described in the system registers,
+     which can't be read from user-space applications.
+     Linux provides `sysconf` API and `/sys/devices/system/cpu/`
+     device files to get cache size, but they dosen't always return
+     correct values. It may depend on Linux kernel version and
+     support status of CPUs. To avoid this situation, cahche size is
+     firstly read from `cacheInfoDict`, secondly get by `sysconf`.
+
+     `sysconf` example
+     #include <unistd.h>
+     int main() {
+       reutrn sysconf(_SC_LEVEL1_DCACHE_SIZE);
+     }
+   */
+  const cacheInfo_t *c = nullptr;
+
+  for (size_t j = 0; j < sizeof(cacheInfoDict) / sizeof(cacheInfo_t); j++) {
+    if (cacheInfoDict[j].midr_el1 == midr_el1_) {
+      c = cacheInfoDict + j;
       break;
     }
+  }
+
+  if (c != nullptr) {
+    dataCacheLevel_ = c->dataCacheLevel;
+    for (uint32_t i = 0; i < maxNumberCacheLevel; i++) {
+      if (i < c->highestInnerCacheLevel)
+        dataCacheSize_[i] = c->dataCacheSize[i];
+      else
+        dataCacheSize_[i] = c->dataCacheSize[i] / coresSharingDataCache_[i];
+    }
   } else {
-<<<<<<< HEAD
-    throw Error(ERR_BAD_PARAMETER);
-=======
     /**
      * @ToDo Get cache information by `sysconf`
      * for the case thd dictionary is unavailable.
@@ -94,142 +81,195 @@
     XBYAK_AARCH64_CACHE_SIZE(2, 0, _SC_LEVEL3_CACHE_SIZE, 1, dataCacheSize_);
     XBYAK_AARCH64_CACHE_SIZE(3, 0, _SC_LEVEL4_CACHE_SIZE, 1, dataCacheSize_);
 #undef XBYAK_AARCH64_CACHE_SIZE
->>>>>>> 9bea36e6
-  }
-}
-
-Arm64CacheType CpuInfo::getCacheType(int level) const { return cacheInfo_.levelCache[level - 1].type; }
-int CpuInfo::getCodeCacheSize(int level) const { return cacheInfo_.levelCache[level - 1].size[0]; }
-
-int CpuInfo::getCoresSharingDataCache(int level) const {
-  auto cache = &cacheInfo_.levelCache[level - 1];
-  int cores;
-
-  switch (cache->type) {
-  case DataCacheOnly:
-  case SeparateCache:
-    cores = cache->sharingCores[1];
-    break;
-  case UnifiedCache:
-    cores = cache->sharingCores[2];
-    break;
+  }
+}
+
+void Cpu::setNumCores() {
+#ifdef __linux__
+  /**
+   * @ToDo There are some methods to get # of cores.
+   Considering various kernel versions and CPUs, a combination of
+   multiple methods may be required.
+   1) sysconf(_SC_NPROCESSORS_ONLN)
+   2) /sys/devices/system/cpu/online
+   3) std::thread::hardware_concurrency()
+  */
+  numCores_[0] = numCores_[1] = sysconf(_SC_NPROCESSORS_ONLN);
+  coresSharingDataCache_[0] = 1;
+
+  /* # of numa nodes: /sys/devices/system/node/node[0-9]+
+     # of cores for each numa node: /sys/devices/system/node/node[0-9]+/cpu[0-9]+
+     It is assumed L2 cache is shared by each numa node. */
+  const int nodes = getFilePathMaxTailNumPlus1(XBYAK_AARCH64_PATH_NODES);
+  int cores = 1;
+
+  if (nodes > 0) {
+    cores = getFilePathMaxTailNumPlus1(XBYAK_AARCH64_PATH_CORES);
+    coresSharingDataCache_[1] = (cores > 0) ? cores : 1;
+  } else {
+    coresSharingDataCache_[1] = 1;
+  }
+#else
+  numCores_[0] = numCores_[1] = 1;
+  for (unsigned int i = 0; i < maxNumberCacheLevel; i++)
+    coresSharingDataCache_[i] = 1;
+
+  coresSharingDataCache_[1] = 8; // Set possible value.
+#endif
+}
+
+void Cpu::setSysRegVal() {
+#ifdef __linux__
+  XBYAK_AARCH64_READ_SYSREG(midr_el1_, MIDR_EL1);
+#endif
+}
+
+/**
+ * Return directory path
+ * @param[in] path ex. /sys/devices/system/node/node
+ * @param[out] buf ex. /sys/devices/system/node
+ */
+int Cpu::getRegEx(char *buf, const char *path, const char *regex) {
+  regex_t regexBuf;
+  regmatch_t match[1];
+
+  if (regcomp(&regexBuf, regex, REG_EXTENDED) != 0)
+    throw ERR_INTERNAL;
+
+  const int retVal = regexec(&regexBuf, path, 1, match, 0);
+  regfree(&regexBuf);
+
+  if (retVal != 0)
+    return -1;
+
+  const int startIdx = match[0].rm_so;
+  const int endIdx = match[0].rm_eo;
+
+  /* Something wrong (multiple match or not match) */
+  if (startIdx == -1 || endIdx == -1 || (endIdx - startIdx - 1) < 1)
+    return -1;
+
+  strncpy(buf, path + startIdx, endIdx - startIdx);
+  buf[endIdx - startIdx] = '\0';
+
+  return 0;
+}
+
+int Cpu::getFilePathMaxTailNumPlus1(const char *path) {
+#ifdef __linux__
+  char dir_path[max_path_len];
+  char file_pattern[max_path_len];
+  int retVal = 0;
+
+  getRegEx(dir_path, path, "/([^/]+/)+");
+  /* Remove last '/'. */
+  dir_path[strlen(dir_path) - 1] = '\0';
+  getRegEx(file_pattern, path, "[^/]+$");
+  strncat(file_pattern, "[0-9]+", 16);
+
+  fflush(stdout);
+
+  DIR *dir = opendir(dir_path);
+  struct dirent *dp;
+
+  dp = readdir(dir);
+  while (dp != NULL) {
+    if (getRegEx(dir_path, dp->d_name, file_pattern) == 0)
+      retVal++;
+    dp = readdir(dir);
+  }
+
+  if (dir != NULL)
+    closedir(dir);
+
+  return retVal;
+#else
+  return 0;
+#endif
+}
+
+Cpu::Cpu() : type_(tNONE), sveLen_(SVE_NONE) {
+#ifdef __linux__
+  unsigned long hwcap = getauxval(AT_HWCAP);
+  if (hwcap & HWCAP_ATOMICS) {
+    type_ |= tATOMIC;
+  }
+
+  if (hwcap & HWCAP_FP) {
+    type_ |= tFP;
+  }
+  if (hwcap & HWCAP_ASIMD) {
+    type_ |= tADVSIMD;
+  }
+#ifdef HWCAP_SVE
+  /* Some old <sys/auxv.h> may not define HWCAP_SVE.
+     In that case, SVE is treated as if it were not supported. */
+  if (hwcap & HWCAP_SVE) {
+    type_ |= tSVE;
+    // svcntb(); if arm_sve.h is available
+    sveLen_ = (sveLen_t)prctl(51); // PR_SVE_GET_VL
+  }
+#endif
+#elif defined(__APPLE__)
+  size_t val = 0;
+  size_t len = sizeof(val);
+
+  if (sysctlbyname(hw_opt_atomics, &val, &len, NULL, 0) != 0)
+    throw Error(ERR_INTERNAL);
+  else
+    type_ |= (val == 1) ? tATOMIC : 0;
+
+  if (sysctlbyname(hw_opt_fp, &val, &len, NULL, 0) != 0)
+    throw Error(ERR_INTERNAL);
+  else
+    type_ |= (val == 1) ? tFP : 0;
+
+  if (sysctlbyname(hw_opt_neon, &val, &len, NULL, 0) != 0)
+    throw Error(ERR_INTERNAL);
+  else
+    type_ |= (val == 1) ? tADVSIMD : 0;
+#endif
+
+  setSysRegVal();
+  setNumCores();
+  setCacheHierarchy();
+}
+
+Type Cpu::getType() const { return type_; }
+bool Cpu::has(Type type) const { return (type & type_) != 0; }
+uint64_t Cpu::getSveLen() const { return sveLen_; }
+bool Cpu::isAtomicSupported() const { return type_ & tATOMIC; }
+const char *Cpu::getImplementer() const {
+  uint64_t implementer = (midr_el1_ >> 24) & 0xff;
+
+  for (size_t i = 0; i < sizeof(implementers) / sizeof(implementer_t); i++) {
+    if (implementers[i].id == implementer)
+      return implementers[i].implementer;
+  }
+
+  return nullptr;
+}
+
+uint32_t Cpu::getCoresSharingDataCache(uint32_t i) const {
+  if (i >= dataCacheLevel_)
+    throw Error(ERR_BAD_PARAMETER);
+  return coresSharingDataCache_[i];
+}
+
+uint32_t Cpu::getDataCacheLevels() const { return dataCacheLevel_; }
+
+uint32_t Cpu::getDataCacheSize(uint32_t i) const {
+  if (i >= dataCacheLevel_)
+    throw Error(ERR_BAD_PARAMETER);
+  return dataCacheSize_[i];
+}
+uint32_t Cpu::getNumCores(Arm64CpuTopologyLevel level) const {
+  switch (level) {
+  case CoreLevel:
+    return numCores_[level - 1];
   default:
-    cores = 0;
-    break;
-  }
-
-  return cores;
-}
-
-int CpuInfo::getDataCacheSize(int level) const { return cacheInfo_.levelCache[level - 1].size[1]; }
-
-const char *CpuInfo::getImplementer() const { return implementer_; }
-int CpuInfo::getLastDataCacheLevel() const { return lastDataCacheLevel_; }
-
-int CpuInfo::getNumCores(Arm64CpuTopologyLevel level) const {
-  switch (level) {
-  case SmtLevel:
-    return numCores_[0];
-    break;
-  case CoreLevel:
-    return numCores_[1];
-    break;
-  default:
-    return 0;
-  }
-}
-
-uint64_t CpuInfo::getSveLen() const { return sveLen_; }
-Type CpuInfo::getType() const { return type_; }
-int CpuInfo::getUnifiedCacheSize(int level) const { return cacheInfo_.levelCache[level - 1].size[2]; }
-
-void CpuInfo::init() {
-  for (size_t i = 0; i < maxCacheLevel; i++) {
-    auto cache = &cacheInfo_.levelCache[i];
-    cache->type = NoCache;
-    cache->size[0] = cache->size[1] = cache->size[2] = 0;
-    cache->sharingCores[0] = cache->sharingCores[1] = cache->sharingCores[2] = 0;
-  }
-}
-
-void CpuInfo::put() const {
-  printf("numCores=%d\n", numCores_[0]);
-  for (int level = 1; level <= 3; level++) {
-    printf("L%d unified size = %d\n", level, getUnifiedCacheSize(level));
-    printf("L%d code size = %d\n", level, getCodeCacheSize(level));
-    printf("L%d data size = %d\n", level, getDataCacheSize(level));
-  }
-}
-
-void CpuInfo::setImplementer() {
-  const uint32_t id = (cacheInfo_.midr_el1 >> 24) & 0xff;
-  const int lastId = sizeof(implementers) / sizeof(implementer_t);
-
-  for (int i = 0; i < lastId; i++) {
-    if (implementers[i].id == id) {
-      implementer_ = implementers[i].implementer;
-      return;
-    }
-  }
-  implementer_ = (char *)implementers[lastId - 1].implementer;
-}
-
-void CpuInfo::setLastDataCacheLevel() {
-  for (uint32_t i = 0; i < maxCacheLevel; i++) {
-    const Arm64CacheType type = cacheInfo_.levelCache[i].type;
-    if (type == DataCacheOnly || type == SeparateCache || type == UnifiedCache)
-      lastDataCacheLevel_ = i + 1;
-  }
-}
-
-Cpu::Cpu() {
-#if defined(__linux__)
-  info = new CpuInfoLinux();
-#elif defined(__APPLE__)
-  info = new CpuInfoMac();
-#elif defined(_M_ARM64)
-  info = new CpuInfoWindows();
-#endif
-}
-
-void Cpu::dumpCacheInfo() const { return info->dumpCacheInfo(); }
-
-/* 2023.02.11 To be removed. */
-#if defined(__GNUC__) || defined(__clang_version__)
-uint32_t Cpu::getDataCacheLevels() const { return getLastDataCacheLevel(); }
-#endif
-
-Arm64CacheType Cpu::getCacheType(const Arm64CacheLevel i) const { return info->getCacheType(i); }
-
-uint32_t Cpu::getCoresSharingDataCache(const Arm64CacheLevel i) const { return info->getCoresSharingDataCache(i); }
-
-uint32_t Cpu::getDataCacheSize(const Arm64CacheLevel i) const {
-  uint32_t size;
-  switch (info->getCacheType(i)) {
-  case DataCacheOnly:
-  case SeparateCache:
-    size = info->getDataCacheSize(i);
-    break;
-  case UnifiedCache:
-    size = info->getUnifiedCacheSize(i);
-    break;
-  default:
-    size = 0;
-    break;
-  }
-
-  return size;
-}
-
-const char *Cpu::getImplementer() const { return info->getImplementer(); }
-
-uint32_t Cpu::getLastDataCacheLevel() const { return info->getLastDataCacheLevel(); }
-uint32_t Cpu::getNumCores(Arm64CpuTopologyLevel level) const { return info->getNumCores(level); }
-uint64_t Cpu::getSveLen() const { return info->getSveLen(); }
-Type Cpu::getType() const { return info->getType(); }
-bool Cpu::has(Type type) const { return (type & info->getType()) != 0; }
-bool Cpu::isAtomicSupported() const { return info->getType() & (Type)XBYAK_AARCH64_HWCAP_ATOMIC; }
-bool Cpu::isBf16Supported() const { return info->getType() & (Type)XBYAK_AARCH64_HWCAP_BF16; }
-
+    throw Error(ERR_BAD_PARAMETER);
+  }
+}
 } // namespace util
 } // namespace Xbyak_aarch64