/*******************************************************************************
* Copyright 2022-2023 Intel Corporation
* Copyright 2022-2023 FUJITSU LIMITED
*
* Licensed under the Apache License, Version 2.0 (the "License");
* you may not use this file except in compliance with the License.
* You may obtain a copy of the License at
*
*     http://www.apache.org/licenses/LICENSE-2.0
*
* Unless required by applicable law or agreed to in writing, software
* distributed under the License is distributed on an "AS IS" BASIS,
* WITHOUT WARRANTIES OR CONDITIONS OF ANY KIND, either express or implied.
* See the License for the specific language governing permissions and
* limitations under the License.
*******************************************************************************/

#include "common/dnnl_thread.hpp"

#include "cpu/aarch64/jit_uni_binary_kernel.hpp"

namespace dnnl {
namespace impl {
namespace cpu {
namespace aarch64 {

#define PARAM_OFF(x) ((int32_t)offsetof(jit_binary_call_s, x))

static bcast_set_t get_supported_postops_bcast_strategies() {
    return {broadcasting_strategy_t::scalar, broadcasting_strategy_t::per_oc,
            broadcasting_strategy_t::per_oc_spatial,
            broadcasting_strategy_t::no_broadcast};
}

binary_kernel_t::binary_kernel_t(const size_t vlen, const binary_pd_t *pd,
        const jit_binary_conf_t conf, bool tail_kernel)
    : jit_generator()
    , vlen_(vlen)
    , simd_w_(vlen / sizeof(float))
    , pd_(pd)
    , conf_(conf)
    , is_tail_kernel_(tail_kernel)
    , is_src1_outer_dims_tail_(
              conf_.is_src_different_layouts && conf_.outer_dims % simd_w_)
    , tail_size_(get_tail_size())
    , padding_tail_size_(
              pd->src_md(0)->padded_dims[1] - pd->src_md(0)->dims[1]) {}

size_t binary_kernel_t::get_tail_size() const {
    memory_desc_wrapper src0_d(pd_->src_md(0));
    const auto &dims = src0_d.dims();
    const auto &ndims = src0_d.ndims();

    dim_t nelems = 0;

    if (ndims == 1)
        nelems = dims[0];
    else if (is_src1_outer_dims_tail_)
        nelems = conf_.outer_dims;
    else if (!conf_.is_i8 && conf_.op_type == op_t::c_blocked
            && (is_tail_kernel_ || conf_.bcast_type == bcast_t::per_w))
        nelems = dims[1];
    else if (conf_.bcast_type == bcast_t::none
            && !conf_.postops_per_oc_broadcast_exists)
        nelems = src0_d.nelems(true);
    else if (conf_.bcast_type == bcast_t::per_batch
            && !conf_.postops_per_oc_broadcast_exists)
        nelems = src0_d.nelems(true) / dims[0];
    else {
        if (conf_.op_type == op_t::n_spatial_c)
            nelems = dims[1];
        else if (conf_.op_type == op_t::n_c_spatial && ndims >= 3)
            nelems = conf_.bcast_type == bcast_t::per_w
                    ? utils::array_product(
                            dims + (ndims - conf_.not_bcasted_sp_dims),
                            conf_.not_bcasted_sp_dims)
                    : utils::array_product(dims + 2, ndims - 2);
    }
    // it's float due to for bfloat16 we still load 16 elements, not 32.
    return nelems % simd_w_;
}

template <cpu_isa_t isa>
jit_uni_binary_kernel_t<isa>::jit_uni_binary_kernel_t(
        const binary_pd_t *pd, const jit_binary_conf_t conf, bool tail_kernel)
    : binary_kernel_t(cpu_isa_traits<isa>::vlen, pd, conf, tail_kernel)
    , offt_src0_(vlen_)
    , offt_src1_(conf_.use_stride_src1 ? offt_src0_ : 0)
    , io_(this, isa, {conf_.src0_type, conf_.src1_type, conf_.dst_type},
              {false},
              io::io_tail_conf_t {simd_w_, tail_size_, tail_opmask_,
                      static_cast<int>(vmm_tail_vmask_.getIdx()), reg_tmp_,
                      reg_tmp1_},
              create_saturation_vmm_map(),
              io::io_gather_conf_t {simd_w_, full_mask_,
                      static_cast<int>(vmm_full_mask_.getIdx()), reg_tmp_,
                      reg_tmp1_, static_cast<int>(vmm_tmp_gather_.getIdx())}) {
    init();
}

template <cpu_isa_t isa>
std::map<data_type_t, io::io_saturation_conf_t>
jit_uni_binary_kernel_t<isa>::create_saturation_vmm_map() const {

    std::map<data_type_t, io::io_saturation_conf_t> saturation_map {};

    if (conf_.is_i8)
        saturation_map.emplace(conf_.dst_type,
                io::io_saturation_conf_t {static_cast<int>(vreg_zero_.getIdx()),
                        static_cast<int>(vreg_saturation_ubound_.getIdx()),
                        reg_tmp_});

    return saturation_map;
}

template <cpu_isa_t isa>
void jit_uni_binary_kernel_t<isa>::init() {
    if (conf_.with_postops) init_post_ops_injector();
}

template <cpu_isa_t isa>
void jit_uni_binary_kernel_t<isa>::init_post_ops_injector() {
    const memory_desc_wrapper dst_d(pd_->dst_md(0));
    const auto &po = pd_->attr()->post_ops_;

    const eltwise_injector::static_params_t esp(true /*save_state*/,
            reg_elt_inj_table_, elt_inj_opmask_, elt_inj_p_tmp0_,
            true /*is_fwd*/, false /*use_dst*/);
    const binary_injector::rhs_arg_static_params_t rhs_arg_bsp {10, reg_tmp_,
            reg_elt_inj_table_, x13, true /*preserve gpr*/,
            true /*preserve vmm*/, PARAM_OFF(post_ops_binary_rhs_arg_vec),
            PARAM_OFF(dst_orig), dst_d, tail_size_, tail_opmask_,
            false /*use_exact_tail_scalar_bcast*/};
    const binary_injector::static_params_t bsp(this->param1,
            get_supported_postops_bcast_strategies(), rhs_arg_bsp);

    postops_injector_ = utils::make_unique<
            injector::jit_uni_postops_injector_t<inject_isa>>(
            this, po, bsp, esp);
}

template <cpu_isa_t isa>
void jit_uni_binary_kernel_t<isa>::apply_postops(int unroll, bool tail) {
    const auto sum_injector = [&]() {
        for (int i = 0; i < unroll; i++) {
            const int offt = simd_w_ * i;
            const Vmm vreg_tmp_src0 = Vmm(i + vmm_start_idx_);
            const Vmm vreg_tmp = conf_.is_src_different_layouts
                    ? vmm_gathered_src_
                    : Vmm(unroll + i + vmm_start_idx_);
            io_.at(conf_.dst_type)
                    ->load(dst_ptr(offt
                                   * types::data_type_size(conf_.dst_type)),
                            offt, vreg_tmp, tail);
            fmla(ZRegS(vreg_tmp_src0.getIdx()), P_ALL_ONE / Xbyak_aarch64::T_m,
                    ZRegS(vreg_tmp.getIdx()), ZRegS(vreg_sum_scale_.getIdx()));
        }
    };

    if (conf_.do_sum)
        postops_injector_->set_lambda_injector(
                primitive_kind::sum, sum_injector);

    if (conf_.with_binary) {
        binary_injector::rhs_arg_dynamic_params_t rhs_arg_params;
        const XReg &reg_offt_dst = conf_.is_i8 ? reg_offt_dst_ : reg_offt_src0_;

        const injector_utils::register_preserve_guard_t<isa> register_guard {
                this, {reg_tmp1_}};

        mov(reg_tmp1_, reg_dst_);
        add(reg_tmp1_, reg_tmp1_, reg_offt_dst);

        for (int vmm_idx = 1; vmm_idx < unroll + vmm_start_idx_; vmm_idx++) {
            rhs_arg_params.vmm_idx_to_out_reg.emplace(vmm_idx, reg_tmp1_);
            rhs_arg_params.vmm_idx_to_out_elem_off_val.emplace(vmm_idx,
                    (vmm_idx - vmm_start_idx_) * simd_w_
                            * types::data_type_size(conf_.dst_type));
            if (tail) rhs_arg_params.vmm_tail_idx_.emplace(vmm_idx);
        }
        postops_injector_->compute_vector_range(
                1, unroll + vmm_start_idx_, rhs_arg_params);
    } else
        postops_injector_->compute_vector_range(1, unroll + vmm_start_idx_);
}

template <cpu_isa_t isa>
void jit_uni_binary_kernel_t<isa>::load_kernel_params() {
    mov(W_TMP_0, float2int(conf_.sum_scale));
    dup(vreg_sum_scale_.s, W_TMP_0);

    assert(sizeof(jit_binary_call_s) <= 255);

    if (is_src1_outer_dims_tail_)
        ldr(reg_outer_dims_range_, ptr(reg_param_, PARAM_OFF(spat_offt_count)));
    else
        ldr(reg_reverse_spat_offt_,
                ptr(reg_param_, PARAM_OFF(spat_offt_count)));

    ldr(reg_src0_, ptr(reg_param_, PARAM_OFF(src0)));
    ldr(reg_src1_, ptr(reg_param_, PARAM_OFF(src1)));
    ldr(reg_dst_, ptr(reg_param_, PARAM_OFF(dst)));
    mov(reg_offt_dst_, reg_dst_);
    if (conf_.is_src_different_layouts) {
        ldr(X_DEFAULT_ADDR, Xbyak_aarch64::ptr(reg_param_, PARAM_OFF(indices)));
        ld1w(vmm_indices_.s, P_ALL_ONE / Xbyak_aarch64::T_z,
                ptr(X_DEFAULT_ADDR));
        ldr(reg_src1_stride_range_,
                ptr(reg_param_, PARAM_OFF(src1_stride_range)));
        mov(reg_reverse_src1_stride_range_, reg_src1_stride_range_);
    }
    if (conf_.do_scale_src0)
        ldr(reg_scales_src0_, ptr(reg_param_, PARAM_OFF(scales_src0)));
    if (conf_.do_scale_src1)
        ldr(reg_scales_src1_, ptr(reg_param_, PARAM_OFF(scales_src1)));
}

template <cpu_isa_t isa>
XReg jit_uni_binary_kernel_t<isa>::src0_ptr(size_t offt) {
    add(X_DEFAULT_ADDR, reg_src0_, reg_offt_src0_);
    if (offt) add_imm(X_DEFAULT_ADDR, X_DEFAULT_ADDR, offt, X_TMP_0);
    return X_DEFAULT_ADDR;
}

template <cpu_isa_t isa>
XReg jit_uni_binary_kernel_t<isa>::src1_ptr(size_t offt) {
    add(X_DEFAULT_ADDR, reg_src1_, reg_offt_src1_);
    if (offt) add_imm(X_DEFAULT_ADDR, X_DEFAULT_ADDR, offt, X_TMP_0);
    return X_DEFAULT_ADDR;
}

template <cpu_isa_t isa>
XReg jit_uni_binary_kernel_t<isa>::dst_ptr(size_t offt) {
    const XReg &reg_offt_dst = conf_.is_i8 ? reg_offt_dst_ : reg_offt_src0_;
    add(X_DEFAULT_ADDR, reg_dst_, reg_offt_dst);
    if (offt) add_imm(X_DEFAULT_ADDR, X_DEFAULT_ADDR, offt, X_TMP_0);
    return X_DEFAULT_ADDR;
}

template <cpu_isa_t isa>
unsigned int jit_uni_binary_kernel_t<isa>::cmp_predicate(alg_kind_t alg) {
    using namespace alg_kind;
    switch (alg) {
        case binary_ge: return _cmp_nlt_us;
        case binary_gt: return _cmp_nle_us;
        case binary_le: return _cmp_le_os;
        case binary_lt: return _cmp_lt_os;
        case binary_eq: return _cmp_eq_oq;
        case binary_ne: return _cmp_neq_uq;
        default: assert(!"not supported operation!"); return -1;
    }
}

template <cpu_isa_t isa>
void jit_uni_binary_kernel_t<isa>::compute_cmp_mask(
        const Xbyak_aarch64::PReg &dst, const Vmm &src, const Vmm &src2,
        const unsigned int uimm) {
    enum {
        EQ_OQ = 0,
        LT_OS = 1,
        LE_OS = 2,
        UNORD_Q = 3,
        NEQ_UQ = 4,
        NLT_US = 5,
        NLE_US = 6,
        ORD_Q = 7,
        EQ_UQ = 8,
        NGE_US = 9,
        NGT_US = 10,
        FALSE_OQ = 11,
        NEQ_OQ = 12,
        GE_OS = 13,
        GT_OS = 14,
        TRUE_UQ = 15,
        EQ_OS = 16,
        LT_OQ = 17,
        LE_OQ = 18,
        UNORD_S = 19,
        NEQ_US = 20,
        NLT_UQ = 21,
        NLE_UQ = 22,
        ORD_S = 23,
        EQ_US = 24,
        NGE_UQ = 25,
        NGT_UQ = 26,
        FALSE_OS = 27,
        NEQ_OS = 28,
        GE_OQ = 29,
        GT_OQ = 30,
        TRUE_US = 31,
    };

    switch (uimm) {
        case EQ_OQ:
            fcmeq(dst.s, P_ALL_ONE / Xbyak_aarch64::T_z, src.s, src2.s);
            break;
        case LT_OS:
            fcmlt(dst.s, P_ALL_ONE / Xbyak_aarch64::T_z, src.s, src2.s);
            break;
        case LE_OS:
            fcmle(dst.s, P_ALL_ONE / Xbyak_aarch64::T_z, src.s, src2.s);
            break;
        case NEQ_UQ:
            fcmne(dst.s, P_ALL_ONE / Xbyak_aarch64::T_z, src.s, src2.s);
            break;
        case NLT_US:
            fcmge(dst.s, P_ALL_ONE / Xbyak_aarch64::T_z, src.s, src2.s);
            break;
        case NLE_US:
            fcmgt(dst.s, P_ALL_ONE / Xbyak_aarch64::T_z, src.s, src2.s);
            break;
        case EQ_UQ:
            fcmeq(dst.s, P_ALL_ONE / Xbyak_aarch64::T_z, src.s, src2.s);
            break;
        case NGE_US:
            fcmlt(dst.s, P_ALL_ONE / Xbyak_aarch64::T_z, src.s, src2.s);
            break;
        case NGT_US:
            fcmle(dst.s, P_ALL_ONE / Xbyak_aarch64::T_z, src.s, src2.s);
            break;
        case NEQ_OQ:
            fcmne(dst.s, P_ALL_ONE / Xbyak_aarch64::T_z, src.s, src2.s);
            break;
        case GE_OS:
            fcmge(dst.s, P_ALL_ONE / Xbyak_aarch64::T_z, src.s, src2.s);
            break;
        case GT_OS:
            fcmgt(dst.s, P_ALL_ONE / Xbyak_aarch64::T_z, src.s, src2.s);
            break;
        case EQ_OS:
            fcmeq(dst.s, P_ALL_ONE / Xbyak_aarch64::T_z, src.s, src2.s);
            break;
        case LT_OQ:
            fcmlt(dst.s, P_ALL_ONE / Xbyak_aarch64::T_z, src.s, src2.s);
            break;
        case LE_OQ:
            fcmle(dst.s, P_ALL_ONE / Xbyak_aarch64::T_z, src.s, src2.s);
            break;
        case NEQ_US:
            fcmne(dst.s, P_ALL_ONE / Xbyak_aarch64::T_z, src.s, src2.s);
            break;
        case NLT_UQ:
            fcmge(dst.s, P_ALL_ONE / Xbyak_aarch64::T_z, src.s, src2.s);
            break;
        case NLE_UQ:
            fcmgt(dst.s, P_ALL_ONE / Xbyak_aarch64::T_z, src.s, src2.s);
            break;
        case EQ_US:
            fcmeq(dst.s, P_ALL_ONE / Xbyak_aarch64::T_z, src.s, src2.s);
            break;
        case NGE_UQ:
            fcmlt(dst.s, P_ALL_ONE / Xbyak_aarch64::T_z, src.s, src2.s);
            break;
        case NGT_UQ:
            fcmle(dst.s, P_ALL_ONE / Xbyak_aarch64::T_z, src.s, src2.s);
            break;
        case NEQ_OS:
            fcmne(dst.s, P_ALL_ONE / Xbyak_aarch64::T_z, src.s, src2.s);
            break;
        case GE_OQ:
            fcmge(dst.s, P_ALL_ONE / Xbyak_aarch64::T_z, src.s, src2.s);
            break;
        case GT_OQ:
            fcmgt(dst.s, P_ALL_ONE / Xbyak_aarch64::T_z, src.s, src2.s);
            break;
        case UNORD_Q:
        case ORD_Q:
        case FALSE_OQ:
        case TRUE_UQ:
        case UNORD_S:
        case ORD_S:
        case FALSE_OS:
        case TRUE_US: assert(!"unsupported compare mode"); break;
    }
}

template <cpu_isa_t isa>
void jit_uni_binary_kernel_t<isa>::perform_op(
        const Vmm &v0, const Vmm &v1, const Vmm &s_src0, const Vmm &s_src1) {
    using namespace alg_kind;
    const auto alg = pd_->desc()->alg_kind;
    const bool cmp_op = utils::one_of(alg, alg_kind::binary_ge,
            alg_kind::binary_gt, alg_kind::binary_le, alg_kind::binary_lt,
            alg_kind::binary_eq, alg_kind::binary_ne);
    if (conf_.do_scale_src0) uni_fmul(v0.s, v0.s, s_src0.s);
    if (conf_.do_scale_src1 && offt_src1_ != 0 && !conf_.broadcast_src1_value)
        uni_fmul(v1.s, v1.s, s_src1.s);

    if (alg == binary_add)
        uni_fadd(v0.s, v0.s, v1.s);
    else if (alg == binary_mul)
        uni_fmul(v0.s, v0.s, v1.s);
    else if (alg == binary_max)
        uni_fmax(v0.s, v0.s, v1.s);
    else if (alg == binary_min)
        uni_fmin(v0.s, v0.s, v1.s);
    else if (alg == binary_div)
        uni_fdiv(v0.s, v0.s, v1.s, ZRegS(DUMMY_IDX), P_ALL_ONE);
    else if (alg == binary_sub)
        uni_fsub(v0.s, v0.s, v1.s);
    else if (cmp_op) {
        const unsigned int predicate = cmp_predicate(alg);
        if (is_superset(isa, sve_128)) {
            compute_cmp_mask(cmp_mask, v0, v1, predicate);
            eor(v0.d, v0.d, v0.d);
            fmov(v0.s, cmp_mask / Xbyak_aarch64::T_m, 1.0);
        } else {
            assert(!"not supported isa!");
        }
    } else
        assert(!"not supported operation!");
}

template <cpu_isa_t isa>
void jit_uni_binary_kernel_t<isa>::prepare_isa_kernel() {
    if (tail_size_ > 0) io_.prepare_tail_mask();
    if (conf_.is_src_different_layouts && is_superset(isa, sve_128)) {
        io_.init_full_mask();
        io_.prepare_full_mask();
    }
}

template <cpu_isa_t isa>
void jit_uni_binary_kernel_t<isa>::compute_bcast(bool tail) {
    if (conf_.broadcast_src1_value) {
        if (conf_.is_i8) uni_clear(xreg_bcast_src1_);
        io_.at(conf_.src1_type)->broadcast(src1_ptr(), 0, vreg_bcast_src1_);
    } else if (!conf_.is_i8 && offt_src1_ == 0) {
        io_.at(conf_.src1_type)->load(src1_ptr(), 0, vreg_bcast_src1_, tail);
    }
}

template <cpu_isa_t isa>
void jit_uni_binary_kernel_t<isa>::push(const Xbyak_aarch64::XReg &reg) {
    str(reg, pre_ptr(X_SP, -(reg.getBit() / 8)));
}
template <cpu_isa_t isa>
void jit_uni_binary_kernel_t<isa>::pop(const Xbyak_aarch64::XReg &reg) {
    ldr(reg, post_ptr(X_SP, (reg.getBit() / 8)));
}

template <cpu_isa_t isa>
void jit_uni_binary_kernel_t<isa>::uni_broadcast(
        const Vmm &dst, const Xbyak_aarch64::XReg &addr) {
    ld1rw(ZRegS(dst.getIdx()), P_ALL_ONE, Xbyak_aarch64::ptr(addr));
}

template <cpu_isa_t isa>
void jit_uni_binary_kernel_t<isa>::load_src1(
        const Vmm &vreg_src1, const int offt, bool tail) {
    if (conf_.is_src_different_layouts) {
        // if different layouts, gather data with strides
        // after getting to stride range, offset is restored and
        // increased
        io_.at(conf_.src1_type)
                ->gather(reg_src1_, vmm_indices_, vreg_src1, tail);
        // gather is using register instead of operand to read address
        // use reg_src1_ directly, without offset stored in second
        // register
        add_imm(reg_src1_, reg_src1_,
                types::data_type_size(conf_.src1_type) * conf_.src1_stride
                        * simd_w_,
                X_TMP_0);
        sub_imm(reg_reverse_src1_stride_range_, reg_reverse_src1_stride_range_,
                types::data_type_size(conf_.src1_type) * conf_.src1_stride
                        * simd_w_,
                X_TMP_1);

        Label src1_stride_range_not_exceed, src1_C_tail_end;

        cmp(reg_reverse_src1_stride_range_, 0);
        b(GT, src1_stride_range_not_exceed);
        {
            pop(reg_src1_);
            add_imm(reg_src1_, reg_src1_,
                    types::data_type_size(conf_.src1_type), X_TMP_0);
            push(reg_src1_);
            mov(reg_reverse_src1_stride_range_, reg_src1_stride_range_);
        }
        L(src1_stride_range_not_exceed);
    } else
        io_.at(conf_.src1_type)
                ->load(src1_ptr(offt * types::data_type_size(conf_.src1_type)),
                        offt, vreg_src1, tail);
}

template <cpu_isa_t isa>
void jit_uni_binary_kernel_t<isa>::store(int unroll, bool tail) {
    for (int i = 0; i < unroll; i++) {
        const Vmm vreg_tmp_src0 = Vmm(i + vmm_start_idx_);
        const int offt = simd_w_ * i;
        const auto dt_size = types::data_type_size(conf_.dst_type);

        if (is_tail_kernel_ && padding_tail_size_) {
            // apply zero-padding
            auto off_base = 0;
            auto zero_pad_left = padding_tail_size_;

            if (zero_pad_left >= simd_w_ - tail_size_) {
                uni_clear(vreg_zero_);
                movprfx(vreg_zero_.s, tail_opmask_ / T_m, vreg_tmp_src0.s);
                io_.at(conf_.dst_type)
                        ->store(vreg_zero_, dst_ptr(offt * dt_size), 0, false);
                off_base = simd_w_ * dt_size;
                zero_pad_left -= simd_w_ - tail_size_;
            } else {
                io_.at(conf_.dst_type)
                        ->store(vreg_tmp_src0, dst_ptr(offt * dt_size), 0,
                                true);
                off_base = tail_size_ * dt_size;
            }

            if (zero_pad_left) {
                const auto off_start = off_base;
<<<<<<< HEAD
                const auto off_num
                        = off_start + zero_pad_left * dt_size - off_start;
                eor(X_TMP_4, X_TMP_4, X_TMP_4);
                const auto &reg_ptr = dst_ptr(offt * dt_size + off_start);
                int done = 0;
                int residual = off_num;
                while (residual > 0) {
                    assert(done < 256);
                    if (residual >= 8) {
                        str(X_TMP_4, ptr(reg_ptr, done));
                        done += 8;
                    } else if (residual >= 4) {
                        str(W_TMP_4, ptr(reg_ptr, done));
                        done += 4;
                    } else if (residual >= 2) {
                        strh(W_TMP_4, ptr(reg_ptr, done));
                        done += 2;
                    } else if (off_num > 0) {
                        strb(W_TMP_4, ptr(reg_ptr, done));
                        done += 1;
=======
                const auto off_end = off_start + zero_pad_left * dt_size;
                const int off_ = offt * dt_size + off_start;
                int count_end = off_end - off_start;

                for (int count = 0; count < count_end;) {
                    const int off = off_ + count;
                    if (count >= 8 && off % 8 == 0) {
                        assert(off < (1 << 11));
                        str(X_TMP_1, ptr(reg_offt_dst_, off));
                        count += 8;
                    } else if (count >= 4 && off % 4 == 0) {
                        assert(off < (1 << 11));
                        str(W_TMP_1, ptr(reg_offt_dst_, off));
                        count += 4;
                    } else if (count >= 2 && off % 2 == 0) {
                        assert(off < (1 << 11));
                        strh(W_TMP_1, ptr(reg_offt_dst_, off));
                        count += 2;
                    } else {
                        assert(off < (1 << 11));
                        strb(W_TMP_1, ptr(reg_offt_dst_, off));
                        count += 1;
>>>>>>> 9bea36e6
                    }
                    residual = off_num - done;
                }
            }
        } else
            io_.at(conf_.dst_type)
                    ->store(vreg_tmp_src0, dst_ptr(offt * dt_size), 0, tail);
    }
}

template <cpu_isa_t isa>
void jit_uni_binary_kernel_t<isa>::compute_dst_body(int unroll, bool tail) {
    for (int i = 0; i < unroll; i++) {
        const Vmm vreg_tmp_src0 = Vmm(i + vmm_start_idx_);
        const Vmm vreg_tmp = conf_.is_src_different_layouts
                ? vmm_gathered_src_
                : Vmm(unroll + i + vmm_start_idx_);
        const Vmm vreg_tmp_src1 = offt_src1_ ? vreg_tmp : vreg_bcast_src1_;
        const int offt = simd_w_ * i;
        io_.at(conf_.src0_type)
                ->load(src0_ptr(offt * types::data_type_size(conf_.src0_type)),
                        0, vreg_tmp_src0, tail);
        if (offt_src1_) load_src1(vreg_tmp_src1, offt, tail);

        // avoid multiple multiplication on input scale for broadcasted vreg
        // not needed for different layouts
        if (!conf_.is_src_different_layouts) mov(vreg_tmp.d, vreg_tmp_src1.d);
        perform_op(
                vreg_tmp_src0, vreg_tmp, vreg_scales_src0_, vreg_scales_src1_);
    }
}

template <cpu_isa_t isa>
void jit_uni_binary_kernel_t<isa>::compute_dst(int unroll, bool tail) {
    compute_dst_body(unroll, tail);
    if (postops_injector_) apply_postops(unroll, tail);
    store(unroll, tail);
}

template <cpu_isa_t isa>
void jit_uni_binary_kernel_t<isa>::forward() {
    Label unroll_loop, unroll_loop_tail, nelems_tail, end;

    const auto src0_type_size = types::data_type_size(conf_.src0_type);
    const auto src1_type_size = types::data_type_size(conf_.src1_type);
    const auto dst_type_size = types::data_type_size(conf_.dst_type);

    if (conf_.is_src_different_layouts) push(reg_src1_);

    // if outer dims tail, do it outside outer dims loop
    if (!is_src1_outer_dims_tail_) {
        if (conf_.is_i8) {
            uni_clear(ZReg(vreg_zero_.getIdx()));
            io_.init_saturate_f32({conf_.dst_type});
            eor(reg_offt_dst_, reg_offt_dst_,
                    reg_offt_dst_); // offt_dst to get addr of dst
        }

        eor(reg_offt_src0_, reg_offt_src0_,
                reg_offt_src0_); // offt_src0 to get addr of src0/dst
        if (!conf_.is_src_different_layouts)
            eor(reg_offt_src1_, reg_offt_src1_,
                    reg_offt_src1_); // offt_src1 to get addr of src1
        if (conf_.use_stride_rhs_postops && !conf_.is_i8)
            eor(reg_off_rhs_postops_, reg_off_rhs_postops_,
                    reg_off_rhs_postops_);
    }

    compute_bcast(false); // bcast/load vreg just one time per a kernel call

    // used in c_blocked strategy for last blocked if tail exists
    const bool treat_each_compute_step_as_tail
            = !conf_.is_i8 && is_tail_kernel_ && tail_size_;

    if (conf_.do_scale_src0)
        ld1rw(vreg_scales_src0_.s, P_ALL_ONE / T_z, ptr(reg_scales_src0_));
    if (conf_.do_scale_src1) {
        ld1rw(vreg_scales_src1_.s, P_ALL_ONE / T_z, ptr(reg_scales_src1_));
        if (conf_.broadcast_src1_value || offt_src1_ == 0)
            uni_fmul(vreg_bcast_src1_.s, vreg_bcast_src1_.s,
                    vreg_scales_src1_.s);
    }

    L(unroll_loop);
    {
        const size_t offt = unroll_regs_ * simd_w_;
        mov_imm(X_TMP_0, offt * dst_type_size);
        cmp(reg_reverse_spat_offt_, X_TMP_0);
        b(LT, unroll_loop_tail);

        compute_dst(unroll_regs_, treat_each_compute_step_as_tail);
        sub_imm(reg_reverse_spat_offt_, reg_reverse_spat_offt_,
                offt * dst_type_size, X_TMP_0);
        add_imm(reg_offt_src0_, reg_offt_src0_, offt * src0_type_size, X_TMP_1);
        if (conf_.is_i8) {
            if (!conf_.broadcast_src1_value && !conf_.is_src_different_layouts)
                add_imm(reg_offt_src1_, reg_offt_src1_, offt * src1_type_size,
                        X_TMP_0);
            add_imm(reg_offt_dst_, reg_offt_dst_, offt, X_TMP_0);
        } else {
            if (conf_.use_stride_src1 && !conf_.is_src_different_layouts)
                add_imm(reg_offt_src1_, reg_offt_src1_, offt * src1_type_size,
                        X_TMP_0);
            if (conf_.use_stride_rhs_postops)
                add_imm(reg_off_rhs_postops_, reg_off_rhs_postops_, offt,
                        X_TMP_0);
        }
        b(unroll_loop);
    }

    L(unroll_loop_tail);
    {
        mov_imm(X_TMP_0, simd_w_ * dst_type_size);
        cmp(reg_reverse_spat_offt_, X_TMP_0);
        b(LT, nelems_tail);

        compute_dst(1, treat_each_compute_step_as_tail);
        sub_imm(reg_reverse_spat_offt_, reg_reverse_spat_offt_,
                simd_w_ * dst_type_size, X_TMP_0);
        add_imm(reg_offt_src0_, reg_offt_src0_, simd_w_ * src0_type_size,
                X_TMP_1);
        if (conf_.is_i8) {
            if (!conf_.broadcast_src1_value && !conf_.is_src_different_layouts)
                add_imm(reg_offt_src1_, reg_offt_src1_,
                        simd_w_ * src1_type_size, X_TMP_0);
            add_imm(reg_offt_dst_, reg_offt_dst_, simd_w_, X_TMP_0);
        } else {
            if (conf_.use_stride_src1 && !conf_.is_src_different_layouts)
                add_imm(reg_offt_src1_, reg_offt_src1_,
                        simd_w_ * src1_type_size, X_TMP_0);
            if (conf_.use_stride_rhs_postops)
                add_imm(reg_off_rhs_postops_, reg_off_rhs_postops_, simd_w_,
                        X_TMP_0);
        }

        b(unroll_loop_tail);
    }

    L(nelems_tail);
    {
        cmp(reg_reverse_spat_offt_, 1);
        b(LT, end);

        compute_dst(1, true);
        // need to increase if forward over outer dims
        if (is_src1_outer_dims_tail_) {
            add_imm(reg_offt_src0_, reg_offt_src0_, tail_size_ * src0_type_size,
                    X_TMP_0);
            if (conf_.is_i8)
                add_imm(reg_offt_dst_, reg_offt_dst_, tail_size_, X_TMP_0);
            else {
                if (conf_.use_stride_rhs_postops)
                    add_imm(reg_off_rhs_postops_, reg_off_rhs_postops_,
                            tail_size_, X_TMP_0);
            }
        }
    }

    L(end);
    if (conf_.is_src_different_layouts) pop(reg_src1_);
}

template <cpu_isa_t isa>
void jit_uni_binary_kernel_t<isa>::forward_over_outer_dims() {
    const auto outer_dims_size
            = conf_.outer_dims * types::data_type_size(conf_.dst_type);

    if (conf_.is_i8) {
        uni_clear(ZReg(vreg_zero_.getIdx()));
        io_.init_saturate_f32({conf_.dst_type});
        eor(reg_offt_dst_, reg_offt_dst_,
                reg_offt_dst_); // offt_dst to get addr of dst
    }

    eor(reg_offt_src0_, reg_offt_src0_,
            reg_offt_src0_); // offt_src0 to get addr of src0/dst
    if (conf_.use_stride_rhs_postops && !conf_.is_i8)
        eor(reg_off_rhs_postops_, reg_off_rhs_postops_, reg_off_rhs_postops_);

    Label c_loop;
    L(c_loop);
    {
        mov_imm(reg_reverse_spat_offt_, outer_dims_size);
        forward();
        sub_imm(reg_outer_dims_range_, reg_outer_dims_range_, outer_dims_size,
                X_TMP_0);
        cmp(reg_outer_dims_range_, 0);
        b(GT, c_loop);
    }
}

template <cpu_isa_t isa>
void jit_uni_binary_kernel_t<isa>::generate() {
    preamble();

    if (isa == sve_256)
        ptrue(P_ALL_ONE.b, VL32);
    else if (isa == sve_128)
        ptrue(P_ALL_ONE.b, VL16);

    load_kernel_params();
    prepare_isa_kernel();
    // if outer dims is not aligned to simd_w, iterate over it to avoid
    // modifying the gather indices
    if (is_src1_outer_dims_tail_)
        forward_over_outer_dims();
    else
        forward();
    postamble();

    if ((conf_.with_eltwise || conf_.is_i8) && postops_injector_)
        postops_injector_->prepare_table();
}

#undef PARAM_OFF

template struct jit_uni_binary_kernel_t<sve_512>;
template struct jit_uni_binary_kernel_t<sve_256>;
template struct jit_uni_binary_kernel_t<sve_128>;

} // namespace aarch64
} // namespace cpu
} // namespace impl
} // namespace dnnl<|MERGE_RESOLUTION|>--- conflicted
+++ resolved
@@ -1,6 +1,6 @@
 /*******************************************************************************
-* Copyright 2022-2023 Intel Corporation
-* Copyright 2022-2023 FUJITSU LIMITED
+* Copyright 2022 Intel Corporation
+* Copyright 2022 FUJITSU LIMITED
 *
 * Licensed under the Apache License, Version 2.0 (the "License");
 * you may not use this file except in compliance with the License.
@@ -125,12 +125,11 @@
 
     const eltwise_injector::static_params_t esp(true /*save_state*/,
             reg_elt_inj_table_, elt_inj_opmask_, elt_inj_p_tmp0_,
-            true /*is_fwd*/, false /*use_dst*/);
+            elt_inj_p_all_, true /*is_fwd*/, false /*use_dst*/);
     const binary_injector::rhs_arg_static_params_t rhs_arg_bsp {10, reg_tmp_,
-            reg_elt_inj_table_, x13, true /*preserve gpr*/,
-            true /*preserve vmm*/, PARAM_OFF(post_ops_binary_rhs_arg_vec),
-            PARAM_OFF(dst_orig), dst_d, tail_size_, tail_opmask_,
-            false /*use_exact_tail_scalar_bcast*/};
+            reg_elt_inj_table_, true /*preserve gpr*/, true /*preserve vmm*/,
+            PARAM_OFF(post_ops_binary_rhs_arg_vec), PARAM_OFF(dst_orig), dst_d,
+            tail_size_, tail_opmask_, false /*use_exact_tail_scalar_bcast*/};
     const binary_injector::static_params_t bsp(this->param1,
             get_supported_postops_bcast_strategies(), rhs_arg_bsp);
 
@@ -180,8 +179,9 @@
         }
         postops_injector_->compute_vector_range(
                 1, unroll + vmm_start_idx_, rhs_arg_params);
-    } else
+    } else {
         postops_injector_->compute_vector_range(1, unroll + vmm_start_idx_);
+    }
 }
 
 template <cpu_isa_t isa>
@@ -199,8 +199,11 @@
 
     ldr(reg_src0_, ptr(reg_param_, PARAM_OFF(src0)));
     ldr(reg_src1_, ptr(reg_param_, PARAM_OFF(src1)));
+    mov(reg_offt_src0_, reg_src0_);
+    mov(reg_offt_src1_, reg_src1_);
     ldr(reg_dst_, ptr(reg_param_, PARAM_OFF(dst)));
     mov(reg_offt_dst_, reg_dst_);
+
     if (conf_.is_src_different_layouts) {
         ldr(X_DEFAULT_ADDR, Xbyak_aarch64::ptr(reg_param_, PARAM_OFF(indices)));
         ld1w(vmm_indices_.s, P_ALL_ONE / Xbyak_aarch64::T_z,
@@ -217,23 +220,23 @@
 
 template <cpu_isa_t isa>
 XReg jit_uni_binary_kernel_t<isa>::src0_ptr(size_t offt) {
-    add(X_DEFAULT_ADDR, reg_src0_, reg_offt_src0_);
-    if (offt) add_imm(X_DEFAULT_ADDR, X_DEFAULT_ADDR, offt, X_TMP_0);
+    add_imm(X_DEFAULT_ADDR, reg_offt_src0_, offt, X_TMP_0);
+    add(X_DEFAULT_ADDR, reg_src0_, X_DEFAULT_ADDR);
     return X_DEFAULT_ADDR;
 }
 
 template <cpu_isa_t isa>
 XReg jit_uni_binary_kernel_t<isa>::src1_ptr(size_t offt) {
-    add(X_DEFAULT_ADDR, reg_src1_, reg_offt_src1_);
-    if (offt) add_imm(X_DEFAULT_ADDR, X_DEFAULT_ADDR, offt, X_TMP_0);
+    add_imm(X_DEFAULT_ADDR, reg_offt_src1_, offt, X_TMP_0);
+    add(X_DEFAULT_ADDR, reg_src1_, X_DEFAULT_ADDR);
     return X_DEFAULT_ADDR;
 }
 
 template <cpu_isa_t isa>
 XReg jit_uni_binary_kernel_t<isa>::dst_ptr(size_t offt) {
     const XReg &reg_offt_dst = conf_.is_i8 ? reg_offt_dst_ : reg_offt_src0_;
-    add(X_DEFAULT_ADDR, reg_dst_, reg_offt_dst);
-    if (offt) add_imm(X_DEFAULT_ADDR, X_DEFAULT_ADDR, offt, X_TMP_0);
+    add_imm(X_DEFAULT_ADDR, reg_offt_dst, offt, X_TMP_0);
+    add(X_DEFAULT_ADDR, reg_dst_, X_DEFAULT_ADDR);
     return X_DEFAULT_ADDR;
 }
 
@@ -394,9 +397,10 @@
         uni_fmax(v0.s, v0.s, v1.s);
     else if (alg == binary_min)
         uni_fmin(v0.s, v0.s, v1.s);
-    else if (alg == binary_div)
-        uni_fdiv(v0.s, v0.s, v1.s, ZRegS(DUMMY_IDX), P_ALL_ONE);
-    else if (alg == binary_sub)
+    else if (alg == binary_div) {
+        const Vmm v_dummy(DUMMY_IDX);
+        uni_fdiv(v0.s, v0.s, v1.s, v_dummy.s, P_ALL_ONE);
+    } else if (alg == binary_sub)
         uni_fsub(v0.s, v0.s, v1.s);
     else if (cmp_op) {
         const unsigned int predicate = cmp_predicate(alg);
@@ -424,9 +428,11 @@
 void jit_uni_binary_kernel_t<isa>::compute_bcast(bool tail) {
     if (conf_.broadcast_src1_value) {
         if (conf_.is_i8) uni_clear(xreg_bcast_src1_);
-        io_.at(conf_.src1_type)->broadcast(src1_ptr(), 0, vreg_bcast_src1_);
+        int offt = 0;
+        io_.at(conf_.src1_type)->broadcast(src1_ptr(), offt, vreg_bcast_src1_);
     } else if (!conf_.is_i8 && offt_src1_ == 0) {
-        io_.at(conf_.src1_type)->load(src1_ptr(), 0, vreg_bcast_src1_, tail);
+        int offt = 0;
+        io_.at(conf_.src1_type)->load(src1_ptr(), offt, vreg_bcast_src1_, tail);
     }
 }
 
@@ -478,14 +484,39 @@
             mov(reg_reverse_src1_stride_range_, reg_src1_stride_range_);
         }
         L(src1_stride_range_not_exceed);
-    } else
+    } else {
         io_.at(conf_.src1_type)
                 ->load(src1_ptr(offt * types::data_type_size(conf_.src1_type)),
                         offt, vreg_src1, tail);
-}
-
-template <cpu_isa_t isa>
-void jit_uni_binary_kernel_t<isa>::store(int unroll, bool tail) {
+    }
+}
+
+template <cpu_isa_t isa>
+void jit_uni_binary_kernel_t<isa>::compute_dst(int unroll, bool tail) {
+    for (int i = 0; i < unroll; i++) {
+        const Vmm vreg_tmp_src0 = Vmm(i + vmm_start_idx_);
+        const Vmm vreg_tmp = conf_.is_src_different_layouts
+                ? vmm_gathered_src_
+                : Vmm(unroll + i + vmm_start_idx_);
+        const Vmm vreg_tmp_src1 = offt_src1_ ? vreg_tmp : vreg_bcast_src1_;
+        const int offt = simd_w_ * i;
+        io_.at(conf_.src0_type)
+                ->load(src0_ptr(offt * types::data_type_size(conf_.src0_type)),
+                        offt, vreg_tmp_src0, tail);
+        if (offt_src1_) load_src1(vreg_tmp_src1, offt, tail);
+
+        // avoid multiple multiplication on input scale for broadcasted vreg
+        // not needed for different layouts
+        if (!conf_.is_src_different_layouts) {
+            uint8_t dstIdx = vreg_tmp.getIdx();
+            uint8_t srcIdx = vreg_tmp_src1.getIdx();
+            mov(ZRegD(dstIdx), ZRegD(srcIdx));
+        }
+        perform_op(
+                vreg_tmp_src0, vreg_tmp, vreg_scales_src0_, vreg_scales_src1_);
+    }
+    if (postops_injector_) apply_postops(unroll, tail);
+
     for (int i = 0; i < unroll; i++) {
         const Vmm vreg_tmp_src0 = Vmm(i + vmm_start_idx_);
         const int offt = simd_w_ * i;
@@ -493,47 +524,32 @@
 
         if (is_tail_kernel_ && padding_tail_size_) {
             // apply zero-padding
+            Label end;
             auto off_base = 0;
             auto zero_pad_left = padding_tail_size_;
 
+            // inplace data is assumed to be zero-padded
+            cmp(reg_src0_, reg_dst_);
+            b(EQ, end);
+
             if (zero_pad_left >= simd_w_ - tail_size_) {
                 uni_clear(vreg_zero_);
-                movprfx(vreg_zero_.s, tail_opmask_ / T_m, vreg_tmp_src0.s);
+                movprfx(vreg_zero_.s, tail_opmask_ / Xbyak_aarch64::T_m,
+                        vreg_tmp_src0.s);
                 io_.at(conf_.dst_type)
-                        ->store(vreg_zero_, dst_ptr(offt * dt_size), 0, false);
+                        ->store(vreg_zero_, dst_ptr(offt * dt_size), offt,
+                                false);
                 off_base = simd_w_ * dt_size;
                 zero_pad_left -= simd_w_ - tail_size_;
             } else {
                 io_.at(conf_.dst_type)
-                        ->store(vreg_tmp_src0, dst_ptr(offt * dt_size), 0,
+                        ->store(vreg_tmp_src0, dst_ptr(offt * dt_size), offt,
                                 true);
                 off_base = tail_size_ * dt_size;
             }
 
             if (zero_pad_left) {
                 const auto off_start = off_base;
-<<<<<<< HEAD
-                const auto off_num
-                        = off_start + zero_pad_left * dt_size - off_start;
-                eor(X_TMP_4, X_TMP_4, X_TMP_4);
-                const auto &reg_ptr = dst_ptr(offt * dt_size + off_start);
-                int done = 0;
-                int residual = off_num;
-                while (residual > 0) {
-                    assert(done < 256);
-                    if (residual >= 8) {
-                        str(X_TMP_4, ptr(reg_ptr, done));
-                        done += 8;
-                    } else if (residual >= 4) {
-                        str(W_TMP_4, ptr(reg_ptr, done));
-                        done += 4;
-                    } else if (residual >= 2) {
-                        strh(W_TMP_4, ptr(reg_ptr, done));
-                        done += 2;
-                    } else if (off_num > 0) {
-                        strb(W_TMP_4, ptr(reg_ptr, done));
-                        done += 1;
-=======
                 const auto off_end = off_start + zero_pad_left * dt_size;
                 const int off_ = offt * dt_size + off_start;
                 int count_end = off_end - off_start;
@@ -556,44 +572,15 @@
                         assert(off < (1 << 11));
                         strb(W_TMP_1, ptr(reg_offt_dst_, off));
                         count += 1;
->>>>>>> 9bea36e6
                     }
-                    residual = off_num - done;
                 }
             }
-        } else
+            L(end);
+        } else {
             io_.at(conf_.dst_type)
-                    ->store(vreg_tmp_src0, dst_ptr(offt * dt_size), 0, tail);
-    }
-}
-
-template <cpu_isa_t isa>
-void jit_uni_binary_kernel_t<isa>::compute_dst_body(int unroll, bool tail) {
-    for (int i = 0; i < unroll; i++) {
-        const Vmm vreg_tmp_src0 = Vmm(i + vmm_start_idx_);
-        const Vmm vreg_tmp = conf_.is_src_different_layouts
-                ? vmm_gathered_src_
-                : Vmm(unroll + i + vmm_start_idx_);
-        const Vmm vreg_tmp_src1 = offt_src1_ ? vreg_tmp : vreg_bcast_src1_;
-        const int offt = simd_w_ * i;
-        io_.at(conf_.src0_type)
-                ->load(src0_ptr(offt * types::data_type_size(conf_.src0_type)),
-                        0, vreg_tmp_src0, tail);
-        if (offt_src1_) load_src1(vreg_tmp_src1, offt, tail);
-
-        // avoid multiple multiplication on input scale for broadcasted vreg
-        // not needed for different layouts
-        if (!conf_.is_src_different_layouts) mov(vreg_tmp.d, vreg_tmp_src1.d);
-        perform_op(
-                vreg_tmp_src0, vreg_tmp, vreg_scales_src0_, vreg_scales_src1_);
-    }
-}
-
-template <cpu_isa_t isa>
-void jit_uni_binary_kernel_t<isa>::compute_dst(int unroll, bool tail) {
-    compute_dst_body(unroll, tail);
-    if (postops_injector_) apply_postops(unroll, tail);
-    store(unroll, tail);
+                    ->store(vreg_tmp_src0, dst_ptr(offt * dt_size), offt, tail);
+        }
+    }
 }
 
 template <cpu_isa_t isa>
@@ -609,7 +596,9 @@
     // if outer dims tail, do it outside outer dims loop
     if (!is_src1_outer_dims_tail_) {
         if (conf_.is_i8) {
-            uni_clear(ZReg(vreg_zero_.getIdx()));
+
+            uint8_t idx = vreg_zero_.getIdx();
+            eor(ZRegD(idx), ZRegD(idx), ZRegD(idx));
             io_.init_saturate_f32({conf_.dst_type});
             eor(reg_offt_dst_, reg_offt_dst_,
                     reg_offt_dst_); // offt_dst to get addr of dst
@@ -631,13 +620,15 @@
     const bool treat_each_compute_step_as_tail
             = !conf_.is_i8 && is_tail_kernel_ && tail_size_;
 
-    if (conf_.do_scale_src0)
-        ld1rw(vreg_scales_src0_.s, P_ALL_ONE / T_z, ptr(reg_scales_src0_));
+    if (conf_.do_scale_src0) {
+        uni_broadcast(vreg_scales_src0_, reg_scales_src0_);
+    }
     if (conf_.do_scale_src1) {
-        ld1rw(vreg_scales_src1_.s, P_ALL_ONE / T_z, ptr(reg_scales_src1_));
-        if (conf_.broadcast_src1_value || offt_src1_ == 0)
+        uni_broadcast(vreg_scales_src1_, reg_scales_src1_);
+        if (conf_.broadcast_src1_value || offt_src1_ == 0) {
             uni_fmul(vreg_bcast_src1_.s, vreg_bcast_src1_.s,
                     vreg_scales_src1_.s);
+        }
     }
 
     L(unroll_loop);
@@ -697,7 +688,7 @@
 
     L(nelems_tail);
     {
-        cmp(reg_reverse_spat_offt_, 1);
+        cmp_imm(reg_reverse_spat_offt_, 1, X_TMP_0);
         b(LT, end);
 
         compute_dst(1, true);
@@ -725,7 +716,8 @@
             = conf_.outer_dims * types::data_type_size(conf_.dst_type);
 
     if (conf_.is_i8) {
-        uni_clear(ZReg(vreg_zero_.getIdx()));
+        uint8_t idx = vreg_zero_.getIdx();
+        eor(ZRegD(idx), ZRegD(idx), ZRegD(idx));
         io_.init_saturate_f32({conf_.dst_type});
         eor(reg_offt_dst_, reg_offt_dst_,
                 reg_offt_dst_); // offt_dst to get addr of dst
