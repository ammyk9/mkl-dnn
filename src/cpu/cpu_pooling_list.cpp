/*******************************************************************************
* Copyright 2019-2020 Intel Corporation
*
* Licensed under the Apache License, Version 2.0 (the "License");
* you may not use this file except in compliance with the License.
* You may obtain a copy of the License at
*
*     http://www.apache.org/licenses/LICENSE-2.0
*
* Unless required by applicable law or agreed to in writing, software
* distributed under the License is distributed on an "AS IS" BASIS,
* WITHOUT WARRANTIES OR CONDITIONS OF ANY KIND, either express or implied.
* See the License for the specific language governing permissions and
* limitations under the License.
*******************************************************************************/

#include "cpu/cpu_engine.hpp"

<<<<<<< HEAD
//#include "cpu/jit_uni_i8i8_pooling.hpp"
#include "cpu/jit_uni_pooling.hpp"
//#include "cpu/nchw_pooling.hpp"
//#include "cpu/nhwc_pooling.hpp"
//#include "cpu/ref_pooling.hpp"
=======
#include "cpu/nchw_pooling.hpp"
#include "cpu/nhwc_pooling.hpp"
#include "cpu/ref_pooling.hpp"
>>>>>>> 8186817f

#if DNNL_X64
#include "cpu/x64/jit_uni_i8i8_pooling.hpp"
#include "cpu/x64/jit_uni_pooling.hpp"
using namespace dnnl::impl::cpu::x64;
#endif

namespace dnnl {
namespace impl {
namespace cpu {

using pd_create_f = engine_t::primitive_desc_create_f;

namespace {
using namespace dnnl::impl::data_type;

// clang-format off
static const pd_create_f impl_list[] = {
        /* fp */
<<<<<<< HEAD
        //INSTANCE(jit_uni_pooling_fwd_t<avx512_core, bf16>),
        //INSTANCE(jit_uni_pooling_bwd_t<avx512_core, bf16>),
        INSTANCE(jit_uni_pooling_fwd_t<avx512_common, f32>),
        //INSTANCE(jit_uni_pooling_bwd_t<avx512_common, f32>),
        INSTANCE(jit_uni_pooling_fwd_t<avx, f32>),
        //INSTANCE(jit_uni_pooling_bwd_t<avx, f32>),
        INSTANCE(jit_uni_pooling_fwd_t<sse41, f32>),
        //INSTANCE(jit_uni_pooling_bwd_t<sse41, f32>),
        /*
        INSTANCE(nchw_pooling_fwd_t<bf16>),
        INSTANCE(nchw_pooling_bwd_t<bf16>),
        INSTANCE(nchw_pooling_fwd_t<f32>),
        INSTANCE(nchw_pooling_bwd_t<f32>),
        INSTANCE(nhwc_pooling_fwd_t<bf16>),
        INSTANCE(nhwc_pooling_bwd_t<bf16>),
        INSTANCE(nhwc_pooling_fwd_t<f32>),
        INSTANCE(nhwc_pooling_bwd_t<f32>),
        INSTANCE(ref_pooling_fwd_t<f32>),
        INSTANCE(ref_pooling_fwd_t<bf16, f32>),
        INSTANCE(ref_pooling_bwd_t<f32>),
        INSTANCE(ref_pooling_bwd_t<bf16>),
        */
        /* int */
        /*
        INSTANCE(jit_uni_i8i8_pooling_fwd_t<avx512_core>),
        INSTANCE(jit_uni_i8i8_pooling_fwd_t<avx2>),
        INSTANCE(ref_pooling_fwd_t<s32>),
        INSTANCE(ref_pooling_fwd_t<s8, s32>),
        INSTANCE(ref_pooling_fwd_t<u8, s32>),
        INSTANCE(ref_pooling_bwd_t<s32>),
        */
=======
        CPU_INSTANCE_X64(jit_uni_pooling_fwd_t<avx512_core, bf16>)
        CPU_INSTANCE_X64(jit_uni_pooling_bwd_t<avx512_core, bf16>)
        CPU_INSTANCE_X64(jit_uni_pooling_fwd_t<avx512_common, f32>)
        CPU_INSTANCE_X64(jit_uni_pooling_bwd_t<avx512_common, f32>)
        CPU_INSTANCE_X64(jit_uni_pooling_fwd_t<avx, f32>)
        CPU_INSTANCE_X64(jit_uni_pooling_bwd_t<avx, f32>)
        CPU_INSTANCE_X64(jit_uni_pooling_fwd_t<sse41, f32>)
        CPU_INSTANCE_X64(jit_uni_pooling_bwd_t<sse41, f32>)
        CPU_INSTANCE(nchw_pooling_fwd_t<bf16>)
        CPU_INSTANCE(nchw_pooling_bwd_t<bf16>)
        CPU_INSTANCE(nchw_pooling_fwd_t<f32>)
        CPU_INSTANCE(nchw_pooling_bwd_t<f32>)
        CPU_INSTANCE(nhwc_pooling_fwd_t<bf16>)
        CPU_INSTANCE(nhwc_pooling_bwd_t<bf16>)
        CPU_INSTANCE(nhwc_pooling_fwd_t<f32>)
        CPU_INSTANCE(nhwc_pooling_bwd_t<f32>)
        CPU_INSTANCE(ref_pooling_fwd_t<f32>)
        CPU_INSTANCE(ref_pooling_fwd_t<bf16, f32>)
        CPU_INSTANCE(ref_pooling_bwd_t<f32>)
        CPU_INSTANCE(ref_pooling_bwd_t<bf16>)
        /* int */
        CPU_INSTANCE_X64(jit_uni_i8i8_pooling_fwd_t<avx512_core>)
        CPU_INSTANCE_X64(jit_uni_i8i8_pooling_fwd_t<avx2>)
        CPU_INSTANCE(ref_pooling_fwd_t<s32>)
        CPU_INSTANCE(ref_pooling_fwd_t<s8, s32>)
        CPU_INSTANCE(ref_pooling_fwd_t<u8, s32>)
        CPU_INSTANCE(ref_pooling_bwd_t<s32>)
>>>>>>> 8186817f
        /* eol */
        nullptr,
};
// clang-format on
} // namespace

const pd_create_f *get_pooling_impl_list(const pooling_desc_t *desc) {
    UNUSED(desc);
    return impl_list;
}

} // namespace cpu
} // namespace impl
} // namespace dnnl<|MERGE_RESOLUTION|>--- conflicted
+++ resolved
@@ -16,20 +16,12 @@
 
 #include "cpu/cpu_engine.hpp"
 
-<<<<<<< HEAD
-//#include "cpu/jit_uni_i8i8_pooling.hpp"
-#include "cpu/jit_uni_pooling.hpp"
-//#include "cpu/nchw_pooling.hpp"
-//#include "cpu/nhwc_pooling.hpp"
-//#include "cpu/ref_pooling.hpp"
-=======
 #include "cpu/nchw_pooling.hpp"
 #include "cpu/nhwc_pooling.hpp"
 #include "cpu/ref_pooling.hpp"
->>>>>>> 8186817f
 
 #if DNNL_X64
-#include "cpu/x64/jit_uni_i8i8_pooling.hpp"
+//#include "cpu/x64/jit_uni_i8i8_pooling.hpp"
 #include "cpu/x64/jit_uni_pooling.hpp"
 using namespace dnnl::impl::cpu::x64;
 #endif
@@ -46,47 +38,15 @@
 // clang-format off
 static const pd_create_f impl_list[] = {
         /* fp */
-<<<<<<< HEAD
-        //INSTANCE(jit_uni_pooling_fwd_t<avx512_core, bf16>),
-        //INSTANCE(jit_uni_pooling_bwd_t<avx512_core, bf16>),
-        INSTANCE(jit_uni_pooling_fwd_t<avx512_common, f32>),
-        //INSTANCE(jit_uni_pooling_bwd_t<avx512_common, f32>),
-        INSTANCE(jit_uni_pooling_fwd_t<avx, f32>),
-        //INSTANCE(jit_uni_pooling_bwd_t<avx, f32>),
-        INSTANCE(jit_uni_pooling_fwd_t<sse41, f32>),
-        //INSTANCE(jit_uni_pooling_bwd_t<sse41, f32>),
+        //CPU_INSTANCE_X64(jit_uni_pooling_fwd_t<avx512_core, bf16>)
+        //CPU_INSTANCE_X64(jit_uni_pooling_bwd_t<avx512_core, bf16>)
+        CPU_INSTANCE_X64(jit_uni_pooling_fwd_t<avx512_common, f32>)
+        //CPU_INSTANCE_X64(jit_uni_pooling_bwd_t<avx512_common, f32>)
+        CPU_INSTANCE_X64(jit_uni_pooling_fwd_t<avx, f32>)
+        //CPU_INSTANCE_X64(jit_uni_pooling_bwd_t<avx, f32>)
+        CPU_INSTANCE_X64(jit_uni_pooling_fwd_t<sse41, f32>)
+        //CPU_INSTANCE_X64(jit_uni_pooling_bwd_t<sse41, f32>)
         /*
-        INSTANCE(nchw_pooling_fwd_t<bf16>),
-        INSTANCE(nchw_pooling_bwd_t<bf16>),
-        INSTANCE(nchw_pooling_fwd_t<f32>),
-        INSTANCE(nchw_pooling_bwd_t<f32>),
-        INSTANCE(nhwc_pooling_fwd_t<bf16>),
-        INSTANCE(nhwc_pooling_bwd_t<bf16>),
-        INSTANCE(nhwc_pooling_fwd_t<f32>),
-        INSTANCE(nhwc_pooling_bwd_t<f32>),
-        INSTANCE(ref_pooling_fwd_t<f32>),
-        INSTANCE(ref_pooling_fwd_t<bf16, f32>),
-        INSTANCE(ref_pooling_bwd_t<f32>),
-        INSTANCE(ref_pooling_bwd_t<bf16>),
-        */
-        /* int */
-        /*
-        INSTANCE(jit_uni_i8i8_pooling_fwd_t<avx512_core>),
-        INSTANCE(jit_uni_i8i8_pooling_fwd_t<avx2>),
-        INSTANCE(ref_pooling_fwd_t<s32>),
-        INSTANCE(ref_pooling_fwd_t<s8, s32>),
-        INSTANCE(ref_pooling_fwd_t<u8, s32>),
-        INSTANCE(ref_pooling_bwd_t<s32>),
-        */
-=======
-        CPU_INSTANCE_X64(jit_uni_pooling_fwd_t<avx512_core, bf16>)
-        CPU_INSTANCE_X64(jit_uni_pooling_bwd_t<avx512_core, bf16>)
-        CPU_INSTANCE_X64(jit_uni_pooling_fwd_t<avx512_common, f32>)
-        CPU_INSTANCE_X64(jit_uni_pooling_bwd_t<avx512_common, f32>)
-        CPU_INSTANCE_X64(jit_uni_pooling_fwd_t<avx, f32>)
-        CPU_INSTANCE_X64(jit_uni_pooling_bwd_t<avx, f32>)
-        CPU_INSTANCE_X64(jit_uni_pooling_fwd_t<sse41, f32>)
-        CPU_INSTANCE_X64(jit_uni_pooling_bwd_t<sse41, f32>)
         CPU_INSTANCE(nchw_pooling_fwd_t<bf16>)
         CPU_INSTANCE(nchw_pooling_bwd_t<bf16>)
         CPU_INSTANCE(nchw_pooling_fwd_t<f32>)
@@ -99,14 +59,16 @@
         CPU_INSTANCE(ref_pooling_fwd_t<bf16, f32>)
         CPU_INSTANCE(ref_pooling_bwd_t<f32>)
         CPU_INSTANCE(ref_pooling_bwd_t<bf16>)
+        */
         /* int */
+        /*
         CPU_INSTANCE_X64(jit_uni_i8i8_pooling_fwd_t<avx512_core>)
         CPU_INSTANCE_X64(jit_uni_i8i8_pooling_fwd_t<avx2>)
         CPU_INSTANCE(ref_pooling_fwd_t<s32>)
         CPU_INSTANCE(ref_pooling_fwd_t<s8, s32>)
         CPU_INSTANCE(ref_pooling_fwd_t<u8, s32>)
         CPU_INSTANCE(ref_pooling_bwd_t<s32>)
->>>>>>> 8186817f
+        */
         /* eol */
         nullptr,
 };
