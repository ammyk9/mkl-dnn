/*******************************************************************************
* Copyright 2017-2018 Intel Corporation
*
* Licensed under the Apache License, Version 2.0 (the "License");
* you may not use this file except in compliance with the License.
* You may obtain a copy of the License at
*
*     http://www.apache.org/licenses/LICENSE-2.0
*
* Unless required by applicable law or agreed to in writing, software
* distributed under the License is distributed on an "AS IS" BASIS,
* WITHOUT WARRANTIES OR CONDITIONS OF ANY KIND, either express or implied.
* See the License for the specific language governing permissions and
* limitations under the License.
*******************************************************************************/

#ifdef __INTEL_COMPILER
#include <immintrin.h>
#endif

#include "mkldnn_types.h"

#include "c_types_map.hpp"
#include "mkldnn_thread.hpp"
#include "type_helpers.hpp"
#include "utils.hpp"

#include "jit_avx512_common_convolution_winograd.hpp"
#include "jit_avx512_core_convolution_winograd.hpp"

#ifndef _MSC_VER
#define pragma_unroll _Pragma("unroll")
#else
#define pragma_unroll
#endif


namespace mkldnn {
namespace impl {
namespace cpu {

using namespace mkldnn::impl::status;
using namespace mkldnn::impl::memory_format;
using namespace mkldnn::impl::utils;

template <bool is_fwd>
void _jit_avx512_core_convolution_winograd_t<is_fwd>
::weight_transform_data(const jit_conv_winograd_conf_t &jcp,
        float *wp, float *twp)
{
    float G[] = {0.26890756302521f, 0.688403361344538f, 0.119514472455649f,
                 1.13777777777778f, 0.430252100840336f, 0.179271708683473f};
    const int kh = 3;
    const int kw = 3;
    float Fw[alpha][alpha][simd_w][simd_w];
    float F[kh][kw][simd_w][simd_w];
    float T[alpha][3][simd_w];
    auto p = jit_wino_transform_call_s();

    p.src = wp;
    p.dst = twp;
    p.G = G;
    p.M = F;
    p.Mw = Fw;
    p.T = T;

    kernel_->weights_transform_data_ker(&p);
}

template<bool is_fwd>
void _jit_avx512_core_convolution_winograd_t<is_fwd>::output_transform_data
(int image, const jit_conv_winograd_conf_t &jcp,
    const post_ops_t &p_ops, float *toutp, float *pout_b, float *bias) {

    float G[] = {0.625f, 1.5f, 0.390625f, 2.25f, 0.244140625f, 3.375f};
    float Ow[alpha][alpha][simd_w];
    float O[tile_size][tile_size][simd_w];
    float T[tile_size][alpha][simd_w];

    auto p = jit_wino_transform_call_s();
    p.src = toutp;
    p.dst = pout_b;
    p.G = G;
    p.M = O;
    p.Mw = Ow;
    p.T = T;
    p.bias = bias;

    int tile_base_index = image * jcp.itiles * jcp.jtiles;
    int tile_block_ur = tile_base_index % jcp.tile_block_ur;
    int nb_tile_block_ur =
        (tile_base_index / jcp.tile_block_ur) % jcp.nb_tile_block_ur;
    int tile_block =
        (tile_base_index / jcp.tile_block_ur) / jcp.nb_tile_block_ur;

    for (int tj = 0; tj < jcp.jtiles; tj++) {
        for (int ti = 0; ti < jcp.itiles; ti++) {

            p.tile_block_ur = tile_block_ur;
            p.nb_tile_block_ur = nb_tile_block_ur;
            p.tile_block = tile_block;
            p.tj = tj;
            p.ti = ti;

            kernel_->output_transform_data_ker(&p);

            tile_block_ur++;
            if (tile_block_ur >= jcp.tile_block_ur) {
                tile_block_ur = 0;
                nb_tile_block_ur++;
            }
            if (nb_tile_block_ur >= jcp.nb_tile_block_ur) {
                nb_tile_block_ur = 0;
                tile_block++;
            }
        }
    }
}

template<bool is_fwd>
void _jit_avx512_core_convolution_winograd_t<is_fwd>
::output_transform_tileblock_data(int tile_block,
    const jit_conv_winograd_conf_t &jcp, const post_ops_t &p_ops,
    float *toutp, float *outp, float *bias) {

    float G[] = {0.625f, 1.5f, 0.390625f, 2.25f, 0.244140625f, 3.375f};
    float Ow[alpha][alpha][simd_w];
    float O[tile_size][tile_size][simd_w];
    float T[tile_size][alpha][simd_w];

    auto p = jit_wino_transform_call_s();
    p.src = toutp;
    p.dst = outp;
    p.G = G;
    p.M = O;
    p.Mw = Ow;
    p.T = T;
    p.bias = bias;

    int outw = is_fwd ? jcp.ow : jcp.iw;
    int outh = is_fwd ? jcp.oh : jcp.ih;

    int tile_index = tile_block * jcp.nb_tile_block_ur * jcp.tile_block_ur;

    for (int nb_tile_block_ur = 0;
        nb_tile_block_ur < jcp.nb_tile_block_ur;
        nb_tile_block_ur++) {

        for (int tile_block_ur = 0; tile_block_ur < jcp.tile_block_ur;
            tile_block_ur++) {
            int img = tile_index / (jcp.jtiles * jcp.itiles);
            int ti = tile_index % jcp.itiles;
            int tj = (tile_index / jcp.itiles) % jcp.jtiles;

            p.tile_block_ur = tile_block_ur;
            p.nb_tile_block_ur = nb_tile_block_ur;
            p.tile_block = tile_block;
            p.tj = tj;
            p.ti = ti;
            p.dst = outp + img * (jcp.dimM / jcp.dimM_simd_block)
                               * outh * outw * jcp.dimM_simd_block;

            kernel_->output_transform_data_ker(&p);

            tile_index++;
        }
    }
}


template<bool is_fwd>
void _jit_avx512_core_convolution_winograd_t<is_fwd>
    ::input_transform_data(int image, const jit_conv_winograd_conf_t &jcp,
        float *inp, float *tinp)
{
    float G[] = {-2.25f, -0.390625f, 0.87890625f, -2.640625f,
                 0.625f, -0.625f, 1.5f, -1.5f, -2.640625f};

    float Iw[alpha][alpha][simd_w];
    float I[alpha][alpha][simd_w];
    float T[alpha][alpha][simd_w];

    auto p = jit_wino_transform_call_s();

    p.src = inp;
    p.dst = tinp;
    p.G = G;
    p.M = I;
    p.Mw = Iw;
    p.T = T;

    int tile_base_index = image * jcp.itiles * jcp.jtiles;
    int tile_block_ur = tile_base_index % jcp.tile_block_ur;
    int nb_tile_block_ur =
        (tile_base_index / jcp.tile_block_ur) % jcp.nb_tile_block_ur;
    int tile_block =
        (tile_base_index / jcp.tile_block_ur) / jcp.nb_tile_block_ur;

    for (int tj = 0; tj < jcp.jtiles; tj++) {
        for (int ti = 0; ti < jcp.itiles; ti++) {

            p.tile_block_ur = tile_block_ur;
            p.nb_tile_block_ur = nb_tile_block_ur;
            p.tile_block = tile_block;
            p.tj = tj;
            p.ti = ti;

            kernel_->input_transform_data_ker(&p);

            tile_block_ur++;
            if (tile_block_ur >= jcp.tile_block_ur) {
                tile_block_ur = 0;
                nb_tile_block_ur++;
            }
            if (nb_tile_block_ur >= jcp.nb_tile_block_ur) {
                nb_tile_block_ur = 0;
                tile_block++;
            }
        }
    }
}

template <bool is_fwd>
void _jit_avx512_core_convolution_winograd_t<is_fwd>
    ::input_transform_tileblock_data(int tile_block,
        const jit_conv_winograd_conf_t &jcp,
        float *inp, float *tinp)
{
    float G[] = {-2.25f, -0.390625f, 0.87890625f, -2.640625f,
               0.625f, -0.625f, 1.5f, -1.5f, -2.640625f};
    float Iw[alpha][alpha][simd_w];
    float I[alpha][alpha][simd_w];
    float T[alpha][alpha][simd_w];

    const int inph = is_fwd ? jcp.ih : jcp.oh;
    const int inpw = is_fwd ? jcp.iw : jcp.ow;

    array_offset_calculator<float, 5> input(inp,
        jcp.mb, jcp.dimK / simd_w, inph, inpw, simd_w);
    array_offset_calculator<float, 7> output(tinp,
        alpha, alpha,
        jcp.dimN_block, jcp.dimK_nb_block, jcp.dimK_block,
        jcp.dimN_reg_block, jcp.dimK_reg_block);

    auto p = jit_wino_transform_call_s();

    p.dst = tinp;
    p.G = G;
    p.M = I;
    p.Mw = Iw;
    p.T = T;


    int tile_index = tile_block * jcp.nb_tile_block_ur * jcp.tile_block_ur;

    for (int nb_tile_block_ur = 0;
            nb_tile_block_ur < jcp.nb_tile_block_ur;
            nb_tile_block_ur++) {

        for (int tile_block_ur = 0; tile_block_ur < jcp.tile_block_ur;
                tile_block_ur++) {

            int img = tile_index / (jcp.jtiles * jcp.itiles);
            int ti = tile_index % jcp.itiles;
            int tj = (tile_index / jcp.itiles) % jcp.jtiles;
            float *pinp_b = &(input(img, 0, 0, 0, 0));

            p.src = pinp_b;
            p.tile_block_ur = tile_block_ur;
            p.nb_tile_block_ur = nb_tile_block_ur;
            p.tj = tj;
            p.ti = ti;

            kernel_->input_transform_data_ker(&p);

            tile_index++;
        }
    }
}

template <bool is_fwd>
void _jit_avx512_core_convolution_winograd_t<is_fwd>::_execute_data_W_S_G_D(
        float *inp_ptr, float *out_ptr, float *wei_ptr, float *bias_ptr) {
    const auto &jcp = kernel_->jcp;
    const auto &p_ops = attr_->post_ops_;

    const int inph = is_fwd ? jcp.ih : jcp.oh;
    const int inpw = is_fwd ? jcp.iw : jcp.ow;
    const int outh = is_fwd ? jcp.oh : jcp.ih;
    const int outw = is_fwd ? jcp.ow : jcp.iw;

    /* Notation:
       FWD: dimM:oc, dimN:ntiles, dimK:ic,
       BWD: dimM:ic, dimN:ntiles, dimK:oc,
       FWD/BWD: V: src/diff_dst transform, U:weight transform,
                M:dst/diff_src transform  */
    array_offset_calculator<float, 5> input(inp_ptr,
            jcp.mb, jcp.dimK/jcp.dimK_reg_block, inph, inpw,
            jcp.dimK_reg_block);
    array_offset_calculator<float, 5> output(out_ptr,
            jcp.mb, jcp.dimM/jcp.dimM_simd_block, outh, outw,
            jcp.dimM_simd_block);
    array_offset_calculator<float, 6> weights(wei_ptr,
            jcp.oc/jcp.oc_simd_block, jcp.ic/jcp.ic_simd_block, jcp.kh, jcp.kw,
            jcp.ic_simd_block, jcp.oc_simd_block);
    array_offset_calculator<float, 2> bias(bias_ptr,
            jcp.dimM/jcp.dimM_simd_block, jcp.dimM_simd_block);

    array_offset_calculator<float, 8> M(
            (float *)((is_fwd
                    ? (this->scratchpad_)->M_ptr()
                    : (this->scratchpad_)->V_ptr())),
            jcp.dimN_nb_block, jcp.dimM_nb_block,
            alpha, alpha,
            jcp.dimN_block, jcp.dimM_block * jcp.dimM_reg_block,
            jcp.dimN_reg_block, jcp.dimM_simd_block);
    array_offset_calculator<float, 8> U((float *)((this->scratchpad_)->U_ptr()),
            jcp.dimM_nb_block,
            alpha, alpha,
            jcp.dimK_nb_block,
            jcp.dimM_block * jcp.dimM_reg_block, jcp.dimK_block,
            jcp.dimK_reg_block, jcp.dimM_simd_block);
    array_offset_calculator<float, 8> V(
            (float *)((is_fwd
                    ? (this->scratchpad_)->V_ptr()
                    : (this->scratchpad_)->M_ptr())),
            jcp.dimN_nb_block, alpha, alpha,
            jcp.dimN_block, jcp.dimK_nb_block,
            jcp.dimK_block, jcp.dimN_reg_block, jcp.dimK_reg_block);

<<<<<<< HEAD
        {
        size_t work = jcp.mb * jcp.dimK_nb_block * jcp.dimK_block;
        tbb::parallel_for(tbb::blocked_range<size_t>(0, work),
            [&](const tbb::blocked_range<size_t> r) {
                int img, K_blk1, K_blk2;
                nd_iterator_init(r.begin(),
                    img, jcp.mb,
                    K_blk1, jcp.dimK_nb_block,
                    K_blk2, jcp.dimK_block);
                for (size_t i = r.begin(); i != r.end(); ++i) {
=======
    const bool want_padded_bias = jcp.with_bias
        && jcp.oc_without_padding != jcp.oc;
    float last_slice_bias[simd_w] = {0};
    if (want_padded_bias) {
        for (int oc = 0; oc < jcp.oc_without_padding % jcp.oc_simd_block; ++oc)
            last_slice_bias[oc] = bias(jcp.dimM / jcp.dimM_simd_block - 1, oc);
    }

#pragma omp parallel
    {
#pragma omp for nowait collapse(3)
        for (int img = 0; img < jcp.mb; img++){
            for (int K_blk1 = 0; K_blk1 < jcp.dimK_nb_block; K_blk1++){
                for (int K_blk2 = 0; K_blk2 < jcp.dimK_block; K_blk2++){
>>>>>>> 64e03a19

                    input_transform_data(img, jcp,
                        &(input(img, K_blk1 * jcp.dimK_block + K_blk2,
                                0, 0, 0)),
                        &(V(0, 0, 0, 0, K_blk1, K_blk2, 0, 0)));
                    nd_iterator_step(
                        img, jcp.mb,
                        K_blk1, jcp.dimK_nb_block,
                        K_blk2, jcp.dimK_block);

                }
        }, tbb::static_partitioner());
        }

        {
        size_t work = jcp.nb_oc * jcp.nb_ic * 
            jcp.oc_block * jcp.oc_reg_block *
            jcp.ic_block * jcp.ic_reg_block;
        tbb::parallel_for(tbb::blocked_range<size_t>(0, work),
            [&](const tbb::blocked_range<size_t> r) {
                int ofm1, ifm1, ofm2, ifm2;
                nd_iterator_init(r.begin(),
                    ofm1, jcp.nb_oc,
                    ifm1, jcp.nb_ic,
                    ofm2, jcp.oc_block * jcp.oc_reg_block,
                    ifm2, jcp.ic_block * jcp.ic_reg_block);
                for (size_t i = r.begin(); i != r.end(); ++i) {
                        float *U_base_ptr = is_fwd
                        ? &(U(ofm1, 0, 0, ifm1, ofm2, ifm2, 0, 0))
                        : &(U(ifm1, 0, 0, ofm1, ifm2, ofm2, 0, 0));
                        weight_transform_data(jcp,
                            &(weights(
                                ofm1 * jcp.oc_block * jcp.oc_reg_block + ofm2,
                                ifm1 * jcp.ic_block * jcp.ic_reg_block + ifm2,
                                0, 0, 0, 0)),
                            U_base_ptr);
                        nd_iterator_step(
                            ofm1, jcp.nb_oc,
                            ifm1, jcp.nb_ic,
                            ofm2, jcp.oc_block * jcp.oc_reg_block,
                            ifm2, jcp.ic_block * jcp.ic_reg_block);
                    }
        }, tbb::static_partitioner());
        }

        {
        size_t work = jcp.dimN_nb_block * alpha * alpha * jcp.dimM_nb_block;
        tbb::parallel_for(tbb::blocked_range<size_t>(0, work),
            [&](const tbb::blocked_range<size_t> r) {
            int N_blk1, oj, oi, M_blk1;
            nd_iterator_init(r.begin(),
                N_blk1,jcp.dimN_nb_block,
                oj, alpha,
                oi, alpha,
                M_blk1, jcp.dimM_nb_block);
                for (size_t i = r.begin(); i != r.end(); ++i) {
                    for (int K_blk1 = 0; K_blk1 < jcp.dimK_nb_block; K_blk1++)
                    for (int N_blk2 = 0; N_blk2 < jcp.dimN_block; N_blk2++) {
                            kernel_->gemm_loop_ker(
                                    (float *)&(M(N_blk1, M_blk1, oj, oi,
                                        N_blk2, 0, 0, 0)),
                                    (const float *)&(U(M_blk1, oj, oi,
                                        K_blk1, 0, 0, 0, 0)),
                                    (const float *)&(V(N_blk1, oj, oi,
                                        N_blk2, K_blk1, 0, 0, 0)), K_blk1);
                    }
                    nd_iterator_step(
                        N_blk1,jcp.dimN_nb_block,
                        oj, alpha,
                        oi, alpha,
                        M_blk1, jcp.dimM_nb_block);
                }
        }, tbb::static_partitioner());
        }

<<<<<<< HEAD
        {
        size_t work = jcp.mb * jcp.dimM_nb_block *
            jcp.dimM_block * jcp.dimM_reg_block;
        tbb::parallel_for(tbb::blocked_range<size_t>(0, work),
            [&](const tbb::blocked_range<size_t> r) {
                int img, M_blk1, M_blk2;
                nd_iterator_init(r.begin(),
                    img, jcp.mb,
                    M_blk1, jcp.dimM_nb_block,
                    M_blk2, jcp.dimM_block * jcp.dimM_reg_block);
                for (size_t i = r.begin(); i != r.end(); ++i) {
                      output_transform_data(img, jcp, p_ops,
                        &(M(0, M_blk1, 0, 0, 0, M_blk2, 0, 0)),
                        &(output(img,M_blk1 * jcp.dimM_block
                            * jcp.dimM_reg_block + M_blk2, 0, 0, 0)),
                        &(bias(M_blk1 * jcp.dimM_block * jcp.dimM_reg_block
                            + M_blk2, 0)));
                        nd_iterator_step(
                            img, jcp.mb,
                            M_blk1, jcp.dimM_nb_block,
                            M_blk2, jcp.dimM_block * jcp.dimM_reg_block);
=======
#pragma omp barrier

#pragma omp for collapse(3)
        for (int img = 0; img < jcp.mb; img++){
            for (int M_blk1 = 0; M_blk1 < jcp.dimM_nb_block; M_blk1++){
                for (int M_blk2 = 0;
                        M_blk2 < jcp.dimM_block * jcp.dimM_reg_block; M_blk2++)
                {
                    const int M_blk =
                        M_blk1 * jcp.dimM_block  * jcp.dimM_reg_block + M_blk2;

                    float *bias_ptr = want_padded_bias
                        && M_blk == jcp.dimM / jcp.dimM_simd_block - 1
                        ? last_slice_bias : &bias(M_blk, 0);

                    output_transform_data(img, jcp, p_ops,
                            &(M(0, M_blk1, 0, 0, 0, M_blk2, 0, 0)),
                            &(output(img, M_blk, 0, 0, 0)), bias_ptr);
>>>>>>> 64e03a19
                }
        }, tbb::static_partitioner());
        }
}

template void
_jit_avx512_core_convolution_winograd_t<true>::_execute_data_W_S_G_D(
        float *, float *, float *, float *);
template void
_jit_avx512_core_convolution_winograd_t<false>::_execute_data_W_S_G_D(
        float *, float *, float *, float *);

template <bool is_fwd>
void _jit_avx512_core_convolution_winograd_t<is_fwd>::_execute_data_W_SGD(
        float *inp_ptr, float *out_ptr, float *wei_ptr, float *bias_ptr) {
    const auto &jcp = kernel_->jcp;
    const auto &p_ops = attr_->post_ops_;

    const int inph = is_fwd ? jcp.ih : jcp.oh;
    const int inpw = is_fwd ? jcp.iw : jcp.ow;
    const int outh = is_fwd ? jcp.oh : jcp.ih;
    const int outw = is_fwd ? jcp.ow : jcp.iw;

    array_offset_calculator<float, 5> input(inp_ptr,
        jcp.mb, jcp.dimK/jcp.dimK_reg_block, inph, inpw, jcp.dimK_reg_block);
    array_offset_calculator<float, 5> output(out_ptr,
        jcp.mb, jcp.dimM/jcp.dimM_simd_block, outh, outw, jcp.dimM_simd_block);
    array_offset_calculator<float, 6> weights(wei_ptr,
        jcp.oc/jcp.oc_simd_block, jcp.ic/jcp.ic_simd_block, jcp.kh, jcp.kw,
        jcp.ic_simd_block, jcp.oc_simd_block);
    array_offset_calculator<float, 2> bias(bias_ptr,
        jcp.oc/jcp.oc_simd_block, jcp.oc_simd_block);

    array_offset_calculator<float, 8> U((float *)((this->scratchpad_)->U_ptr()),
            jcp.dimM_nb_block,
            alpha, alpha,
            jcp.dimK_nb_block,
            jcp.dimM_block  * jcp.dimM_reg_block, jcp.dimK_block,
            jcp.dimK_reg_block, jcp.dimM_simd_block);

    array_offset_calculator<float, 8> M(
            (float *)((is_fwd
                    ? (this->scratchpad_)->M_ptr()
                    : (this->scratchpad_)->V_ptr())),
            0, jcp.dimM_nb_block, alpha, alpha,
            jcp.dimN_block, jcp.dimM_block * jcp.dimM_reg_block,
            jcp.dimN_reg_block, jcp.dimM_simd_block);
    array_offset_calculator<float, 8> V(
            (float *)((is_fwd
                    ? (this->scratchpad_)->V_ptr()
                    : (this->scratchpad_)->M_ptr())),
            0, alpha, alpha, jcp.dimN_block,
            jcp.dimK_nb_block, jcp.dimK_block,
            jcp.dimN_reg_block, jcp.dimK_reg_block);

    const bool want_padded_bias = jcp.with_bias
        && jcp.oc_without_padding != jcp.oc;
    float last_slice_bias[simd_w] = {0};
    if (want_padded_bias) {
        for (int oc = 0; oc < jcp.oc_without_padding % jcp.oc_simd_block; ++oc)
            last_slice_bias[oc] = bias(jcp.dimM / jcp.dimM_simd_block - 1, oc);
    }

    {
    size_t work = jcp.nb_oc * jcp.nb_ic * 
        jcp.oc_block * jcp.oc_reg_block *
        jcp.ic_block * jcp.ic_reg_block;
    tbb::parallel_for(tbb::blocked_range<size_t>(0, work),
        [&](const tbb::blocked_range<size_t> r) {
            int ofm1, ifm1, ofm2, ifm2;
            nd_iterator_init(r.begin(),
                ofm1, jcp.nb_oc,
                ifm1, jcp.nb_ic,
                ofm2, jcp.oc_block * jcp.oc_reg_block,
                ifm2, jcp.ic_block * jcp.ic_reg_block);
            for (size_t i = r.begin(); i != r.end(); ++i) {
                    float *U_base_ptr = is_fwd
                                      ? &(U(ofm1, 0, 0, ifm1, ofm2, ifm2, 0, 0))
                                      : &(U(ifm1, 0, 0, ofm1, ifm2, ofm2, 0, 0));
                    weight_transform_data(jcp,
                            &(weights(
                                ofm1 * jcp.oc_block * jcp.oc_reg_block + ofm2,
                                ifm1 * jcp.ic_block * jcp.ic_reg_block + ifm2,
                                0, 0, 0, 0)),
                            U_base_ptr);
                    nd_iterator_step(
                        ofm1, jcp.nb_oc,
                        ifm1, jcp.nb_ic,
                        ofm2, jcp.oc_block * jcp.oc_reg_block,
                        ifm2, jcp.ic_block * jcp.ic_reg_block);
            }
        }, tbb::static_partitioner());
    }

    tbb::parallel_for(tbb::blocked_range<int>(0, jcp.tile_block),
        [&](const tbb::blocked_range<int>& r)
    {
    int ithr = omp_get_thread_num();

    for (int tile_block = r.begin(); tile_block < r.end(); tile_block++) {
        for (int K_blk1 = 0; K_blk1 < jcp.dimK_nb_block; K_blk1++) {
            for (int K_blk2 = 0; K_blk2 < jcp.dimK_block; K_blk2++) {

                input_transform_tileblock_data(
                        tile_block, jcp,
                        &(input(0, K_blk1 * jcp.dimK_block + K_blk2, 0, 0, 0)),
                        &(V(ithr, 0, 0, 0, K_blk1, K_blk2, 0, 0)));
            }
        }

        for (int oj = 0; oj < alpha; oj++) {
            for (int oi = 0; oi < alpha; oi++) {
                for (int M_blk1 = 0; M_blk1 < jcp.dimM_nb_block; M_blk1++)
                for (int K_blk1 = 0; K_blk1 < jcp.dimK_nb_block; K_blk1++)
                for (int N_blk = 0; N_blk < jcp.dimN_block; N_blk++)
                    kernel_->gemm_loop_ker(
                            (float *)&(M(ithr, M_blk1, oj, oi,
                                    N_blk, 0, 0, 0)),
                            (const float *)&(U(M_blk1, oj, oi, K_blk1,
                                    0, 0, 0, 0)),
                            (const float *)&(V(ithr, oj, oi,
                                    N_blk, K_blk1, 0, 0, 0)), K_blk1);
            }
        }

        for (int M_blk1 = 0; M_blk1 < jcp.dimM_nb_block; M_blk1++) {
            for (int M_blk2 = 0; M_blk2 < jcp.dimM_block * jcp.dimM_reg_block;
                  M_blk2++) {
                const int M_blk =
                    M_blk1 * jcp.dimM_block  * jcp.dimM_reg_block + M_blk2;

                float *bias_ptr = want_padded_bias
                    && M_blk == jcp.dimM / jcp.dimM_simd_block - 1
                    ? last_slice_bias : &bias(M_blk, 0);

                output_transform_tileblock_data(tile_block, jcp, p_ops,
                        &(M(ithr, M_blk1, 0, 0, 0, M_blk2, 0, 0)),
                        &(output(0, M_blk, 0, 0, 0)), bias_ptr);
            }
        }
    }
    }, tbb::static_partitioner());
}

template void
_jit_avx512_core_convolution_winograd_t<true>::_execute_data_W_SGD(
        float *, float *, float *, float *);
template void
_jit_avx512_core_convolution_winograd_t<false>::_execute_data_W_SGD(
        float *, float *, float *, float *);

namespace {

void subarray_sum(size_t num_arrs, float *output, size_t nelems,
        float *input_ptrs[], size_t input_starts[], size_t input_ends[]) {
    using namespace nstl;
    const size_t block_size = 16 * 1024 / sizeof(float);
    const size_t blocks_number = nelems / block_size;
    const size_t tail = nelems % block_size;

#pragma omp parallel
    {
        const int ithr = omp_get_thread_num();
        const int nthr = omp_get_num_threads();
        size_t start{ 0 }, end{ 0 };
        balance211(blocks_number, nthr, ithr, start, end);

        for (size_t nb = start; nb < end; ++nb) {
            size_t start_e = nb * block_size;
            size_t end_e = start_e + block_size;
            size_t input_start = max(start_e, min(input_starts[0], end_e));
            size_t input_end = max(start_e, min(input_ends[0], end_e));

            PRAGMA_OMP_SIMD()
            for (size_t e = start_e; e < input_start; e++) {
                output[e] = 0.f;
            }

            PRAGMA_OMP_SIMD()
            for (size_t e = input_start; e < input_end; e++) {
                output[e] = input_ptrs[0][e];
            }

            PRAGMA_OMP_SIMD()
            for (size_t e = input_end; e < end_e; e++) {
                output[e] = 0.f;
            }

            for (size_t a = 1; a < num_arrs; a++) {
                input_start = max(start_e, input_starts[a]);
                input_end = min(input_ends[a], end_e);

                PRAGMA_OMP_SIMD()
                for (size_t e = input_start; e < input_end; e++) {
                    output[e] += input_ptrs[a][e];
                }
            }
        }

        if (tail != 0 && ithr == nthr - 1) {
            size_t start_e = nelems - tail;
            size_t end_e = nelems;
            size_t input_start = max(start_e, min(input_starts[0], end_e));
            size_t input_end = max(start_e, min(input_ends[0], end_e));

            PRAGMA_OMP_SIMD()
            for (size_t e = start_e; e < input_start; e++) {
                output[e] = 0.f;
            }

            PRAGMA_OMP_SIMD()
            for (size_t e = input_start; e < input_end; e++) {
                output[e] = input_ptrs[0][e];
            }

            PRAGMA_OMP_SIMD()
            for (size_t e = input_end; e < end_e; e++) {
                output[e] = 0.f;
            }

            for (size_t a = 1; a < num_arrs; a++) {
                input_start = max(start_e, input_starts[a]);
                input_end = min(input_ends[a], end_e);

                PRAGMA_OMP_SIMD()
                for (size_t e = input_start; e < input_end; e++) {
                    output[e] += input_ptrs[a][e];
                }
            }
        }
    }
}

const int max_threads_number = 1024;

// Sum to the first buffer array
void array_sum(size_t num_arrs, float *output,
    size_t nelems, float *input_ptrs[], bool reduce_to_first = true) {
    const size_t block_size = 16 * 1024 / sizeof(float);
    const size_t blocks_number = nelems / block_size;
    const size_t tail = nelems % block_size;

#pragma omp parallel
    {
        const size_t ithr = omp_get_thread_num();
        const size_t nthr = omp_get_num_threads();
        size_t start{ 0 }, end{ 0 };
        balance211(blocks_number, nthr, ithr, start, end);

        for (size_t nb = start; nb < end; ++nb) {
            size_t start_e = nb * block_size;
            size_t end_e = start_e + block_size;
            if (!reduce_to_first) {
                PRAGMA_OMP_SIMD()
                for (size_t e = start_e; e < end_e; e++) {
                    output[e] = input_ptrs[0][e];
                }
            }
            for (size_t a = 1; a < num_arrs; a++) {
                PRAGMA_OMP_SIMD()
                for (size_t e = start_e; e < end_e; e++) {
                    output[e] += input_ptrs[a][e];
                }
            }
        }

        if (tail != 0 && ithr == nthr - 1) {
            size_t start_e = nelems - tail;
            size_t end_e = nelems;
            if (!reduce_to_first) {
                PRAGMA_OMP_SIMD()
                for (size_t e = start_e; e < end_e; e++) {
                    output[e] = input_ptrs[0][e];
                }
            }
            for (size_t a = 1; a < num_arrs; a++) {
                PRAGMA_OMP_SIMD()
                for (size_t e = start_e; e < end_e; e++) {
                    output[e] += input_ptrs[a][e];
                }
            }
        }
    }
}
} //bwdw namespace

void jit_avx512_core_convolution_winograd_bwd_weights_t::
_execute_backward_weights_SDGtWo() {
    const auto &jcp = kernel_->jcp;
    const int nthreads = scratchpad_->num_threads();

    array_offset_calculator<float, 5> src((float *)this->input_memory(0),
            jcp.mb, jcp.ic / simd_w, jcp.ih, jcp.iw, simd_w);
    array_offset_calculator<float, 5> diff_dst((float *)this->input_memory(1),
            jcp.mb, jcp.oc / simd_w, jcp.oh, jcp.ow, simd_w);
    array_offset_calculator<float, 6> diff_weights((float *)this->memory(0),
            jcp.oc / simd_w, jcp.ic / simd_w, jcp.kh, jcp.kw, simd_w, simd_w);

    array_offset_calculator<float, 8> Us((float *)(scratchpad_->U_ptr()),
            0, alpha, alpha,
            jcp.oc_block, jcp.ic_block,
            jcp.ic_simd_block,
            jcp.oc_reg_block,
            jcp.oc_simd_block);

    int U_sz = nthreads * alpha * alpha * jcp.oc / jcp.nb_oc
        * jcp.ic / jcp.nb_ic * sizeof(float);
    array_offset_calculator<float, 7>diff_weights_prv(
            (float *)(scratchpad_->U_ptr() + U_sz),
            0, jcp.oc / simd_w, jcp.ic / simd_w, jcp.kh, jcp.kw, simd_w, simd_w);

    array_offset_calculator<float, 8> M((float *)(scratchpad_->M_ptr()),
            0, alpha, alpha,
            jcp.oc_block,
            jcp.nb_tile_block_ur,
            jcp.tile_block_ur,
            jcp.oc_reg_block,
            jcp.oc_simd_block);

    array_offset_calculator<float, 7> V((float *)(scratchpad_->V_ptr()),
            0, alpha, alpha,
            jcp.ic_block,
            jcp.nb_tile_block_ur,
            jcp.tile_block_ur,
            jcp.ic_simd_block);

    array_offset_calculator<float, 2> diff_bias_prv(
            (float *)(scratchpad_->bias_ptr()), nthreads, jcp.oc);

    auto trans_ker_p = jit_wino_transform_call_s();
    float I[alpha][alpha][simd_w];
    float T[alpha][alpha][simd_w];
    float G_I_3x3_4x4[9] = {-2.25f, -0.390625f, 0.87890625f, -2.640625f,
               0.625f, -0.625f, 1.5f, -1.5f, -2.640625f};
    float G_W_3x3_4x4[8] = {0.26890756302521f, -0.688403361344538f, 0.119514472455649f,
       0.430252100840336f, 0.168067226890756f, 0.179271708683473f, 0.403361344537815f,
       1.13777777777778f};
    float G_O_3x3_4x4[4] = {2.25f, 0.625f, 1.5f, 0.390625f};

#pragma omp parallel firstprivate(trans_ker_p, I, T)
{
    if (jcp.with_bias) {
#pragma omp for nowait collapse(2)
        for (int ithr = 0; ithr < nthreads; ithr++) {
            for (int ofm = 0; ofm < jcp.oc / simd_w; ofm++) {
                float *pdbias = &(diff_bias_prv(ithr, ofm * simd_w));
                PRAGMA_OMP_SIMD()
                for (int v = 0; v < simd_w; v++) {
                    pdbias[v] = 0.0f;
                }
            }
        }
    }

    int ithr = omp_get_thread_num();
    for (int ifm1 = 0; ifm1 < jcp.nb_ic; ++ifm1) {
        int first_tblk = 0;
#pragma omp for
        for (int tblk1 = 0; tblk1 < jcp.tile_block; ++tblk1) {
            int tile_index = tblk1 * jcp.nb_tile_block_ur * jcp.tile_block_ur;
            int img = tile_index / (jcp.itiles * jcp.jtiles);
            trans_ker_p.ti = tile_index % jcp.itiles;
            trans_ker_p.tj = (tile_index / jcp.itiles) % jcp.jtiles;
            trans_ker_p.M = I;
            trans_ker_p.T = T;
            trans_ker_p.G = G_I_3x3_4x4;
            for (int ifm2 = 0; ifm2 < jcp.ic_block; ++ifm2) {
                int ifm = ifm1 * jcp.ic_block + ifm2;
                trans_ker_p.src = (float *)&(src(img, ifm, 0, 0, 0));
                trans_ker_p.dst = (float *)&(V(ithr, 0, 0, ifm2, 0, 0, 0));
                kernel_->src_transform(&trans_ker_p);
            }

            for (int ofm1 = 0; ofm1 < jcp.nb_oc; ++ofm1) {
                trans_ker_p.G = G_W_3x3_4x4;
                for (int ofm2 = 0; ofm2 < jcp.oc_block; ++ofm2) {
                    int ofm = (ofm1 * jcp.oc_block + ofm2) * jcp.oc_reg_block;
                    trans_ker_p.src = (float *)&(diff_dst(img, ofm, 0, 0, 0));
                    trans_ker_p.dst = (float *)&(M(ithr, 0, 0, ofm2, 0, 0, 0, 0));
                    if (jcp.with_bias && ifm1 == 0) {
                        trans_ker_p.bias = (float *)&(diff_bias_prv(ithr, ofm * simd_w));
                        kernel_->diff_dst_transform_wbias(&trans_ker_p);
                    } else {
                        kernel_->diff_dst_transform(&trans_ker_p);
                    }
                }

                for (int oj = 0; oj < alpha; ++oj) {
                    for (int oi = 0; oi < alpha; ++oi) {
                        kernel_->gemm_loop_ker_first_iter(
                                &(Us(ithr, oj, oi, 0, 0, 0, 0, 0)),
                                &(M(ithr, oj, oi, 0, 0, 0, 0, 0)),
                                &(V(ithr, oj, oi, 0, 0, 0, 0)));
                    }
                }
                trans_ker_p.G = G_O_3x3_4x4;
                for (int ofm2 = 0; ofm2 < jcp.oc_block; ++ofm2) {
                    for (int ofm3 = 0; ofm3 < jcp.oc_reg_block; ++ofm3) {
                        int ofm = (ofm1 * jcp.oc_block + ofm2) * jcp.oc_reg_block
                                + ofm3;
                        for (int ifm2 = 0; ifm2 < jcp.ic_block; ++ifm2) {
                            int ifm = ifm1 * jcp.ic_block + ifm2;
                            trans_ker_p.src = (float *)&(Us(ithr, 0, 0,
                                        ofm2, ifm2, 0, ofm3, 0));
                            trans_ker_p.dst = (float *)&(diff_weights_prv(ithr,
                                        ofm, ifm, 0, 0, 0, 0));
                            if (first_tblk == 0) {
                                kernel_->diff_weights_transform(&trans_ker_p);
                            } else {
                                kernel_->diff_weights_transform_accum(&trans_ker_p);
                            }
                        }
                    }
                }
            }
            ++first_tblk;
        }
    }
}

    // Reduce diff-weights
    {
        float *output = (float *)(this->memory(0));
        float *input_base = (float *)(scratchpad_->U_ptr() + U_sz);
        int nelems = jcp.oc * jcp.ic * jcp.kh * jcp.kw;
        float *input_ptrs[max_threads_number];
        for (int i = 0; i < nthreads; ++i) {
            input_ptrs[i] = input_base + nelems * i;
        }
        array_sum(nthreads, output, nelems, input_ptrs, false);

        if (jcp.with_bias) {
            output = (float *)(this->memory(1));
            input_base = (float *)(scratchpad_->bias_ptr());
            for (int i = 0; i < nthreads; ++i) {
                input_ptrs[i] = input_base + jcp.oc * i;
            }
            array_sum(nthreads, output, jcp.oc_without_padding, input_ptrs,
                    false);
        }
    }
}

void jit_avx512_core_convolution_winograd_bwd_weights_t::
_execute_backward_weights_S_D_Giot_W() {
    const auto &jcp = kernel_->jcp;
    const int nthreads = scratchpad_->num_threads();

    array_offset_calculator<float, 5> src((float *)this->input_memory(0),
            jcp.mb, jcp.ic / simd_w, jcp.ih, jcp.iw, simd_w);
    array_offset_calculator<float, 5> diff_dst((float *)this->input_memory(1),
            jcp.mb, jcp.oc / simd_w, jcp.oh, jcp.ow, simd_w);
    array_offset_calculator<float, 6> diff_weights((float *)this->memory(0),
            jcp.oc / simd_w, jcp.ic / simd_w, jcp.kh, jcp.kw, simd_w, simd_w);
    array_offset_calculator<float, 1> diff_bias((float *)this->memory(1), jcp.oc);

    array_offset_calculator<float, 9> U((float *)(scratchpad_->U_ptr()),
            jcp.nb_ic, jcp.nb_oc,
            alpha, alpha,
            jcp.oc_block, jcp.ic_block,
            jcp.ic_simd_block,
            jcp.oc_reg_block,
            jcp.oc_simd_block);

    int U_size = jcp.oc * jcp.ic * alpha * alpha * sizeof(float);
    array_offset_calculator<float, 10> Us(
            (float *)(scratchpad_->U_ptr() + U_size),
            0, jcp.nb_ic, jcp.nb_oc,
            alpha, alpha,
            jcp.oc_block, jcp.ic_block,
            jcp.ic_simd_block,
            jcp.oc_reg_block,
            jcp.oc_simd_block);

    array_offset_calculator<float, 9> M((float *)(scratchpad_->M_ptr()),
            jcp.nb_oc,
            jcp.tile_block,
            alpha, alpha,
            jcp.oc_block,
            jcp.nb_tile_block_ur,
            jcp.tile_block_ur ,
            jcp.oc_reg_block,
            jcp.oc_simd_block);

    array_offset_calculator<float, 8> V((float *)(scratchpad_->V_ptr()),
            jcp.nb_ic,
            jcp.tile_block,
            alpha, alpha,
            jcp.ic_block,
            jcp.nb_tile_block_ur, jcp.tile_block_ur,
            jcp.ic_simd_block);

    array_offset_calculator<float, 2> diff_bias_prv(
            (float *)(scratchpad_->bias_ptr()), nthreads, jcp.oc);

    size_t input_starts[max_threads_number];
    size_t input_ends[max_threads_number];
    size_t first_tblk = 0;

    auto trans_ker_p = jit_wino_transform_call_s();
    float G_I_3x3_4x4[9] = {-2.25f, -0.390625f, 0.87890625f, -2.640625f,
               0.625f, -0.625f, 1.5f, -1.5f, -2.640625f};
    float G_W_3x3_4x4[8] = {0.26890756302521f, -0.688403361344538f,
        0.119514472455649f, 0.430252100840336f, 0.168067226890756f,
        0.179271708683473f, 0.403361344537815f, 1.13777777777778f};
    float G_O_3x3_4x4[4] = {2.25f, 0.625f, 1.5f, 0.390625f};
    float I[alpha][alpha][simd_w];
    float T[alpha][alpha][simd_w];

#pragma omp parallel firstprivate(first_tblk, trans_ker_p, I, T)
{
    if (jcp.with_bias) {
#pragma omp for nowait collapse(2)
        for (int ithr = 0; ithr < nthreads; ++ithr) {
            for (int ofm = 0; ofm < jcp.oc; ++ofm) {
                diff_bias_prv(ithr, ofm) = 0.0f;
            }
        }
    }

    trans_ker_p.G = G_I_3x3_4x4;
    trans_ker_p.M = I;
    trans_ker_p.T = T;
#pragma omp for collapse(3) nowait
    for (int ifm1 = 0; ifm1 < jcp.nb_ic; ++ifm1) {
         for (int ifm2 = 0; ifm2 < jcp.ic_block; ++ifm2) {
             for (int img = 0; img < jcp.mb; img++) {
                 size_t ifm = ifm1 * jcp.ic_block + ifm2;
                 size_t tile_base_index = img * (jcp.itiles * jcp.jtiles);
                 size_t tblk3 = tile_base_index  % jcp.tile_block_ur;
                 size_t tblk2 = (tile_base_index / jcp.tile_block_ur)
                     % jcp.nb_tile_block_ur;
                 size_t tblk1 = (tile_base_index / jcp.tile_block_ur)
                     / jcp.nb_tile_block_ur;
                 trans_ker_p.tile_count = tblk2 * jcp.tile_block_ur + tblk3;
                 trans_ker_p.src = (float *)&(src(img, ifm, 0, 0, 0));
                 trans_ker_p.dst = (float *)&(V(ifm1, tblk1, 0, 0, ifm2, 0, 0, 0));
                 kernel_->src_transform(&trans_ker_p);
             }
         }
    }

    int ithr = omp_get_thread_num();
    trans_ker_p.G = G_W_3x3_4x4;
#pragma omp for collapse(3)
    for (int ofm1 = 0; ofm1 < jcp.nb_oc; ++ofm1) {
        for (int ofm2 = 0; ofm2 < jcp.oc_block; ++ofm2) {
            for (int img = 0; img < jcp.mb; ++img) {
                int ofm = (ofm1 * jcp.oc_block + ofm2) * jcp.oc_reg_block;
                size_t tile_base_index = img * (jcp.itiles * jcp.jtiles);
                size_t tblk3 = tile_base_index  % jcp.tile_block_ur;
                size_t tblk2 = (tile_base_index / jcp.tile_block_ur)
                    % jcp.nb_tile_block_ur;
                size_t tblk1 = (tile_base_index / jcp.tile_block_ur)
                    / jcp.nb_tile_block_ur;
                trans_ker_p.tile_count = tblk2 * jcp.tile_block_ur + tblk3;
                trans_ker_p.src = (float *)&(diff_dst(img, ofm, 0, 0, 0));
                trans_ker_p.dst = (float *)&(M(ofm1, tblk1, 0, 0, ofm2, 0, 0, 0, 0));
                if (jcp.with_bias) {
                    trans_ker_p.bias = (float *)&(diff_bias_prv(ithr, ofm * simd_w));
                    kernel_->diff_dst_transform_wbias(&trans_ker_p);
                } else {
                    kernel_->diff_dst_transform(&trans_ker_p);
                }
            }
        }
    }

#pragma omp for collapse(5) nowait schedule(static)
    for (int ifm1 = 0; ifm1 < jcp.nb_ic; ++ifm1) {
        for (int ofm1 = 0; ofm1 < jcp.nb_oc; ++ofm1) {
            for (int oj = 0; oj < alpha; ++oj) {
                for (int oi = 0; oi < alpha; ++oi) {
                    for (int tblk1 = 0; tblk1 < jcp.tile_block; ++tblk1) {
                        if (first_tblk == 0) {
                            input_starts[ithr] =
                                (float *)&(Us(ithr, ifm1, ofm1, oj, oi, 0, 0, 0,
                                            0, 0))
                                - (float *)&(Us(ithr, 0, 0, 0, 0, 0, 0,
                                            0, 0, 0));
                            input_ends[ithr] = input_starts[ithr]
                                    + jcp.oc_block * jcp.ic_block
                                      * jcp.ic_simd_block * jcp.oc_reg_block
                                      * jcp.oc_simd_block;
                        }
                        else if (tblk1 == 0) {
                            input_ends[ithr] += jcp.oc_block * jcp.ic_block
                                * jcp.ic_simd_block * jcp.oc_reg_block
                                * jcp.oc_simd_block;
                        }

                        if (first_tblk == 0 || tblk1 == 0) {
                            kernel_->gemm_loop_ker_first_iter(
                                    &(Us(ithr, ifm1, ofm1, oj, oi,
                                            0, 0, 0, 0, 0)),
                                    &(M(ofm1, tblk1, oj, oi, 0, 0, 0, 0, 0)),
                                    &(V(ifm1, tblk1, oj, oi, 0, 0, 0, 0)));
                        } else {
                            kernel_->gemm_loop_ker(
                                    &(Us(ithr, ifm1, ofm1, oj, oi,
                                            0, 0, 0, 0, 0)),
                                    &(M(ofm1, tblk1, oj, oi, 0, 0, 0, 0, 0)),
                                    &(V(ifm1, tblk1, oj, oi, 0, 0, 0, 0)));
                        }
                        ++first_tblk;
                    }
                }
            }
        }
    }
}

    // Reduce diff-weights
    {
        float *output = &(U(0, 0, 0, 0, 0, 0, 0, 0, 0));
        size_t nelems = jcp.ic * jcp.oc * alpha * alpha;
        float *input_ptrs[max_threads_number];
        for (int i = 0; i < nthreads; ++i)
            input_ptrs[i] = output + nelems * (i + 1);
        subarray_sum(nthreads, output, nelems, input_ptrs,
                input_starts, input_ends);
    }

    trans_ker_p.G = G_O_3x3_4x4;
#pragma omp parallel for collapse(5) firstprivate(trans_ker_p)
    for (int ifm1 = 0; ifm1 < jcp.nb_ic; ++ifm1) {
        for (int ofm1 = 0; ofm1 < jcp.nb_oc; ++ofm1) {
            for (int ofm2 = 0; ofm2 < jcp.oc_block; ++ofm2) {
                for (int ifm2 = 0; ifm2 < jcp.ic_block; ++ifm2) {
                    for (int ofm3 = 0;  ofm3 < jcp.oc_reg_block; ++ofm3) {
                        int ofm = (ofm1 * jcp.oc_block + ofm2)
                            * jcp.oc_reg_block + ofm3;
                        int ifm = ifm1 * jcp.ic_block + ifm2;
                        trans_ker_p.src = (float *)&(U(ifm1, ofm1, 0, 0,
                                    ofm2, ifm2, 0, ofm3, 0));
                        trans_ker_p.dst = (float *)&(diff_weights(ofm, ifm,
                                    0, 0, 0, 0));
                        kernel_->diff_weights_transform(&trans_ker_p);
                    }
                }
            }
        }
    }

    if (jcp.with_bias) {
#pragma omp parallel for
        for (int ofm1 = 0; ofm1 < jcp.oc / simd_w; ++ofm1) {
            float* pbias = &(diff_bias(ofm1 * simd_w));
            float *pbias_prv = &(diff_bias_prv(0, ofm1 * simd_w));

            const int blk_sz = ofm1 == jcp.oc / simd_w - 1
                ? jcp.oc_without_padding - ofm1 * simd_w : simd_w;

            PRAGMA_OMP_SIMD()
            for (int ofm2 = 0; ofm2 < blk_sz; ++ofm2) {
                pbias[ofm2] = pbias_prv[ofm2];
            }

            for (int ithr = 1; ithr < nthreads; ++ithr) {
                pbias_prv = &(diff_bias_prv(ithr, ofm1 * simd_w));
                PRAGMA_OMP_SIMD()
                for (int ofm2 = 0; ofm2 < blk_sz; ++ofm2) {
                    pbias[ofm2] += pbias_prv[ofm2];
                }
            }
        }
    }
}

}
}
}
// vim: et ts=4 sw=4 cindent cino^=l0,\:0,N-s<|MERGE_RESOLUTION|>--- conflicted
+++ resolved
@@ -328,7 +328,15 @@
             jcp.dimN_block, jcp.dimK_nb_block,
             jcp.dimK_block, jcp.dimN_reg_block, jcp.dimK_reg_block);
 
-<<<<<<< HEAD
+
+    const bool want_padded_bias = jcp.with_bias
+        && jcp.oc_without_padding != jcp.oc;
+    float last_slice_bias[simd_w] = {0};
+    if (want_padded_bias) {
+        for (int oc = 0; oc < jcp.oc_without_padding % jcp.oc_simd_block; ++oc)
+            last_slice_bias[oc] = bias(jcp.dimM / jcp.dimM_simd_block - 1, oc);
+    }
+
         {
         size_t work = jcp.mb * jcp.dimK_nb_block * jcp.dimK_block;
         tbb::parallel_for(tbb::blocked_range<size_t>(0, work),
@@ -339,22 +347,6 @@
                     K_blk1, jcp.dimK_nb_block,
                     K_blk2, jcp.dimK_block);
                 for (size_t i = r.begin(); i != r.end(); ++i) {
-=======
-    const bool want_padded_bias = jcp.with_bias
-        && jcp.oc_without_padding != jcp.oc;
-    float last_slice_bias[simd_w] = {0};
-    if (want_padded_bias) {
-        for (int oc = 0; oc < jcp.oc_without_padding % jcp.oc_simd_block; ++oc)
-            last_slice_bias[oc] = bias(jcp.dimM / jcp.dimM_simd_block - 1, oc);
-    }
-
-#pragma omp parallel
-    {
-#pragma omp for nowait collapse(3)
-        for (int img = 0; img < jcp.mb; img++){
-            for (int K_blk1 = 0; K_blk1 < jcp.dimK_nb_block; K_blk1++){
-                for (int K_blk2 = 0; K_blk2 < jcp.dimK_block; K_blk2++){
->>>>>>> 64e03a19
 
                     input_transform_data(img, jcp,
                         &(input(img, K_blk1 * jcp.dimK_block + K_blk2,
@@ -430,7 +422,6 @@
         }, tbb::static_partitioner());
         }
 
-<<<<<<< HEAD
         {
         size_t work = jcp.mb * jcp.dimM_nb_block *
             jcp.dimM_block * jcp.dimM_reg_block;
@@ -442,36 +433,21 @@
                     M_blk1, jcp.dimM_nb_block,
                     M_blk2, jcp.dimM_block * jcp.dimM_reg_block);
                 for (size_t i = r.begin(); i != r.end(); ++i) {
-                      output_transform_data(img, jcp, p_ops,
-                        &(M(0, M_blk1, 0, 0, 0, M_blk2, 0, 0)),
-                        &(output(img,M_blk1 * jcp.dimM_block
-                            * jcp.dimM_reg_block + M_blk2, 0, 0, 0)),
-                        &(bias(M_blk1 * jcp.dimM_block * jcp.dimM_reg_block
-                            + M_blk2, 0)));
-                        nd_iterator_step(
+                    const int M_blk =
+                        M_blk1 * jcp.dimM_block  * jcp.dimM_reg_block + M_blk2;
+
+                    float *bias_ptr = want_padded_bias
+                        && M_blk == jcp.dimM / jcp.dimM_simd_block - 1
+                        ? last_slice_bias : &bias(M_blk, 0);
+
+                    output_transform_data(img, jcp, p_ops,
+                            &(M(0, M_blk1, 0, 0, 0, M_blk2, 0, 0)),
+                            &(output(img, M_blk, 0, 0, 0)), bias_ptr);
+
+                    nd_iterator_step(
                             img, jcp.mb,
                             M_blk1, jcp.dimM_nb_block,
                             M_blk2, jcp.dimM_block * jcp.dimM_reg_block);
-=======
-#pragma omp barrier
-
-#pragma omp for collapse(3)
-        for (int img = 0; img < jcp.mb; img++){
-            for (int M_blk1 = 0; M_blk1 < jcp.dimM_nb_block; M_blk1++){
-                for (int M_blk2 = 0;
-                        M_blk2 < jcp.dimM_block * jcp.dimM_reg_block; M_blk2++)
-                {
-                    const int M_blk =
-                        M_blk1 * jcp.dimM_block  * jcp.dimM_reg_block + M_blk2;
-
-                    float *bias_ptr = want_padded_bias
-                        && M_blk == jcp.dimM / jcp.dimM_simd_block - 1
-                        ? last_slice_bias : &bias(M_blk, 0);
-
-                    output_transform_data(img, jcp, p_ops,
-                            &(M(0, M_blk1, 0, 0, 0, M_blk2, 0, 0)),
-                            &(output(img, M_blk, 0, 0, 0)), bias_ptr);
->>>>>>> 64e03a19
                 }
         }, tbb::static_partitioner());
         }
