--- conflicted
+++ resolved
@@ -591,39 +591,6 @@
                             jcp, src, imtr, col, oh, h_step, ow, w_step);
             }
 
-<<<<<<< HEAD
-        if (jcp.im2col_sz)
-            jit_gemm_convolution_utils::im2col_u8<src_data_t>(
-                    jcp, src, imtr, col, oh, h_step, ow, w_step);
-
-        const int M = jcp.oc;
-        const int K = jcp.ks * jcp.ic;
-        const int N = h_step * w_step;
-        const int LDA = M * jcp.ngroups;
-        const int LDB = jcp.im2col_sz ? N : K * jcp.ngroups;
-        const char *BT = jcp.im2col_sz ? "T" : "N";
-        const int8_t off_a = 0;
-        const uint8_t off_b = 0;
-        const int32_t off_c = 0;
-        const float onef = 1.0, zerof = 0.0;
-        gemm_s8x8s32("N", BT, jcp.signed_input ? "C" : "F", &M, &N, &K, &onef,
-                wei, &LDA, &off_a, jcp.im2col_sz ? col : (uint8_t *)src, &LDB,
-                &off_b, &zerof, acc, &M, jcp.signed_input ? wei_comp : &off_c);
-
-        auto wei_adj_scale
-                = (wei_md.extra().flags & memory_extra_flags::scale_adjust)
-                ? wei_md.extra().scale_adjust
-                : 1.f;
-
-        parallel(0, [&](int ithr, int nthr) {
-            size_t start, end;
-            balance211((size_t)N * jcp.oc, nthr, ithr, start, end);
-            (*pp_ker_)(dst + (oh * jcp.ow + ow) * pp_ker_->dst_os_stride_, acc,
-                    bia_base, scales, nslope, sum_scale, 1.f / wei_adj_scale, g,
-                    start, end);
-        });
-
-=======
             const int M = jcp.oc;
             const int K = jcp.ks * jcp.ic;
             const int N = h_step * w_step;
@@ -653,7 +620,6 @@
                         1.f / wei_adj_scale, g, start, end);
             });
         }
->>>>>>> 4ea278bf
         nd_iterator_step(n, jcp.mb, g, jcp.ngroups, ohb, nb_oh, owb, nb_ow);
     }
 }
