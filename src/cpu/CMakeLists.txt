--- conflicted
+++ resolved
@@ -20,27 +20,9 @@
     ${CMAKE_CURRENT_SOURCE_DIR}/matmul/*.[ch]pp
     ${CMAKE_CURRENT_SOURCE_DIR}/rnn/*.[ch]pp
     )
-<<<<<<< HEAD
-
-include_directories(
-    ${CMAKE_CURRENT_SOURCE_DIR}
-    ${CMAKE_CURRENT_SOURCE_DIR}/xbyak
-    )
-
-# Don't enable support for linux_perf and VTune Amplifier if JIT Profiling
-# is disabled.
-# NOTE: On AArch64 builds. DNNL_ENABLE_JIT_PROFILING=OFF by default.
-if(NOT DNNL_ENABLE_JIT_PROFILING)
-    list(REMOVE_ITEM SOURCES
-        "${CMAKE_CURRENT_SOURCE_DIR}/jit_utils/jitprofiling/jitprofiling.c"
-        "${CMAKE_CURRENT_SOURCE_DIR}/jit_utils/linux_perf/linux_perf.cpp"
-        )
-endif()
-=======
 foreach(SOURCE_FILE ${SOURCES_EXTRA})
     list(APPEND SOURCES "${SOURCE_FILE}")
 endforeach()
->>>>>>> 8186817f
 
 if(CMAKE_CXX_COMPILER_ID STREQUAL "Intel")
     # to make computations more stable and to align the jitted code
@@ -52,13 +34,8 @@
     file(GLOB FILES_REQUIRED_PREC_DIV
         ${CMAKE_CURRENT_SOURCE_DIR}/*resampling*.cpp
         ${CMAKE_CURRENT_SOURCE_DIR}/*normalization*.cpp
-<<<<<<< HEAD
-        ${CMAKE_CURRENT_SOURCE_DIR}/eltwise/ref_eltwise.cpp
-        ${CMAKE_CURRENT_SOURCE_DIR}/ref_rnn.cpp)
-=======
         ${CMAKE_CURRENT_SOURCE_DIR}/ref_eltwise.cpp
         )
->>>>>>> 8186817f
     if(WIN32)
         set_source_files_properties(${FILES_REQUIRED_PREC_SQRT}
             PROPERTIES COMPILE_FLAGS "/Qprec-sqrt")
