/*******************************************************************************
<<<<<<< HEAD
* Copyright 2018-2023 Intel Corporation
=======
* Copyright 2018-2022 Intel Corporation
>>>>>>> 9bea36e6
* Copyright 2022 Arm Ltd. and affiliates
*
* Licensed under the Apache License, Version 2.0 (the "License");
* you may not use this file except in compliance with the License.
* You may obtain a copy of the License at
*
*     http://www.apache.org/licenses/LICENSE-2.0
*
* Unless required by applicable law or agreed to in writing, software
* distributed under the License is distributed on an "AS IS" BASIS,
* WITHOUT WARRANTIES OR CONDITIONS OF ANY KIND, either express or implied.
* See the License for the specific language governing permissions and
* limitations under the License.
*******************************************************************************/

#ifndef CPU_REF_DECONVOLUTION_HPP
#define CPU_REF_DECONVOLUTION_HPP

#include <assert.h>
#include <string.h>

#include "common/c_types_map.hpp"
#include "common/primitive.hpp"
#include "common/primitive_desc_iterator.hpp"
#include "common/stream.hpp"
#include "common/type_helpers.hpp"
#include "common/utils.hpp"

#include "cpu/primitive_attr_postops.hpp"

#include "cpu/cpu_convolution_pd.hpp"
#include "cpu/cpu_deconvolution_pd.hpp"

namespace dnnl {
namespace impl {
namespace cpu {

static status_t weights_axes_permutation(
        memory_desc_t *o_md, const memory_desc_t *i_md, bool with_groups) {
    int perm[DNNL_MAX_NDIMS] {}; // deconv to conv weight permutation
    for (int d = 0; d < DNNL_MAX_NDIMS; ++d)
        perm[d] = d;
    nstl::swap(perm[0 + with_groups], perm[1 + with_groups]);

    return memory_desc_permute_axes(*o_md, *i_md, perm);
}

static status_t conv_descr_create(const deconvolution_desc_t *dd,
        convolution_desc_t *cd, const memory_desc_t *bias_md = nullptr,
        data_type_t src_dt = data_type::undef) {
    using namespace prop_kind;
    alg_kind_t alg_kind = dd->alg_kind == alg_kind::deconvolution_direct
            ? alg_kind::convolution_direct
            : alg_kind::convolution_winograd;

    const memory_desc_t *src_md, *dst_md, *d_weights_d;
    memory_desc_t src_md_patched;
    prop_kind_t prop_kind;

    if (utils::one_of(dd->prop_kind, forward_training, forward_inference)) {
        prop_kind = backward_data;
        assert(src_dt != data_type::undef);
        memory_desc_init_by_md_and_dt(src_md_patched, dd->dst_desc, src_dt);
        src_md = &src_md_patched;
        dst_md = &dd->src_desc;
        d_weights_d = &dd->weights_desc;
    } else if (dd->prop_kind == backward_data) {
        assert(src_dt == data_type::undef);
        prop_kind = forward_training;
        src_md = &dd->diff_dst_desc;
        dst_md = &dd->diff_src_desc;
        d_weights_d = &dd->weights_desc;
    } else {
        assert(src_dt == data_type::undef);
        prop_kind = dd->prop_kind;
        src_md = &dd->diff_dst_desc;
        dst_md = &dd->src_desc;
        d_weights_d = &dd->diff_weights_desc;
    }

    /* create weights desc for convolution */
    memory_desc_t c_weights_d;
    const bool with_groups = d_weights_d->ndims == src_md->ndims + 1;
    CHECK(weights_axes_permutation(&c_weights_d, d_weights_d, with_groups));

    return conv_desc_init(cd, prop_kind, alg_kind, src_md, &c_weights_d,
            bias_md, dst_md, dd->strides, dd->dilates, dd->padding[0],
            dd->padding[1]);
}

struct ref_deconvolution_fwd_t : public primitive_t {
    struct pd_t : public cpu_deconvolution_fwd_pd_t {
        pd_t(const deconvolution_desc_t *adesc, const primitive_attr_t *attr,
                const deconvolution_fwd_pd_t *hint_fwd_pd)
            : cpu_deconvolution_fwd_pd_t(adesc, attr, hint_fwd_pd) {}

        pd_t(const pd_t &other)
            : cpu_deconvolution_fwd_pd_t(other)
            , conv_pd_(other.conv_pd_->clone())
            , conv_supports_bias_(other.conv_supports_bias_)
            , dst_tag_(other.dst_tag_)
            , name_(other.name_) {}

        ~pd_t() = default;

        DECLARE_COMMON_PD_T(name_.c_str(), ref_deconvolution_fwd_t);

        status_t init_convolution(engine_t *engine) {
            using namespace format_tag;
            using namespace data_type;

            // Create empty attributes for bwd_d conv to pick up the fastest
            // impl available and apply post-ops and/or bias update later in
            // this impl via simple loop.
            primitive_attr_t conv_attr;

            convolution_desc_t cd;
            // When no attributes were requested, try to find a bwd_d conv impl
            // which supports bias update in-place, if requested, in requested
            // dst_dt. If appropriate conv impl was not found, enforce f32
            // diff_src for conv for correct result. If attributes are
            // requested, enforce conv impl to return f32 output no matter what.
            if (attr()->has_default_values()) {
                CHECK(conv_descr_create(
                        desc(), &cd, weights_md(1), dst_md()->data_type));
                primitive_desc_iterator_t it(
                        engine, (op_desc_t *)&cd, &conv_attr, nullptr);
                if (!it.is_initialized()) return status::out_of_memory;

                while (++it != it.end()) {
                    conv_pd_ = *it;
                    if (with_bias()) {
                        conv_supports_bias_ = utils::downcast<
                                cpu_convolution_bwd_data_pd_t *>(conv_pd_.get())
                                                      ->support_bias();
                        if (!conv_supports_bias_) continue;
                    }
                    bool ok = conv_pd_->weights_md()->extra.flags == 0;
                    if (ok) return status::success;
                }
            }

            // Intermediate f32 buffer is supported only for given condition.
            if (!attr()->has_default_values() || with_bias()) {
                // Enforce f32 dt for diff src and work with f32 output for bias
                // update or post ops after conv execution.
                CHECK(conv_descr_create(desc(), &cd, nullptr, data_type::f32));
                primitive_desc_iterator_t it(
                        engine, (op_desc_t *)&cd, &conv_attr, nullptr);
                if (!it.is_initialized()) return status::out_of_memory;

                while (++it != it.end()) {
                    conv_pd_ = *it;
                    bool ok = conv_pd_->weights_md()->extra.flags == 0;
                    if (ok) return status::success;
                }
            }
            return status::unimplemented;
        }

        status_t init(engine_t *engine) {
            using namespace format_tag;
            using namespace data_type;
            using smask_t = primitive_attr_t::skip_mask_t;
<<<<<<< HEAD
            auto skip_mask = smask_t::post_ops | smask_t::sum_dt;
=======
            auto skip_mask = smask_t::post_ops;
>>>>>>> 9bea36e6
            if (utils::one_of(desc()->src_desc.data_type, s8, u8))
                skip_mask |= smask_t::scales_runtime
                        | smask_t::zero_points_runtime;

            const bool ok = is_fwd()
                    && utils::one_of(desc()->alg_kind,
                            alg_kind::deconvolution_direct,
                            alg_kind::deconvolution_winograd)
                    && attr()->has_default_values(skip_mask) && attr_scales_ok()
                    && post_ops_ok() && zero_points_ok();
            if (!ok) return status::unimplemented;

            CHECK(init_convolution(engine));

            if (weights_md_.format_kind == format_kind::any)
                CHECK(weights_axes_permutation(
                        &weights_md_, conv_pd_->weights_md(), with_groups()));
            if (src_md_.format_kind == format_kind::any)
                src_md_ = *conv_pd_->diff_dst_md();
            if (dst_md_.format_kind == format_kind::any) {
                // re-apply dt manually since it could be changed due to bias
                const auto dst_dt = dst_md_.data_type;
                memory_desc_init_by_md_and_dt(
                        dst_md_, *conv_pd_->diff_src_md(), dst_dt);
            }
            if (bias_md_.format_kind == format_kind::any)
                CHECK(memory_desc_init_by_tag(bias_md_, x));

            dst_tag_ = memory_desc_matches_one_of_tag(dst_md_,
                    utils::pick(ndims() - 3, ncw, nchw, ncdhw),
                    utils::pick(ndims() - 3, nwc, nhwc, ndhwc),
                    utils::pick(ndims() - 3, nCw8c, nChw8c, nCdhw8c),
                    utils::pick(ndims() - 3, nCw16c, nChw16c, nCdhw16c));

            init_name();
            init_scratchpad();
            return attr_.set_default_formats(dst_md(0));
        }

        std::shared_ptr<primitive_desc_t> conv_pd_;
        bool conv_supports_bias_ = false;
        format_tag_t dst_tag_;

    private:
        std::string name_ = "conv:any+"; // convolution-based deconvolution

        void init_name() { name_.append(conv_pd_->name()); }

        void init_scratchpad() {
            using namespace memory_tracking::names;
            auto scratchpad = scratchpad_registry().registrar();
            scratchpad.book(key_nested, conv_pd_->scratchpad_registry());

            // This scratchpad is required for intermediate f32 conv output
            // since original memory can be of smaller size and will cause
            // out of boundary access.
            if ((with_bias() && !conv_supports_bias_)
                    || !attr()->has_default_values()) {
                const memory_desc_wrapper diff_src_d(conv_pd_->diff_src_md());
                assert(diff_src_d.data_type_size() == sizeof(float));
                scratchpad.book(key_deconv_bias, diff_src_d.nelems(true),
                        diff_src_d.data_type_size());
            }
            // This scratchpad is required to stash original dst memory for sum
            // post-op. It will be overwritten by conv execution and will not
            // be available to get the correct result.
            const memory_desc_wrapper dst_d(dst_md());
            if (attr()->post_ops_.find(primitive_kind::sum) != -1)
                scratchpad.book(key_deconv_sum, dst_d.nelems(true),
                        dst_d.data_type_size());

            if (!attr()->zero_points_.has_default_values(DNNL_ARG_SRC)) {
                scratchpad.book<int32_t>(key_deconv_zp, OC() * G());
            }
        }

        bool post_ops_ok() const {
            using namespace data_type;
            const bool is_int8 = utils::one_of(src_md()->data_type, s8, u8);
            return attr()->post_ops_.check_sum_consistency(
                           dst_md()->data_type, is_int8)
                    && attr()->post_ops_.find(primitive_kind::convolution)
                    == -1;
        }

        bool zero_points_ok() const {
            using namespace data_type;
            int mask_src = 0, mask_dst = 0;
            attr()->zero_points_.get(DNNL_ARG_SRC, &mask_src);
            attr()->zero_points_.get(DNNL_ARG_DST, &mask_dst);

            return IMPLICATION(!utils::one_of(src_md()->data_type, s8, u8),
                           attr()->zero_points_.has_default_values())
                    && attr()->zero_points_.has_default_values(DNNL_ARG_WEIGHTS)
                    && (mask_src == 0 || mask_src == 1 << 1)
                    && (mask_dst == 0 || mask_dst == 1 << 1);
        }
    };

    ref_deconvolution_fwd_t(const pd_t *apd) : primitive_t(apd) {}

    status_t init(engine_t *engine) override {
        CHECK(pd()->conv_pd_->create_primitive(conv_p_, engine));

        ref_post_ops
                = utils::make_unique<ref_post_ops_t>(pd()->attr()->post_ops_);
        if (!ref_post_ops) return status::out_of_memory;
        return status::success;
    }

    status_t execute(const exec_ctx_t &ctx) const override;

private:
    void compute_fwd_bias_common(const exec_ctx_t &ctx, void *dst,
            const float *conv_output, bool non_default_attr) const;

    void compute_fwd_bias_ncdhw(const exec_ctx_t &ctx, void *dst,
            const float *conv_output, bool non_default_attr) const;

    void compute_fwd_bias_ndhwc(const exec_ctx_t &ctx, void *dst,
            const float *conv_output, bool non_default_attr) const;

    template <dim_t blk_size>
    void compute_fwd_bias_nCdhwXc(const exec_ctx_t &ctx, void *dst,
            const float *conv_output, bool non_default_attr) const;

    status_t compute_oscale(const exec_ctx_t &ctx, float *dst) const;

    void compute_fwd_bias(const exec_ctx_t &ctx, void *dst,
            const float *conv_output, bool non_default_attr) const;

    status_t compute_ref_attrs(const exec_ctx_t &ctx, const float *conv_output,
            void *original_dst) const;

    const pd_t *pd() const { return (const pd_t *)primitive_t::pd().get(); }
    std::shared_ptr<primitive_t> conv_p_;
    std::unique_ptr<ref_post_ops_t> ref_post_ops;
};

struct ref_deconvolution_bwd_data_t : public primitive_t {
    struct pd_t : public cpu_deconvolution_bwd_data_pd_t {
        pd_t(const deconvolution_desc_t *adesc, const primitive_attr_t *attr,
                const deconvolution_fwd_pd_t *hint_fwd_pd)
            : cpu_deconvolution_bwd_data_pd_t(adesc, attr, hint_fwd_pd) {}

        pd_t(const pd_t &other)
            : cpu_deconvolution_bwd_data_pd_t(other)
            , conv_pd_(other.conv_pd_->clone())
            , name_(other.name_) {}

        ~pd_t() = default;

        DECLARE_COMMON_PD_T(name_.c_str(), ref_deconvolution_bwd_data_t);

        status_t init_convolution(engine_t *engine) {
            using namespace types;

            convolution_desc_t cd;
            status_t status = conv_descr_create(desc(), &cd);
            if (status != status::success) return status;
            primitive_attr_t conv_attr(*attr());
            if (!conv_attr.is_initialized()) return status::out_of_memory;

            primitive_desc_iterator_t it(
                    engine, (op_desc_t *)&cd, &conv_attr, nullptr);
            if (!it.is_initialized()) return status::out_of_memory;
            while (++it != it.end()) {
                conv_pd_ = *it;
                if (conv_pd_->weights_md()->extra.flags == 0)
                    return status::success;
            }

            return status::unimplemented;
        }

        status_t init(engine_t *engine) {
            using namespace data_type;
            auto dsrc_type = desc()->diff_src_desc.data_type;
            auto wei_type = desc()->weights_desc.data_type;
            auto ddst_type = desc()->diff_dst_desc.data_type;
            bool ok = true && desc()->prop_kind == prop_kind::backward_data
                    && utils::one_of(wei_type, f32, bf16, f16)
                    && ddst_type == wei_type
                    && utils::one_of(dsrc_type, wei_type, f32)
                    && utils::one_of(desc()->alg_kind,
                            alg_kind::deconvolution_direct,
                            alg_kind::deconvolution_winograd)
                    && attr()->has_default_values();

            if (ok) {
                CHECK(init_convolution(engine));
                if (weights_md_.format_kind == format_kind::any)
                    CHECK(weights_axes_permutation(&weights_md_,
                            conv_pd_->weights_md(), with_groups()));
                if (diff_src_md_.format_kind == format_kind::any)
                    diff_src_md_ = *conv_pd_->dst_md();
                if (diff_dst_md_.format_kind == format_kind::any)
                    diff_dst_md_ = *conv_pd_->src_md();

                init_name();
                init_scratchpad();
                return status::success;
            }

            return status::unimplemented;
        }

        std::shared_ptr<primitive_desc_t> conv_pd_;

    private:
        std::string name_ = "conv:any+"; // convolution-based deconvolution

        void init_name() { name_.append(conv_pd_->name()); }

        void init_scratchpad() {
            auto scratchpad = scratchpad_registry().registrar();
            scratchpad.book(memory_tracking::names::key_nested,
                    conv_pd_->scratchpad_registry());
        }
    };

    typedef typename prec_traits<data_type::f32>::type data_t;

    ref_deconvolution_bwd_data_t(const pd_t *apd) : primitive_t(apd) {}

    status_t init(engine_t *engine) override {
        return pd()->conv_pd_->create_primitive(conv_p_, engine);
    }

#if DNNL_AARCH64 && DNNL_AARCH64_USE_ACL
    status_t create_resource(
            engine_t *engine, resource_mapper_t &mapper) const override {
        CHECK(conv_p_->create_resource(engine, mapper));
        return status::success;
    }
#endif

    status_t execute(const exec_ctx_t &ctx) const override;

private:
    const pd_t *pd() const { return (const pd_t *)primitive_t::pd().get(); }
    std::shared_ptr<primitive_t> conv_p_;
};

struct ref_deconvolution_bwd_weights_t : public primitive_t {
    struct pd_t : public cpu_deconvolution_bwd_weights_pd_t {
        pd_t(const deconvolution_desc_t *adesc, const primitive_attr_t *attr,
                const deconvolution_fwd_pd_t *hint_fwd_pd)
            : cpu_deconvolution_bwd_weights_pd_t(adesc, attr, hint_fwd_pd) {}

        pd_t(const pd_t &other)
            : cpu_deconvolution_bwd_weights_pd_t(other)
            , conv_pd_(other.conv_pd_->clone())
            , dst_tag_(other.dst_tag_)
            , name_(other.name_) {}

        ~pd_t() = default;

        DECLARE_COMMON_PD_T(name_.c_str(), ref_deconvolution_bwd_weights_t);

        status_t init_convolution(engine_t *engine) {
            using namespace types;
            using namespace format_tag;

            convolution_desc_t cd;
            status_t status = conv_descr_create(desc(), &cd);
            if (status != status::success) return status;
            primitive_attr_t conv_attr(*attr());
            if (!conv_attr.is_initialized()) return status::out_of_memory;

            primitive_desc_iterator_t it(
                    engine, (op_desc_t *)&cd, &conv_attr, nullptr);
            if (!it.is_initialized()) return status::out_of_memory;
            while (++it != it.end()) {
                conv_pd_ = *it;
                bool bf16_ref_deconv_supports_bias = IMPLICATION(with_bias()
                                && desc()->src_desc.data_type
                                        == data_type::bf16,
                        memory_desc_matches_one_of_tag(*conv_pd_->src_md(),
                                utils::pick(ndims() - 3, ncw, nchw, ncdhw),
                                utils::pick(ndims() - 3, nwc, nhwc, ndhwc),
                                utils::pick(ndims() - 3, nCw16c, nChw16c,
                                        nCdhw16c)));
                if (conv_pd_->diff_weights_md()->extra.flags == 0
                        && bf16_ref_deconv_supports_bias) {
                    return status::success;
                }
            }
            return status::unimplemented;
        }

        status_t init(engine_t *engine) {
            using namespace format_tag;
            using namespace data_type;
            auto src_type = desc()->src_desc.data_type;
            auto dwei_type = desc()->diff_weights_desc.data_type;
            auto ddst_type = desc()->diff_dst_desc.data_type;
            bool ok = true && desc()->prop_kind == prop_kind::backward_weights
                    && utils::one_of(src_type, f32, bf16, f16)
                    && ddst_type == src_type
                    && utils::one_of(dwei_type, src_type, f32)
                    && utils::one_of(desc()->alg_kind,
                            alg_kind::deconvolution_direct,
                            alg_kind::deconvolution_winograd)
                    && attr()->has_default_values();

            if (ok) {
                CHECK(init_convolution(engine));
                if (diff_weights_md_.format_kind == format_kind::any)
                    CHECK(weights_axes_permutation(&diff_weights_md_,
                            conv_pd_->diff_weights_md(), with_groups()));
                if (src_md_.format_kind == format_kind::any)
                    src_md_ = *conv_pd_->diff_dst_md();
                if (diff_dst_md_.format_kind == format_kind::any)
                    diff_dst_md_ = *conv_pd_->src_md();
                if (diff_bias_md_.format_kind == format_kind::any)
                    CHECK(memory_desc_init_by_tag(diff_bias_md_, x));

                dst_tag_ = memory_desc_matches_one_of_tag(diff_dst_md_,
                        utils::pick(ndims() - 3, ncw, nchw, ncdhw),
                        utils::pick(ndims() - 3, nwc, nhwc, ndhwc),
                        utils::pick(ndims() - 3, nCw8c, nChw8c, nCdhw8c),
                        utils::pick(ndims() - 3, nCw16c, nChw16c, nCdhw16c));

                init_name();
                init_scratchpad();
                return status::success;
            }

            return status::unimplemented;
        }

        std::shared_ptr<primitive_desc_t> conv_pd_;
        format_tag_t dst_tag_;

    private:
        std::string name_ = "conv:any+"; // convolution-based deconvolution

        void init_name() { name_.append(conv_pd_->name()); }

        void init_scratchpad() {
            auto scratchpad = scratchpad_registry().registrar();
            scratchpad.book(memory_tracking::names::key_nested,
                    conv_pd_->scratchpad_registry());
        }
    };

    ref_deconvolution_bwd_weights_t(const pd_t *apd) : primitive_t(apd) {}

    status_t init(engine_t *engine) override {
        return pd()->conv_pd_->create_primitive(conv_p_, engine);
    }

    status_t execute(const exec_ctx_t &ctx) const override;

private:
    const pd_t *pd() const { return (const pd_t *)primitive_t::pd().get(); }
    void compute_bwd_bias(float *diff_bias, const float *diff_dst) const;

    template <data_type_t dbia_type, data_type_t ddst_type>
    void compute_bwd_bias_ncdhw(
            typename prec_traits<dbia_type>::type *diff_bias,
            const typename prec_traits<ddst_type>::type *diff_dst) const;

    template <data_type_t dbia_type, data_type_t ddst_type>
    void compute_bwd_bias_ndhwc(
            typename prec_traits<dbia_type>::type *diff_bias,
            const typename prec_traits<ddst_type>::type *diff_dst) const;

    template <data_type_t dbia_type, data_type_t ddst_type, dim_t blksize>
    void compute_bwd_bias_nCdhwXc(
            typename prec_traits<dbia_type>::type *diff_bias,
            const typename prec_traits<ddst_type>::type *diff_dst) const;

    template <data_type_t dbia_type, data_type_t ddst_type>
    void compute_bias(const exec_ctx_t &ctx) const;
    std::shared_ptr<primitive_t> conv_p_;
};

} // namespace cpu
} // namespace impl
} // namespace dnnl

#endif

// vim: et ts=4 sw=4 cindent cino+=l0,\:4,N-s<|MERGE_RESOLUTION|>--- conflicted
+++ resolved
@@ -1,9 +1,5 @@
 /*******************************************************************************
-<<<<<<< HEAD
-* Copyright 2018-2023 Intel Corporation
-=======
 * Copyright 2018-2022 Intel Corporation
->>>>>>> 9bea36e6
 * Copyright 2022 Arm Ltd. and affiliates
 *
 * Licensed under the Apache License, Version 2.0 (the "License");
@@ -104,12 +100,11 @@
             : cpu_deconvolution_fwd_pd_t(other)
             , conv_pd_(other.conv_pd_->clone())
             , conv_supports_bias_(other.conv_supports_bias_)
-            , dst_tag_(other.dst_tag_)
-            , name_(other.name_) {}
+            , dst_tag_(other.dst_tag_) {}
 
         ~pd_t() = default;
 
-        DECLARE_COMMON_PD_T(name_.c_str(), ref_deconvolution_fwd_t);
+        DECLARE_COMMON_PD_T(conv_pd_->name(), ref_deconvolution_fwd_t);
 
         status_t init_convolution(engine_t *engine) {
             using namespace format_tag;
@@ -168,11 +163,7 @@
             using namespace format_tag;
             using namespace data_type;
             using smask_t = primitive_attr_t::skip_mask_t;
-<<<<<<< HEAD
-            auto skip_mask = smask_t::post_ops | smask_t::sum_dt;
-=======
             auto skip_mask = smask_t::post_ops;
->>>>>>> 9bea36e6
             if (utils::one_of(desc()->src_desc.data_type, s8, u8))
                 skip_mask |= smask_t::scales_runtime
                         | smask_t::zero_points_runtime;
@@ -207,7 +198,6 @@
                     utils::pick(ndims() - 3, nCw8c, nChw8c, nCdhw8c),
                     utils::pick(ndims() - 3, nCw16c, nChw16c, nCdhw16c));
 
-            init_name();
             init_scratchpad();
             return attr_.set_default_formats(dst_md(0));
         }
@@ -217,10 +207,6 @@
         format_tag_t dst_tag_;
 
     private:
-        std::string name_ = "conv:any+"; // convolution-based deconvolution
-
-        void init_name() { name_.append(conv_pd_->name()); }
-
         void init_scratchpad() {
             using namespace memory_tracking::names;
             auto scratchpad = scratchpad_registry().registrar();
@@ -250,12 +236,7 @@
         }
 
         bool post_ops_ok() const {
-            using namespace data_type;
-            const bool is_int8 = utils::one_of(src_md()->data_type, s8, u8);
-            return attr()->post_ops_.check_sum_consistency(
-                           dst_md()->data_type, is_int8)
-                    && attr()->post_ops_.find(primitive_kind::convolution)
-                    == -1;
+            return attr()->post_ops_.find(primitive_kind::convolution) == -1;
         }
 
         bool zero_points_ok() const {
@@ -320,12 +301,11 @@
 
         pd_t(const pd_t &other)
             : cpu_deconvolution_bwd_data_pd_t(other)
-            , conv_pd_(other.conv_pd_->clone())
-            , name_(other.name_) {}
+            , conv_pd_(other.conv_pd_->clone()) {}
 
         ~pd_t() = default;
 
-        DECLARE_COMMON_PD_T(name_.c_str(), ref_deconvolution_bwd_data_t);
+        DECLARE_COMMON_PD_T(conv_pd_->name(), ref_deconvolution_bwd_data_t);
 
         status_t init_convolution(engine_t *engine) {
             using namespace types;
@@ -371,8 +351,6 @@
                     diff_src_md_ = *conv_pd_->dst_md();
                 if (diff_dst_md_.format_kind == format_kind::any)
                     diff_dst_md_ = *conv_pd_->src_md();
-
-                init_name();
                 init_scratchpad();
                 return status::success;
             }
@@ -383,10 +361,6 @@
         std::shared_ptr<primitive_desc_t> conv_pd_;
 
     private:
-        std::string name_ = "conv:any+"; // convolution-based deconvolution
-
-        void init_name() { name_.append(conv_pd_->name()); }
-
         void init_scratchpad() {
             auto scratchpad = scratchpad_registry().registrar();
             scratchpad.book(memory_tracking::names::key_nested,
@@ -426,12 +400,11 @@
         pd_t(const pd_t &other)
             : cpu_deconvolution_bwd_weights_pd_t(other)
             , conv_pd_(other.conv_pd_->clone())
-            , dst_tag_(other.dst_tag_)
-            , name_(other.name_) {}
+            , dst_tag_(other.dst_tag_) {}
 
         ~pd_t() = default;
 
-        DECLARE_COMMON_PD_T(name_.c_str(), ref_deconvolution_bwd_weights_t);
+        DECLARE_COMMON_PD_T(conv_pd_->name(), ref_deconvolution_bwd_weights_t);
 
         status_t init_convolution(engine_t *engine) {
             using namespace types;
@@ -496,8 +469,6 @@
                         utils::pick(ndims() - 3, nwc, nhwc, ndhwc),
                         utils::pick(ndims() - 3, nCw8c, nChw8c, nCdhw8c),
                         utils::pick(ndims() - 3, nCw16c, nChw16c, nCdhw16c));
-
-                init_name();
                 init_scratchpad();
                 return status::success;
             }
@@ -509,10 +480,6 @@
         format_tag_t dst_tag_;
 
     private:
-        std::string name_ = "conv:any+"; // convolution-based deconvolution
-
-        void init_name() { name_.append(conv_pd_->name()); }
-
         void init_scratchpad() {
             auto scratchpad = scratchpad_registry().registrar();
             scratchpad.book(memory_tracking::names::key_nested,
