/*******************************************************************************
* Copyright 2017-2018 Intel Corporation
*
* Licensed under the Apache License, Version 2.0 (the "License");
* you may not use this file except in compliance with the License.
* You may obtain a copy of the License at
*
*     http://www.apache.org/licenses/LICENSE-2.0
*
* Unless required by applicable law or agreed to in writing, software
* distributed under the License is distributed on an "AS IS" BASIS,
* WITHOUT WARRANTIES OR CONDITIONS OF ANY KIND, either express or implied.
* See the License for the specific language governing permissions and
* limitations under the License.
*******************************************************************************/

#ifdef __INTEL_COMPILER
#include <immintrin.h>
#endif

#include "mkldnn_types.h"

#include "c_types_map.hpp"
#include "mkldnn_thread.hpp"
#include "type_helpers.hpp"
#include "utils.hpp"

#include "jit_avx512_core_fp32_wino_conv_4x3.hpp"

#ifndef _MSC_VER
#define pragma_unroll _Pragma("unroll")
#else
#define pragma_unroll
#endif


namespace mkldnn {
namespace impl {
namespace cpu {

using namespace mkldnn::impl::status;
using namespace mkldnn::impl::memory_format;
using namespace mkldnn::impl::memory_tracking::names;
using namespace mkldnn::impl::utils;

template <bool is_fwd>
void _jit_avx512_core_fp32_wino_conv_4x3_t<is_fwd>
::weight_transform_data(const jit_conv_winograd_conf_t &jcp,
        float *wp, float *twp) const
{
    float G[] = {0.26890756302521f, 0.688403361344538f, 0.119514472455649f,
                 1.13777777777778f, 0.430252100840336f, 0.179271708683473f};
    const int kh = 3;
    const int kw = 3;
    float Fw[alpha][alpha][simd_w][simd_w];
    float F[kh][kw][simd_w][simd_w];
    float T[alpha][3][simd_w];
    auto p = jit_wino_transform_call_s();

    p.src = wp;
    p.dst = twp;
    p.G = G;
    p.M = F;
    p.Mw = Fw;
    p.T = T;

    kernel_->weights_transform_data_ker(&p);
}

template<bool is_fwd>
void _jit_avx512_core_fp32_wino_conv_4x3_t<is_fwd>::output_transform_data
(int image, const jit_conv_winograd_conf_t &jcp,
    const post_ops_t &p_ops, float *toutp, float *pout_b, float *bias) const {

    float G[] = {0.625f, 1.5f, 0.390625f, 2.25f, 0.244140625f, 3.375f};
    float Ow[alpha][alpha][simd_w];
    float O[tile_size][tile_size][simd_w];
    float T[tile_size][alpha][simd_w];

    auto p = jit_wino_transform_call_s();
    p.src = toutp;
    p.dst = pout_b;
    p.G = G;
    p.M = O;
    p.Mw = Ow;
    p.T = T;
    p.bias = bias;

    int tile_base_index = image * jcp.itiles * jcp.jtiles;
    int tile_block_ur = tile_base_index % jcp.tile_block_ur;
    int nb_tile_block_ur =
        (tile_base_index / jcp.tile_block_ur) % jcp.nb_tile_block_ur;
    int tile_block =
        (tile_base_index / jcp.tile_block_ur) / jcp.nb_tile_block_ur;

    for (int tj = 0; tj < jcp.jtiles; tj++) {
        for (int ti = 0; ti < jcp.itiles; ti++) {

            p.tile_block_ur = tile_block_ur;
            p.nb_tile_block_ur = nb_tile_block_ur;
            p.tile_block = tile_block;
            p.tj = tj;
            p.ti = ti;

            kernel_->output_transform_data_ker(&p);

            tile_block_ur++;
            if (tile_block_ur >= jcp.tile_block_ur) {
                tile_block_ur = 0;
                nb_tile_block_ur++;
            }
            if (nb_tile_block_ur >= jcp.nb_tile_block_ur) {
                nb_tile_block_ur = 0;
                tile_block++;
            }
        }
    }
}

template<bool is_fwd>
void _jit_avx512_core_fp32_wino_conv_4x3_t<is_fwd>
::output_transform_tileblock_data(int tile_block,
    const jit_conv_winograd_conf_t &jcp, const post_ops_t &p_ops,
    float *toutp, float *outp, float *bias) const {

    float G[] = {0.625f, 1.5f, 0.390625f, 2.25f, 0.244140625f, 3.375f};
    float Ow[alpha][alpha][simd_w];
    float O[tile_size][tile_size][simd_w];
    float T[tile_size][alpha][simd_w];

    auto p = jit_wino_transform_call_s();
    p.src = toutp;
    p.dst = outp;
    p.G = G;
    p.M = O;
    p.Mw = Ow;
    p.T = T;
    p.bias = bias;

    int outw = is_fwd ? jcp.ow : jcp.iw;
    int outh = is_fwd ? jcp.oh : jcp.ih;

    int tile_index = tile_block * jcp.nb_tile_block_ur * jcp.tile_block_ur;

    for (int nb_tile_block_ur = 0;
        nb_tile_block_ur < jcp.nb_tile_block_ur;
        nb_tile_block_ur++) {

        for (int tile_block_ur = 0; tile_block_ur < jcp.tile_block_ur;
            tile_block_ur++) {
            int img = tile_index / (jcp.jtiles * jcp.itiles);
            int ti = tile_index % jcp.itiles;
            int tj = (tile_index / jcp.itiles) % jcp.jtiles;

            p.tile_block_ur = tile_block_ur;
            p.nb_tile_block_ur = nb_tile_block_ur;
            p.tile_block = tile_block;
            p.tj = tj;
            p.ti = ti;
            p.dst = outp + img * (jcp.dimM / jcp.dimM_simd_block)
                               * outh * outw * jcp.dimM_simd_block;

            kernel_->output_transform_data_ker(&p);

            tile_index++;
        }
    }
}


template<bool is_fwd>
void _jit_avx512_core_fp32_wino_conv_4x3_t<is_fwd>
    ::input_transform_data(int image, const jit_conv_winograd_conf_t &jcp,
        float *inp, float *tinp) const
{
    float G[] = {-2.25f, -0.390625f, 0.87890625f, -2.640625f,
                 0.625f, -0.625f, 1.5f, -1.5f, -2.640625f};

    float Iw[alpha][alpha][simd_w];
    float I[alpha][alpha][simd_w];
    float T[alpha][alpha][simd_w];

    auto p = jit_wino_transform_call_s();

    p.src = inp;
    p.dst = tinp;
    p.G = G;
    p.M = I;
    p.Mw = Iw;
    p.T = T;

    int tile_base_index = image * jcp.itiles * jcp.jtiles;
    int tile_block_ur = tile_base_index % jcp.tile_block_ur;
    int nb_tile_block_ur =
        (tile_base_index / jcp.tile_block_ur) % jcp.nb_tile_block_ur;
    int tile_block =
        (tile_base_index / jcp.tile_block_ur) / jcp.nb_tile_block_ur;

    for (int tj = 0; tj < jcp.jtiles; tj++) {
        for (int ti = 0; ti < jcp.itiles; ti++) {

            p.tile_block_ur = tile_block_ur;
            p.nb_tile_block_ur = nb_tile_block_ur;
            p.tile_block = tile_block;
            p.tj = tj;
            p.ti = ti;

            kernel_->input_transform_data_ker(&p);

            tile_block_ur++;
            if (tile_block_ur >= jcp.tile_block_ur) {
                tile_block_ur = 0;
                nb_tile_block_ur++;
            }
            if (nb_tile_block_ur >= jcp.nb_tile_block_ur) {
                nb_tile_block_ur = 0;
                tile_block++;
            }
        }
    }
}

template <bool is_fwd>
void _jit_avx512_core_fp32_wino_conv_4x3_t<is_fwd>
    ::input_transform_tileblock_data(int tile_block,
        const jit_conv_winograd_conf_t &jcp,
        float *inp, float *tinp) const
{
    float G[] = {-2.25f, -0.390625f, 0.87890625f, -2.640625f,
               0.625f, -0.625f, 1.5f, -1.5f, -2.640625f};
    float Iw[alpha][alpha][simd_w];
    float I[alpha][alpha][simd_w];
    float T[alpha][alpha][simd_w];

    const int inph = is_fwd ? jcp.ih : jcp.oh;
    const int inpw = is_fwd ? jcp.iw : jcp.ow;

    array_offset_calculator<float, 5> input(inp,
        jcp.mb, jcp.dimK / simd_w, inph, inpw, simd_w);
    array_offset_calculator<float, 7> output(tinp,
        alpha, alpha,
        jcp.dimN_block, jcp.dimK_nb_block, jcp.dimK_block,
        jcp.dimN_reg_block, jcp.dimK_reg_block);

    auto p = jit_wino_transform_call_s();

    p.dst = tinp;
    p.G = G;
    p.M = I;
    p.Mw = Iw;
    p.T = T;


    int tile_index = tile_block * jcp.nb_tile_block_ur * jcp.tile_block_ur;

    for (int nb_tile_block_ur = 0;
            nb_tile_block_ur < jcp.nb_tile_block_ur;
            nb_tile_block_ur++) {

        for (int tile_block_ur = 0; tile_block_ur < jcp.tile_block_ur;
                tile_block_ur++) {

            int img = tile_index / (jcp.jtiles * jcp.itiles);
            int ti = tile_index % jcp.itiles;
            int tj = (tile_index / jcp.itiles) % jcp.jtiles;
            float *pinp_b = &(input(img, 0, 0, 0, 0));

            p.src = pinp_b;
            p.tile_block_ur = tile_block_ur;
            p.nb_tile_block_ur = nb_tile_block_ur;
            p.tj = tj;
            p.ti = ti;

            kernel_->input_transform_data_ker(&p);

            tile_index++;
        }
    }
}

template <bool is_fwd>
void _jit_avx512_core_fp32_wino_conv_4x3_t<is_fwd>::_execute_data_W_S_G_D(
        float *inp_ptr, float *out_ptr, float *wei_ptr, float *bias_ptr,
        const memory_tracking::grantor_t &scratchpad) const {
    const auto &jcp = kernel_->jcp;
    const auto &p_ops = attr_->post_ops_;

    const int inph = is_fwd ? jcp.ih : jcp.oh;
    const int inpw = is_fwd ? jcp.iw : jcp.ow;
    const int outh = is_fwd ? jcp.oh : jcp.ih;
    const int outw = is_fwd ? jcp.ow : jcp.iw;

    /* Notation:
       FWD: dimM:oc, dimN:ntiles, dimK:ic,
       BWD: dimM:ic, dimN:ntiles, dimK:oc,
       FWD/BWD: V: src/diff_dst transform, U:weight transform,
                M:dst/diff_src transform  */
    array_offset_calculator<float, 5> input(inp_ptr,
            jcp.mb, jcp.dimK/jcp.dimK_reg_block, inph, inpw,
            jcp.dimK_reg_block);
    array_offset_calculator<float, 5> output(out_ptr,
            jcp.mb, jcp.dimM/jcp.dimM_simd_block, outh, outw,
            jcp.dimM_simd_block);
    array_offset_calculator<float, 6> weights(wei_ptr,
            jcp.oc/jcp.oc_simd_block, jcp.ic/jcp.ic_simd_block, jcp.kh, jcp.kw,
            jcp.ic_simd_block, jcp.oc_simd_block);
    array_offset_calculator<float, 2> bias(bias_ptr,
            jcp.dimM/jcp.dimM_simd_block, jcp.dimM_simd_block);

    array_offset_calculator<float, 8> M(is_fwd
            ? scratchpad.template get<float>(key_wino_M)
            : scratchpad.template get<float>(key_wino_V),
            jcp.dimN_nb_block, jcp.dimM_nb_block,
            alpha, alpha,
            jcp.dimN_block, jcp.dimM_block * jcp.dimM_reg_block,
            jcp.dimN_reg_block, jcp.dimM_simd_block);

    auto wino_wei = (jcp.prop_kind == prop_kind::forward_inference)
            ? wei_ptr
            : scratchpad.template get<float>(key_wino_U);

    array_offset_calculator<float, 8> U(wino_wei,
            jcp.dimM_nb_block,
            alpha, alpha,
            jcp.dimK_nb_block,
            jcp.dimM_block * jcp.dimM_reg_block, jcp.dimK_block,
            jcp.dimK_reg_block, jcp.dimM_simd_block);
    array_offset_calculator<float, 8> V(is_fwd
            ? scratchpad.template get<float>(key_wino_V)
            : scratchpad.template get<float>(key_wino_M),
            jcp.dimN_nb_block, alpha, alpha,
            jcp.dimN_block, jcp.dimK_nb_block,
            jcp.dimK_block, jcp.dimN_reg_block, jcp.dimK_reg_block);

    const bool wants_padded_bias = jcp.with_bias
        && jcp.oc_without_padding != jcp.oc;
    float last_slice_bias[simd_w] = {0};
    if (wants_padded_bias) {
        for (int oc = 0; oc < jcp.oc_without_padding % jcp.oc_simd_block; ++oc)
            last_slice_bias[oc] = bias(jcp.dimM / jcp.dimM_simd_block - 1, oc);
    }

<<<<<<< HEAD
=======
PRAGMA_OMP(parallel)
>>>>>>> 863ff6e7
    {

        parallel_nd(jcp.mb, jcp.dimK_nb_block, jcp.dimK_block,
                [&](int img, int K_blk1, int K_blk2) {
                input_transform_data(img, jcp,
                    &(input(img, K_blk1 * jcp.dimK_block + K_blk2,
                            0, 0, 0)),
                        &(V(0, 0, 0, 0, K_blk1, K_blk2, 0, 0)));
                });

        if (jcp.prop_kind != prop_kind::forward_inference) {
            parallel_nd_in_omp(jcp.nb_oc, jcp.nb_ic, (jcp.oc_block * jcp.oc_reg_block),
                (jcp.ic_block * jcp.ic_reg_block),
                [&](int ofm1, int ifm1, int ofm2, int ifm2) {
                    float *U_base_ptr = is_fwd
                        ? &(U(ofm1, 0, 0, ifm1, ofm2, ifm2, 0, 0))
                        : &(U(ifm1, 0, 0, ofm1, ifm2, ofm2, 0, 0));
                    weight_transform_data(jcp,
                        &(weights(
                                ofm1 * jcp.oc_block * jcp.oc_reg_block + ofm2,
                                ifm1 * jcp.ic_block * jcp.ic_reg_block + ifm2,
                                0, 0, 0, 0)),
                        U_base_ptr);
            });
        }

<<<<<<< HEAD
        parallel_nd(jcp.dimN_nb_block, alpha, alpha, jcp.dimM_nb_block,
=======
PRAGMA_OMP(barrier)

        parallel_nd_in_omp(jcp.dimN_nb_block, alpha, alpha, jcp.dimM_nb_block,
>>>>>>> 863ff6e7
            [&](int N_blk1, int oj, int oi, int M_blk1) {
            for (int K_blk1 = 0; K_blk1 < jcp.dimK_nb_block;
                 K_blk1++)
            for (int N_blk2 = 0; N_blk2 < jcp.dimN_block; N_blk2++)
                kernel_->gemm_loop_ker(
                        (float *)&(M(N_blk1, M_blk1, oj, oi,
                            N_blk2, 0, 0, 0)),
                        (const float *)&(U(M_blk1, oj, oi,
                            K_blk1, 0, 0, 0, 0)),
                        (const float *)&(V(N_blk1, oj, oi,
                            N_blk2, K_blk1, 0, 0, 0)), K_blk1);
        });

<<<<<<< HEAD
        parallel_nd(jcp.mb, jcp.dimM_nb_block, (jcp.dimM_block * jcp.dimM_reg_block),
=======
PRAGMA_OMP(barrier)

        parallel_nd_in_omp(jcp.mb, jcp.dimM_nb_block, (jcp.dimM_block * jcp.dimM_reg_block),
>>>>>>> 863ff6e7
                    [&](int img, int M_blk1, int M_blk2) {
            const int M_blk =
                M_blk1 * jcp.dimM_block  * jcp.dimM_reg_block + M_blk2;

            float *bias_ptr = wants_padded_bias
                && M_blk == jcp.dimM / jcp.dimM_simd_block - 1
                ? last_slice_bias : &bias(M_blk, 0);
            output_transform_data(img, jcp, p_ops,
                    &(M(0, M_blk1, 0, 0, 0, M_blk2, 0, 0)),
                    &(output(img, M_blk, 0, 0, 0)), bias_ptr);
        });

    }
}

template <bool is_fwd>
void _jit_avx512_core_fp32_wino_conv_4x3_t<is_fwd>::_execute_data_W_SGD(
        float *inp_ptr, float *out_ptr, float *wei_ptr, float *bias_ptr,
        const memory_tracking::grantor_t &scratchpad) const {
    const auto &jcp = kernel_->jcp;
    const auto &p_ops = attr_->post_ops_;

    const int inph = is_fwd ? jcp.ih : jcp.oh;
    const int inpw = is_fwd ? jcp.iw : jcp.ow;
    const int outh = is_fwd ? jcp.oh : jcp.ih;
    const int outw = is_fwd ? jcp.ow : jcp.iw;

    array_offset_calculator<float, 5> input(inp_ptr,
        jcp.mb, jcp.dimK/jcp.dimK_reg_block, inph, inpw, jcp.dimK_reg_block);
    array_offset_calculator<float, 5> output(out_ptr,
        jcp.mb, jcp.dimM/jcp.dimM_simd_block, outh, outw, jcp.dimM_simd_block);
    array_offset_calculator<float, 6> weights(wei_ptr,
        jcp.oc/jcp.oc_simd_block, jcp.ic/jcp.ic_simd_block, jcp.kh, jcp.kw,
        jcp.ic_simd_block, jcp.oc_simd_block);
    array_offset_calculator<float, 2> bias(bias_ptr,
        jcp.oc/jcp.oc_simd_block, jcp.oc_simd_block);

    auto wino_wei = (jcp.prop_kind == prop_kind::forward_inference)
                ? wei_ptr
                : scratchpad.template get<float>(key_wino_U);

    array_offset_calculator<float, 8> U(wino_wei,
            jcp.dimM_nb_block,
            alpha, alpha,
            jcp.dimK_nb_block,
            jcp.dimM_block  * jcp.dimM_reg_block, jcp.dimK_block,
            jcp.dimK_reg_block, jcp.dimM_simd_block);

    array_offset_calculator<float, 8> M(is_fwd
            ? scratchpad.template get<float>(key_wino_M)
            : scratchpad.template get<float>(key_wino_V),
            0, jcp.dimM_nb_block, alpha, alpha,
            jcp.dimN_block, jcp.dimM_block * jcp.dimM_reg_block,
            jcp.dimN_reg_block, jcp.dimM_simd_block);
    array_offset_calculator<float, 8> V(is_fwd
            ? scratchpad.template get<float>(key_wino_V)
            : scratchpad.template get<float>(key_wino_M),
            0, alpha, alpha, jcp.dimN_block,
            jcp.dimK_nb_block, jcp.dimK_block,
            jcp.dimN_reg_block, jcp.dimK_reg_block);

    const bool wants_padded_bias = jcp.with_bias
        && jcp.oc_without_padding != jcp.oc;
    float last_slice_bias[simd_w] = {0};
    if (wants_padded_bias) {
        for (int oc = 0; oc < jcp.oc_without_padding % jcp.oc_simd_block; ++oc)
            last_slice_bias[oc] = bias(jcp.dimM / jcp.dimM_simd_block - 1, oc);
    }

    if (jcp.prop_kind != prop_kind::forward_inference) {

        parallel_nd(jcp.nb_oc, jcp.nb_ic, (jcp.oc_block * jcp.oc_reg_block), (jcp.ic_block * jcp.ic_reg_block),
                    [&](int ofm1, int ifm1, int ofm2, int ifm2) {
            float *U_base_ptr = is_fwd
                              ? &(U(ofm1, 0, 0, ifm1, ofm2, ifm2, 0, 0))
                              : &(U(ifm1, 0, 0, ofm1, ifm2, ofm2, 0, 0));
            weight_transform_data(jcp,
                    &(weights(
                        ofm1 * jcp.oc_block * jcp.oc_reg_block + ofm2,
                        ifm1 * jcp.ic_block * jcp.ic_reg_block + ifm2,
                        0, 0, 0, 0)),
                    U_base_ptr);
        });
    }

<<<<<<< HEAD
//#pragma omp parallel
    tbb::parallel_for(tbb::blocked_range<int>(0, jcp.tile_block),
        [&](const tbb::blocked_range<int>& r)
=======
PRAGMA_OMP(parallel)
>>>>>>> 863ff6e7
    {

    int ithr = mkldnn_get_thread_num();

<<<<<<< HEAD
/*
#pragma omp for schedule(static)
=======
PRAGMA_OMP(for schedule(static))
>>>>>>> 863ff6e7
    for (int tile_block = 0; tile_block < jcp.tile_block; tile_block++) {
*/
    for (int tile_block = r.begin(); tile_block < r.end(); tile_block++) {
        for (int K_blk1 = 0; K_blk1 < jcp.dimK_nb_block; K_blk1++) {
            for (int K_blk2 = 0; K_blk2 < jcp.dimK_block; K_blk2++) {

                input_transform_tileblock_data(
                        tile_block, jcp,
                        &(input(0, K_blk1 * jcp.dimK_block + K_blk2, 0, 0, 0)),
                        &(V(ithr, 0, 0, 0, K_blk1, K_blk2, 0, 0)));
            }
        }

        for (int oj = 0; oj < alpha; oj++) {
            for (int oi = 0; oi < alpha; oi++) {
                for (int M_blk1 = 0; M_blk1 < jcp.dimM_nb_block; M_blk1++)
                for (int K_blk1 = 0; K_blk1 < jcp.dimK_nb_block; K_blk1++)
                for (int N_blk = 0; N_blk < jcp.dimN_block; N_blk++)
                    kernel_->gemm_loop_ker(
                            (float *)&(M(ithr, M_blk1, oj, oi,
                                    N_blk, 0, 0, 0)),
                            (const float *)&(U(M_blk1, oj, oi, K_blk1,
                                    0, 0, 0, 0)),
                            (const float *)&(V(ithr, oj, oi,
                                    N_blk, K_blk1, 0, 0, 0)), K_blk1);
            }
        }

        for (int M_blk1 = 0; M_blk1 < jcp.dimM_nb_block; M_blk1++) {
            for (int M_blk2 = 0; M_blk2 < jcp.dimM_block * jcp.dimM_reg_block;
                  M_blk2++) {
                const int M_blk =
                    M_blk1 * jcp.dimM_block  * jcp.dimM_reg_block + M_blk2;

                float *bias_ptr = wants_padded_bias
                    && M_blk == jcp.dimM / jcp.dimM_simd_block - 1
                    ? last_slice_bias : &bias(M_blk, 0);

                output_transform_tileblock_data(tile_block, jcp, p_ops,
                        &(M(ithr, M_blk1, 0, 0, 0, M_blk2, 0, 0)),
                        &(output(0, M_blk, 0, 0, 0)), bias_ptr);
            }
        }
    }
    //}
    }, tbb::static_partitioner());
}

template struct _jit_avx512_core_fp32_wino_conv_4x3_t<true>;
template struct _jit_avx512_core_fp32_wino_conv_4x3_t<false>;

namespace {

void subarray_sum(size_t num_arrs, float *output, size_t nelems,
        float *input_ptrs[], size_t input_starts[], size_t input_ends[]) {
    using namespace nstl;
    const size_t block_size = 16 * 1024 / sizeof(float);
    const size_t blocks_number = nelems / block_size;
    const size_t tail = nelems % block_size;

<<<<<<< HEAD
//#pragma omp parallel
=======
PRAGMA_OMP(parallel)
>>>>>>> 863ff6e7
    {
        const int ithr = mkldnn_get_thread_num();
        const int nthr = mkldnn_get_num_threads();
        size_t start{ 0 }, end{ 0 };
        balance211(blocks_number, nthr, ithr, start, end);

        for (size_t nb = start; nb < end; ++nb) {
            size_t start_e = nb * block_size;
            size_t end_e = start_e + block_size;
            size_t input_start = max(start_e, min(input_starts[0], end_e));
            size_t input_end = max(start_e, min(input_ends[0], end_e));

            PRAGMA_OMP_SIMD()
            for (size_t e = start_e; e < input_start; e++) {
                output[e] = 0.f;
            }

            PRAGMA_OMP_SIMD()
            for (size_t e = input_start; e < input_end; e++) {
                output[e] = input_ptrs[0][e];
            }

            PRAGMA_OMP_SIMD()
            for (size_t e = input_end; e < end_e; e++) {
                output[e] = 0.f;
            }

            for (size_t a = 1; a < num_arrs; a++) {
                input_start = max(start_e, input_starts[a]);
                input_end = min(input_ends[a], end_e);

                PRAGMA_OMP_SIMD()
                for (size_t e = input_start; e < input_end; e++) {
                    output[e] += input_ptrs[a][e];
                }
            }
        }

        if (tail != 0 && ithr == nthr - 1) {
            size_t start_e = nelems - tail;
            size_t end_e = nelems;
            size_t input_start = max(start_e, min(input_starts[0], end_e));
            size_t input_end = max(start_e, min(input_ends[0], end_e));

            PRAGMA_OMP_SIMD()
            for (size_t e = start_e; e < input_start; e++) {
                output[e] = 0.f;
            }

            PRAGMA_OMP_SIMD()
            for (size_t e = input_start; e < input_end; e++) {
                output[e] = input_ptrs[0][e];
            }

            PRAGMA_OMP_SIMD()
            for (size_t e = input_end; e < end_e; e++) {
                output[e] = 0.f;
            }

            for (size_t a = 1; a < num_arrs; a++) {
                input_start = max(start_e, input_starts[a]);
                input_end = min(input_ends[a], end_e);

                PRAGMA_OMP_SIMD()
                for (size_t e = input_start; e < input_end; e++) {
                    output[e] += input_ptrs[a][e];
                }
            }
        }
    }
}

const int max_threads_number = 1024;

// Sum to the first buffer array
void array_sum(size_t num_arrs, float *output,
    size_t nelems, float *input_ptrs[], bool reduce_to_first = true) {
    const size_t block_size = 16 * 1024 / sizeof(float);
    const size_t blocks_number = nelems / block_size;
    const size_t tail = nelems % block_size;

<<<<<<< HEAD
//#pragma omp parallel
=======
PRAGMA_OMP(parallel)
>>>>>>> 863ff6e7
    {
        const size_t ithr = mkldnn_get_thread_num();
        const size_t nthr = mkldnn_get_num_threads();
        size_t start{ 0 }, end{ 0 };
        balance211(blocks_number, nthr, ithr, start, end);

        for (size_t nb = start; nb < end; ++nb) {
            size_t start_e = nb * block_size;
            size_t end_e = start_e + block_size;
            if (!reduce_to_first) {
                PRAGMA_OMP_SIMD()
                for (size_t e = start_e; e < end_e; e++) {
                    output[e] = input_ptrs[0][e];
                }
            }
            for (size_t a = 1; a < num_arrs; a++) {
                PRAGMA_OMP_SIMD()
                for (size_t e = start_e; e < end_e; e++) {
                    output[e] += input_ptrs[a][e];
                }
            }
        }

        if (tail != 0 && ithr == nthr - 1) {
            size_t start_e = nelems - tail;
            size_t end_e = nelems;
            if (!reduce_to_first) {
                PRAGMA_OMP_SIMD()
                for (size_t e = start_e; e < end_e; e++) {
                    output[e] = input_ptrs[0][e];
                }
            }
            for (size_t a = 1; a < num_arrs; a++) {
                PRAGMA_OMP_SIMD()
                for (size_t e = start_e; e < end_e; e++) {
                    output[e] += input_ptrs[a][e];
                }
            }
        }
    }
}
} //bwdw namespace

void jit_avx512_core_fp32_wino_conv_4x3_bwd_weights_t::
_execute_backward_weights_SDGtWo(
        const memory_tracking::grantor_t &scratchpad) const {
    const auto &jcp = kernel_->jcp;
    const int nthreads = jcp.nthr;

    array_offset_calculator<float, 5> src((float *)this->input_memory(0),
            jcp.mb, jcp.ic / simd_w, jcp.ih, jcp.iw, simd_w);
    array_offset_calculator<float, 5> diff_dst((float *)this->input_memory(1),
            jcp.mb, jcp.oc / simd_w, jcp.oh, jcp.ow, simd_w);
    array_offset_calculator<float, 6> diff_weights((float *)this->memory(0),
            jcp.oc / simd_w, jcp.ic / simd_w, jcp.kh, jcp.kw, simd_w, simd_w);

    array_offset_calculator<float, 8> Us(scratchpad.get<float>(key_wino_U),
            0, alpha, alpha,
            jcp.oc_block, jcp.ic_block,
            jcp.ic_simd_block,
            jcp.oc_reg_block,
            jcp.oc_simd_block);

    const int U_sz = nthreads * alpha * alpha * jcp.oc / jcp.nb_oc
        * jcp.ic / jcp.nb_ic;
    array_offset_calculator<float, 7>diff_weights_prv(
            scratchpad.get<float>(key_wino_U) + U_sz,
            0, jcp.oc / simd_w, jcp.ic / simd_w, jcp.kh, jcp.kw, simd_w, simd_w);

    array_offset_calculator<float, 8> M(scratchpad.get<float>(key_wino_M),
            0, alpha, alpha,
            jcp.oc_block,
            jcp.nb_tile_block_ur,
            jcp.tile_block_ur,
            jcp.oc_reg_block,
            jcp.oc_simd_block);

    array_offset_calculator<float, 7> V(scratchpad.get<float>(key_wino_V),
            0, alpha, alpha,
            jcp.ic_block,
            jcp.nb_tile_block_ur,
            jcp.tile_block_ur,
            jcp.ic_simd_block);

    array_offset_calculator<float, 2> diff_bias_prv(
            scratchpad.get<float>(key_conv_bia_reduction), nthreads, jcp.oc);

    auto trans_ker_p = jit_wino_transform_call_s();
    float I[alpha][alpha][simd_w];
    float T[alpha][alpha][simd_w];
    float G_I_3x3_4x4[9] = {-2.25f, -0.390625f, 0.87890625f, -2.640625f,
               0.625f, -0.625f, 1.5f, -1.5f, -2.640625f};
    float G_W_3x3_4x4[8] = {0.26890756302521f, -0.688403361344538f, 0.119514472455649f,
       0.430252100840336f, 0.168067226890756f, 0.179271708683473f, 0.403361344537815f,
       1.13777777777778f};
    float G_O_3x3_4x4[4] = {2.25f, 0.625f, 1.5f, 0.390625f};

<<<<<<< HEAD
//#pragma omp parallel num_threads(nthreads) firstprivate(trans_ker_p, I, T)
=======
PRAGMA_OMP(parallel num_threads(nthreads) firstprivate(trans_ker_p, I, T))
>>>>>>> 863ff6e7
{
    if (jcp.with_bias) {
        parallel_nd_in_omp(nthreads, jcp.oc / simd_w,
            [&](int ithr, int ofm){
                float *pdbias = &(diff_bias_prv(ithr, ofm * simd_w));
                PRAGMA_OMP_SIMD()
                for (int v = 0; v < simd_w; v++) {
                    pdbias[v] = 0.0f;
                }
        });
    }

    int ithr = mkldnn_get_thread_num();
    for (int ifm1 = 0; ifm1 < jcp.nb_ic; ++ifm1) {
        int first_tblk = 0;
<<<<<<< HEAD
//#pragma omp for
=======
PRAGMA_OMP(for)
>>>>>>> 863ff6e7
        for (int tblk1 = 0; tblk1 < jcp.tile_block; ++tblk1) {
            int tile_index = tblk1 * jcp.nb_tile_block_ur * jcp.tile_block_ur;
            int img = tile_index / (jcp.itiles * jcp.jtiles);
            trans_ker_p.ti = tile_index % jcp.itiles;
            trans_ker_p.tj = (tile_index / jcp.itiles) % jcp.jtiles;
            trans_ker_p.M = I;
            trans_ker_p.T = T;
            trans_ker_p.G = G_I_3x3_4x4;
            for (int ifm2 = 0; ifm2 < jcp.ic_block; ++ifm2) {
                int ifm = ifm1 * jcp.ic_block + ifm2;
                trans_ker_p.src = (float *)&(src(img, ifm, 0, 0, 0));
                trans_ker_p.dst = (float *)&(V(ithr, 0, 0, ifm2, 0, 0, 0));
                kernel_->src_transform(&trans_ker_p);
            }

            for (int ofm1 = 0; ofm1 < jcp.nb_oc; ++ofm1) {
                trans_ker_p.G = G_W_3x3_4x4;
                for (int ofm2 = 0; ofm2 < jcp.oc_block; ++ofm2) {
                    int ofm = (ofm1 * jcp.oc_block + ofm2) * jcp.oc_reg_block;
                    trans_ker_p.src = (float *)&(diff_dst(img, ofm, 0, 0, 0));
                    trans_ker_p.dst = (float *)&(M(ithr, 0, 0, ofm2, 0, 0, 0, 0));
                    if (jcp.with_bias && ifm1 == 0) {
                        trans_ker_p.bias = (float *)&(diff_bias_prv(ithr, ofm * simd_w));
                        kernel_->diff_dst_transform_wbias(&trans_ker_p);
                    } else {
                        kernel_->diff_dst_transform(&trans_ker_p);
                    }
                }

                for (int oj = 0; oj < alpha; ++oj) {
                    for (int oi = 0; oi < alpha; ++oi) {
                        kernel_->gemm_loop_ker_first_iter(
                                &(Us(ithr, oj, oi, 0, 0, 0, 0, 0)),
                                &(M(ithr, oj, oi, 0, 0, 0, 0, 0)),
                                &(V(ithr, oj, oi, 0, 0, 0, 0)));
                    }
                }
                trans_ker_p.G = G_O_3x3_4x4;
                for (int ofm2 = 0; ofm2 < jcp.oc_block; ++ofm2) {
                    for (int ofm3 = 0; ofm3 < jcp.oc_reg_block; ++ofm3) {
                        int ofm = (ofm1 * jcp.oc_block + ofm2) * jcp.oc_reg_block
                                + ofm3;
                        for (int ifm2 = 0; ifm2 < jcp.ic_block; ++ifm2) {
                            int ifm = ifm1 * jcp.ic_block + ifm2;
                            trans_ker_p.src = (float *)&(Us(ithr, 0, 0,
                                        ofm2, ifm2, 0, ofm3, 0));
                            trans_ker_p.dst = (float *)&(diff_weights_prv(ithr,
                                        ofm, ifm, 0, 0, 0, 0));
                            if (first_tblk == 0) {
                                kernel_->diff_weights_transform(&trans_ker_p);
                            } else {
                                kernel_->diff_weights_transform_accum(&trans_ker_p);
                            }
                        }
                    }
                }
            }
            ++first_tblk;
        }
    }
}

    // Reduce diff-weights
    {
        float *output = (float *)(this->memory(0));
        float *input_base = scratchpad.get<float>(key_wino_U) + U_sz;
        int nelems = jcp.oc * jcp.ic * jcp.kh * jcp.kw;
        float *input_ptrs[max_threads_number];
        for (int i = 0; i < nthreads; ++i) {
            input_ptrs[i] = input_base + nelems * i;
        }
        array_sum(nthreads, output, nelems, input_ptrs, false);

        if (jcp.with_bias) {
            output = (float *)(this->memory(1));
            input_base = scratchpad.get<float>(key_conv_bia_reduction);
            for (int i = 0; i < nthreads; ++i) {
                input_ptrs[i] = input_base + jcp.oc * i;
            }
            array_sum(nthreads, output, jcp.oc_without_padding, input_ptrs,
                    false);
        }
    }
}

void jit_avx512_core_fp32_wino_conv_4x3_bwd_weights_t::
_execute_backward_weights_S_D_Giot_W(
        const memory_tracking::grantor_t &scratchpad) const {
    const auto &jcp = kernel_->jcp;
    const int nthreads = jcp.nthr;

    array_offset_calculator<float, 5> src((float *)this->input_memory(0),
            jcp.mb, jcp.ic / simd_w, jcp.ih, jcp.iw, simd_w);
    array_offset_calculator<float, 5> diff_dst((float *)this->input_memory(1),
            jcp.mb, jcp.oc / simd_w, jcp.oh, jcp.ow, simd_w);
    array_offset_calculator<float, 6> diff_weights((float *)this->memory(0),
            jcp.oc / simd_w, jcp.ic / simd_w, jcp.kh, jcp.kw, simd_w, simd_w);
    array_offset_calculator<float, 1> diff_bias((float *)this->memory(1), jcp.oc);

    array_offset_calculator<float, 9> U(scratchpad.get<float>(key_wino_U),
            jcp.nb_ic, jcp.nb_oc,
            alpha, alpha,
            jcp.oc_block, jcp.ic_block,
            jcp.ic_simd_block,
            jcp.oc_reg_block,
            jcp.oc_simd_block);

    const int U_size = jcp.oc * jcp.ic * alpha * alpha;
    array_offset_calculator<float, 10> Us(
            scratchpad.get<float>(key_wino_U) + U_size,
            0, jcp.nb_ic, jcp.nb_oc,
            alpha, alpha,
            jcp.oc_block, jcp.ic_block,
            jcp.ic_simd_block,
            jcp.oc_reg_block,
            jcp.oc_simd_block);

    array_offset_calculator<float, 9> M(scratchpad.get<float>(key_wino_M),
            jcp.nb_oc,
            jcp.tile_block,
            alpha, alpha,
            jcp.oc_block,
            jcp.nb_tile_block_ur,
            jcp.tile_block_ur ,
            jcp.oc_reg_block,
            jcp.oc_simd_block);

    array_offset_calculator<float, 8> V(scratchpad.get<float>(key_wino_V),
            jcp.nb_ic,
            jcp.tile_block,
            alpha, alpha,
            jcp.ic_block,
            jcp.nb_tile_block_ur, jcp.tile_block_ur,
            jcp.ic_simd_block);

    array_offset_calculator<float, 2> diff_bias_prv(
            scratchpad.get<float>(key_conv_bia_reduction), nthreads, jcp.oc);

    size_t input_starts[max_threads_number] = {0};
    size_t input_ends[max_threads_number] = {0};
    size_t first_tblk = 0;

    auto trans_ker_p = jit_wino_transform_call_s();
    float G_I_3x3_4x4[9] = {-2.25f, -0.390625f, 0.87890625f, -2.640625f,
               0.625f, -0.625f, 1.5f, -1.5f, -2.640625f};
    float G_W_3x3_4x4[8] = {0.26890756302521f, -0.688403361344538f,
        0.119514472455649f, 0.430252100840336f, 0.168067226890756f,
        0.179271708683473f, 0.403361344537815f, 1.13777777777778f};
    float G_O_3x3_4x4[4] = {2.25f, 0.625f, 1.5f, 0.390625f};
    float I[alpha][alpha][simd_w];
    float T[alpha][alpha][simd_w];

<<<<<<< HEAD
//#pragma omp parallel firstprivate(first_tblk, trans_ker_p, I, T)
=======
PRAGMA_OMP(parallel firstprivate(first_tblk, trans_ker_p, I, T))
>>>>>>> 863ff6e7
{
    if (jcp.with_bias) {
        parallel_nd_in_omp(nthreads, jcp.oc, [&](int ithr, int ofm) {
            diff_bias_prv(ithr, ofm) = 0.0f;
        });
    }

    trans_ker_p.G = G_I_3x3_4x4;
    trans_ker_p.M = I;
    trans_ker_p.T = T;

    parallel_nd_in_omp(jcp.nb_ic, jcp.ic_block, jcp.mb,
        [&](int ifm1, int ifm2, int img){
         size_t ifm = ifm1 * jcp.ic_block + ifm2;
         size_t tile_base_index = img * (jcp.itiles * jcp.jtiles);
         size_t tblk3 = tile_base_index  % jcp.tile_block_ur;
         size_t tblk2 = (tile_base_index / jcp.tile_block_ur)
             % jcp.nb_tile_block_ur;
         size_t tblk1 = (tile_base_index / jcp.tile_block_ur)
             / jcp.nb_tile_block_ur;
         trans_ker_p.tile_count = tblk2 * jcp.tile_block_ur + tblk3;
         trans_ker_p.src = (float *)&(src(img, ifm, 0, 0, 0));
         trans_ker_p.dst = (float *)&(V(ifm1, tblk1, 0, 0, ifm2, 0, 0, 0));
         kernel_->src_transform(&trans_ker_p);
    });

    int ithr = mkldnn_get_thread_num();
    trans_ker_p.G = G_W_3x3_4x4;
    parallel_nd_in_omp(jcp.nb_oc, jcp.oc_block, jcp.mb,
        [&](int ofm1, int ofm2, int img){
        int ofm = (ofm1 * jcp.oc_block + ofm2) * jcp.oc_reg_block;
        size_t tile_base_index = img * (jcp.itiles * jcp.jtiles);
        size_t tblk3 = tile_base_index  % jcp.tile_block_ur;
        size_t tblk2 = (tile_base_index / jcp.tile_block_ur)
            % jcp.nb_tile_block_ur;
        size_t tblk1 = (tile_base_index / jcp.tile_block_ur)
            / jcp.nb_tile_block_ur;
        trans_ker_p.tile_count = tblk2 * jcp.tile_block_ur + tblk3;
        trans_ker_p.src = (float *)&(diff_dst(img, ofm, 0, 0, 0));
        trans_ker_p.dst = (float *)&(M(ofm1, tblk1, 0, 0, ofm2, 0, 0, 0, 0));
        if (jcp.with_bias) {
            trans_ker_p.bias = (float *)&(diff_bias_prv(ithr, ofm * simd_w));
            kernel_->diff_dst_transform_wbias(&trans_ker_p);
        } else {
            kernel_->diff_dst_transform(&trans_ker_p);
        }
    });

<<<<<<< HEAD
    //#pragma omp barrier
=======
    PRAGMA_OMP(barrier)
>>>>>>> 863ff6e7

    parallel_nd_in_omp(jcp.nb_ic, jcp.nb_oc, alpha, alpha, jcp.tile_block,
        [&](int ifm1, int ofm1, int oj, int oi, int tblk1){
        if (first_tblk == 0) {
            input_starts[ithr] =
                (float *)&(Us(ithr, ifm1, ofm1, oj, oi, 0, 0, 0,
                            0, 0))
                - (float *)&(Us(ithr, 0, 0, 0, 0, 0, 0,
                            0, 0, 0));
            input_ends[ithr] = input_starts[ithr]
                    + jcp.oc_block * jcp.ic_block
                      * jcp.ic_simd_block * jcp.oc_reg_block
                      * jcp.oc_simd_block;
        }
        else if (tblk1 == 0) {
            input_ends[ithr] += jcp.oc_block * jcp.ic_block
                * jcp.ic_simd_block * jcp.oc_reg_block
                * jcp.oc_simd_block;
        }

        if (first_tblk == 0 || tblk1 == 0) {
            kernel_->gemm_loop_ker_first_iter(
                    &(Us(ithr, ifm1, ofm1, oj, oi,
                            0, 0, 0, 0, 0)),
                    &(M(ofm1, tblk1, oj, oi, 0, 0, 0, 0, 0)),
                    &(V(ifm1, tblk1, oj, oi, 0, 0, 0, 0)));
        } else {
            kernel_->gemm_loop_ker(
                    &(Us(ithr, ifm1, ofm1, oj, oi,
                            0, 0, 0, 0, 0)),
                    &(M(ofm1, tblk1, oj, oi, 0, 0, 0, 0, 0)),
                    &(V(ifm1, tblk1, oj, oi, 0, 0, 0, 0)));
        }
        ++first_tblk;
    });
}

    // Reduce diff-weights
    {
        float *output = &(U(0, 0, 0, 0, 0, 0, 0, 0, 0));
        size_t nelems = jcp.ic * jcp.oc * alpha * alpha;
        float *input_ptrs[max_threads_number];
        for (int i = 0; i < nthreads; ++i)
            input_ptrs[i] = output + nelems * (i + 1);
        subarray_sum(nthreads, output, nelems, input_ptrs,
                input_starts, input_ends);
    }

    trans_ker_p.G = G_O_3x3_4x4;
<<<<<<< HEAD
//#pragma omp parallel firstprivate(trans_ker_p)
=======
PRAGMA_OMP(parallel firstprivate(trans_ker_p))
>>>>>>> 863ff6e7
    {
        parallel_nd_in_omp(jcp.nb_ic, jcp.nb_oc, jcp.oc_block, jcp.ic_block, jcp.oc_reg_block,
            [&](int ifm1, int ofm1, int ofm2, int ifm2, int ofm3){
            int ofm = (ofm1 * jcp.oc_block + ofm2)
                * jcp.oc_reg_block + ofm3;
            int ifm = ifm1 * jcp.ic_block + ifm2;
            trans_ker_p.src = (float *)&(U(ifm1, ofm1, 0, 0,
                        ofm2, ifm2, 0, ofm3, 0));
            trans_ker_p.dst = (float *)&(diff_weights(ofm, ifm,
                        0, 0, 0, 0));
            kernel_->diff_weights_transform(&trans_ker_p);
        });
    }

    if (jcp.with_bias) {
        parallel_nd(jcp.oc / simd_w, [&](int ofm1) {
            float* pbias = &(diff_bias(ofm1 * simd_w));
            float *pbias_prv = &(diff_bias_prv(0, ofm1 * simd_w));

            const int blk_sz = ofm1 == jcp.oc / simd_w - 1
                ? jcp.oc_without_padding - ofm1 * simd_w : simd_w;

            PRAGMA_OMP_SIMD()
            for (int ofm2 = 0; ofm2 < blk_sz; ++ofm2) {
                pbias[ofm2] = pbias_prv[ofm2];
            }

            for (int ithr = 1; ithr < nthreads; ++ithr) {
                pbias_prv = &(diff_bias_prv(ithr, ofm1 * simd_w));
                PRAGMA_OMP_SIMD()
                for (int ofm2 = 0; ofm2 < blk_sz; ++ofm2) {
                    pbias[ofm2] += pbias_prv[ofm2];
                }
            }
        });
    }
}

}
}
}
// vim: et ts=4 sw=4 cindent cino^=l0,\:0,N-s<|MERGE_RESOLUTION|>--- conflicted
+++ resolved
@@ -340,10 +340,6 @@
             last_slice_bias[oc] = bias(jcp.dimM / jcp.dimM_simd_block - 1, oc);
     }
 
-<<<<<<< HEAD
-=======
-PRAGMA_OMP(parallel)
->>>>>>> 863ff6e7
     {
 
         parallel_nd(jcp.mb, jcp.dimK_nb_block, jcp.dimK_block,
@@ -370,13 +366,7 @@
             });
         }
 
-<<<<<<< HEAD
         parallel_nd(jcp.dimN_nb_block, alpha, alpha, jcp.dimM_nb_block,
-=======
-PRAGMA_OMP(barrier)
-
-        parallel_nd_in_omp(jcp.dimN_nb_block, alpha, alpha, jcp.dimM_nb_block,
->>>>>>> 863ff6e7
             [&](int N_blk1, int oj, int oi, int M_blk1) {
             for (int K_blk1 = 0; K_blk1 < jcp.dimK_nb_block;
                  K_blk1++)
@@ -390,13 +380,7 @@
                             N_blk2, K_blk1, 0, 0, 0)), K_blk1);
         });
 
-<<<<<<< HEAD
         parallel_nd(jcp.mb, jcp.dimM_nb_block, (jcp.dimM_block * jcp.dimM_reg_block),
-=======
-PRAGMA_OMP(barrier)
-
-        parallel_nd_in_omp(jcp.mb, jcp.dimM_nb_block, (jcp.dimM_block * jcp.dimM_reg_block),
->>>>>>> 863ff6e7
                     [&](int img, int M_blk1, int M_blk2) {
             const int M_blk =
                 M_blk1 * jcp.dimM_block  * jcp.dimM_reg_block + M_blk2;
@@ -482,23 +466,15 @@
         });
     }
 
-<<<<<<< HEAD
 //#pragma omp parallel
     tbb::parallel_for(tbb::blocked_range<int>(0, jcp.tile_block),
         [&](const tbb::blocked_range<int>& r)
-=======
-PRAGMA_OMP(parallel)
->>>>>>> 863ff6e7
     {
 
     int ithr = mkldnn_get_thread_num();
 
-<<<<<<< HEAD
 /*
 #pragma omp for schedule(static)
-=======
-PRAGMA_OMP(for schedule(static))
->>>>>>> 863ff6e7
     for (int tile_block = 0; tile_block < jcp.tile_block; tile_block++) {
 */
     for (int tile_block = r.begin(); tile_block < r.end(); tile_block++) {
@@ -559,11 +535,7 @@
     const size_t blocks_number = nelems / block_size;
     const size_t tail = nelems % block_size;
 
-<<<<<<< HEAD
-//#pragma omp parallel
-=======
 PRAGMA_OMP(parallel)
->>>>>>> 863ff6e7
     {
         const int ithr = mkldnn_get_thread_num();
         const int nthr = mkldnn_get_num_threads();
@@ -645,11 +617,7 @@
     const size_t blocks_number = nelems / block_size;
     const size_t tail = nelems % block_size;
 
-<<<<<<< HEAD
-//#pragma omp parallel
-=======
 PRAGMA_OMP(parallel)
->>>>>>> 863ff6e7
     {
         const size_t ithr = mkldnn_get_thread_num();
         const size_t nthr = mkldnn_get_num_threads();
@@ -747,11 +715,7 @@
        1.13777777777778f};
     float G_O_3x3_4x4[4] = {2.25f, 0.625f, 1.5f, 0.390625f};
 
-<<<<<<< HEAD
-//#pragma omp parallel num_threads(nthreads) firstprivate(trans_ker_p, I, T)
-=======
 PRAGMA_OMP(parallel num_threads(nthreads) firstprivate(trans_ker_p, I, T))
->>>>>>> 863ff6e7
 {
     if (jcp.with_bias) {
         parallel_nd_in_omp(nthreads, jcp.oc / simd_w,
@@ -767,11 +731,7 @@
     int ithr = mkldnn_get_thread_num();
     for (int ifm1 = 0; ifm1 < jcp.nb_ic; ++ifm1) {
         int first_tblk = 0;
-<<<<<<< HEAD
-//#pragma omp for
-=======
 PRAGMA_OMP(for)
->>>>>>> 863ff6e7
         for (int tblk1 = 0; tblk1 < jcp.tile_block; ++tblk1) {
             int tile_index = tblk1 * jcp.nb_tile_block_ur * jcp.tile_block_ur;
             int img = tile_index / (jcp.itiles * jcp.jtiles);
@@ -924,11 +884,7 @@
     float I[alpha][alpha][simd_w];
     float T[alpha][alpha][simd_w];
 
-<<<<<<< HEAD
-//#pragma omp parallel firstprivate(first_tblk, trans_ker_p, I, T)
-=======
 PRAGMA_OMP(parallel firstprivate(first_tblk, trans_ker_p, I, T))
->>>>>>> 863ff6e7
 {
     if (jcp.with_bias) {
         parallel_nd_in_omp(nthreads, jcp.oc, [&](int ithr, int ofm) {
@@ -977,11 +933,7 @@
         }
     });
 
-<<<<<<< HEAD
-    //#pragma omp barrier
-=======
     PRAGMA_OMP(barrier)
->>>>>>> 863ff6e7
 
     parallel_nd_in_omp(jcp.nb_ic, jcp.nb_oc, alpha, alpha, jcp.tile_block,
         [&](int ifm1, int ofm1, int oj, int oi, int tblk1){
@@ -1031,11 +983,7 @@
     }
 
     trans_ker_p.G = G_O_3x3_4x4;
-<<<<<<< HEAD
-//#pragma omp parallel firstprivate(trans_ker_p)
-=======
 PRAGMA_OMP(parallel firstprivate(trans_ker_p))
->>>>>>> 863ff6e7
     {
         parallel_nd_in_omp(jcp.nb_ic, jcp.nb_oc, jcp.oc_block, jcp.ic_block, jcp.oc_reg_block,
             [&](int ifm1, int ofm1, int ofm2, int ifm2, int ofm3){
