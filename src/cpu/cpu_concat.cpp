--- conflicted
+++ resolved
@@ -30,24 +30,15 @@
 namespace {
 #define INSTANCE(...) __VA_ARGS__::pd_t::create
 static const cpd_create_f cpu_concat_impl_list[] = {
-<<<<<<< HEAD
-    /*
-    INSTANCE(simple_concat_t<data_type::f32>),
-    INSTANCE(simple_concat_t<data_type::u8>),
-    INSTANCE(simple_concat_t<data_type::s8>),
-    INSTANCE(simple_concat_t<data_type::s32>),
-    INSTANCE(ref_concat_t),
-    */
-    nullptr,
-=======
+        /*
         INSTANCE(simple_concat_t<data_type::f32>),
         INSTANCE(simple_concat_t<data_type::u8>),
         INSTANCE(simple_concat_t<data_type::s8>),
         INSTANCE(simple_concat_t<data_type::s32>),
         INSTANCE(simple_concat_t<data_type::bf16>),
         INSTANCE(ref_concat_t),
+        */
         nullptr,
->>>>>>> 8d5fc054
 };
 #undef INSTANCE
 } // namespace
