--- conflicted
+++ resolved
@@ -31,23 +31,14 @@
 // clang-format off
 #define INSTANCE(...) __VA_ARGS__::pd_t::create,
 static const cpd_create_f cpu_concat_impl_list[] = {
-<<<<<<< HEAD
         /*
-        INSTANCE(simple_concat_t<data_type::f32>),
-        INSTANCE(simple_concat_t<data_type::u8>),
-        INSTANCE(simple_concat_t<data_type::s8>),
-        INSTANCE(simple_concat_t<data_type::s32>),
-        INSTANCE(simple_concat_t<data_type::bf16>),
-        INSTANCE(ref_concat_t),
-        */
-=======
         INSTANCE(simple_concat_t<data_type::f32>)
         INSTANCE(simple_concat_t<data_type::u8>)
         INSTANCE(simple_concat_t<data_type::s8>)
         INSTANCE(simple_concat_t<data_type::s32>)
         INSTANCE(simple_concat_t<data_type::bf16>)
         INSTANCE(ref_concat_t)
->>>>>>> 8186817f
+        */
         nullptr,
 };
 #undef INSTANCE
