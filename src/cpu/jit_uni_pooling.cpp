/*******************************************************************************
* Copyright 2017-2018 Intel Corporation
*
* Licensed under the Apache License, Version 2.0 (the "License");
* you may not use this file except in compliance with the License.
* You may obtain a copy of the License at
*
*     http://www.apache.org/licenses/LICENSE-2.0
*
* Unless required by applicable law or agreed to in writing, software
* distributed under the License is distributed on an "AS IS" BASIS,
* WITHOUT WARRANTIES OR CONDITIONS OF ANY KIND, either express or implied.
* See the License for the specific language governing permissions and
* limitations under the License.
*******************************************************************************/

#include "mkldnn_types.h"

#include "c_types_map.hpp"
#include "jit_uni_pooling.hpp"
#include "type_helpers.hpp"
#include "nstl.hpp"
#include "utils.hpp"
using namespace mkldnn::impl::utils;

namespace mkldnn {
namespace impl {
namespace cpu {

template <cpu_isa_t isa>
void jit_uni_pooling_fwd_t<isa>::execute_forward() {
    auto src = reinterpret_cast<const data_t *>(this->input_memory(0));
    auto dst = reinterpret_cast<data_t*>(this->memory(0));
    auto indices = conf_.desc()->alg_kind == alg_kind::pooling_max ?
        reinterpret_cast<unsigned char *>(this->memory(1)) : nullptr;

    const memory_desc_wrapper src_d(conf_.src_pd());
    const memory_desc_wrapper dst_d(conf_.dst_pd());
    const memory_desc_wrapper indices_d(conf_.workspace_pd());
    const size_t ind_dt_size = indices
        ? types::data_type_size(indices_d.data_type()) : 0;

    const auto &jpp = conf_.jpp_;

    auto ker = [&](int n, int b_c, int oh) {
        auto arg = jit_pool_call_s();

        const int ij = oh * jpp.stride_h;
        const int i_t_overflow = nstl::max(0, jpp.t_pad-ij);
        const int i_b_overflow = nstl::max(jpp.ih, ij+jpp.kh-jpp.t_pad)-jpp.ih;
        const int ih = nstl::max(ij - jpp.t_pad, 0);

        arg.src = &src[src_d.blk_off(n, b_c, ih)];
        arg.dst = &dst[dst_d.blk_off(n, b_c, oh)];
        if (indices) {
            const size_t ind_off = indices_d.blk_off(n, b_c, oh);
            arg.indices = &indices[ind_off * ind_dt_size];
        }
        arg.oh = oh == 0;
        arg.kh_padding = jpp.kh - i_t_overflow - i_b_overflow;
        arg.kh_padding_shift = i_t_overflow*jpp.kw;
        arg.kw_padding = 0;
        arg.ker_area_h = (float)(jpp.kh -
            nstl::max(0, oh*jpp.stride_h - jpp.t_pad + jpp.kh - jpp.ih) -
            nstl::max(0, jpp.t_pad - oh*jpp.stride_h));
        (*kernel_)(&arg);
    };

<<<<<<< HEAD
    const size_t work_amount = jpp.mb * jpp.nb_c * jpp.oh;
    tbb::parallel_for(tbb::blocked_range<size_t>(0, work_amount),
        [&](const tbb::blocked_range<size_t>& r) {
            int n{0}, b_c{0}, oh{0};
            nd_iterator_init(r.begin(), n, jpp.mb, b_c, jpp.nb_c, oh, jpp.oh);
            for (size_t i = r.begin(); i != r.end(); ++i) {
                ker(n, b_c, oh);
                nd_iterator_step(n, jpp.mb, b_c, jpp.nb_c, oh, jpp.oh);
            }
        }, tbb::static_partitioner());
=======
    parallel_nd(jpp.mb, jpp.nb_c, jpp.oh,
        [&](int n, int b_c, int oh) {
        ker(n, b_c, oh);
    });
>>>>>>> a7c5f538
}

template <cpu_isa_t isa>
void jit_uni_pooling_fwd_t<isa>::execute_forward_3d() {
    auto src = reinterpret_cast<const data_t *>(this->input_memory(0));
    auto dst = reinterpret_cast<data_t*>(this->memory(0));
    auto indices = conf_.desc()->alg_kind == alg_kind::pooling_max ?
        reinterpret_cast<unsigned char *>(this->memory(1)) : nullptr;

    const memory_desc_wrapper src_d(conf_.src_pd());
    const memory_desc_wrapper dst_d(conf_.dst_pd());
    const memory_desc_wrapper indices_d(conf_.workspace_pd());
    const size_t ind_dt_size = indices
        ? types::data_type_size(indices_d.data_type()) : 0;

    const auto &jpp = conf_.jpp_;

    auto ker = [&](int n, int b_c, int od, int oh, int id, int d_t_overflow,
            int d_b_overflow) {
        auto arg = jit_pool_call_s();

        const int ij = oh * jpp.stride_h;
        const int i_t_overflow = nstl::max(0, jpp.t_pad-ij);
        const int i_b_overflow = nstl::max(jpp.ih, ij+jpp.kh-jpp.t_pad)-jpp.ih;
        const int ih = nstl::max(ij - jpp.t_pad, 0);

        arg.src = &src[src_d.blk_off(n, b_c, id, ih)];
        arg.dst = &dst[dst_d.blk_off(n, b_c, od, oh)];
        if (indices) {
            const size_t ind_off = indices_d.blk_off(n, b_c, od, oh);
            arg.indices = &indices[ind_off * ind_dt_size];
        }
        arg.oh = (oh + od == 0);
        arg.kd_padding = jpp.kd - d_t_overflow - d_b_overflow;
        arg.kh_padding = jpp.kh - i_t_overflow - i_b_overflow;
        arg.kh_padding_shift = i_t_overflow*jpp.kw + d_t_overflow*jpp.kw*jpp.kh;
        arg.kd_padding_shift = (i_t_overflow + i_b_overflow)*jpp.kw;
        arg.kw_padding = 0;
        arg.ker_area_h = (float)(jpp.kh -
            nstl::max(0, oh*jpp.stride_h - jpp.t_pad + jpp.kh - jpp.ih) -
            nstl::max(0, jpp.t_pad - oh*jpp.stride_h)) * (jpp.kd -
            nstl::max(0, od*jpp.stride_d - jpp.f_pad + jpp.kd - jpp.id) -
            nstl::max(0, jpp.f_pad - od*jpp.stride_d));


        (*kernel_)(&arg);
    };

<<<<<<< HEAD
//#   pragma omp parallel for collapse(3) schedule(static)
    for (int n = 0; n < jpp.mb; ++n) {
        for (int b_c = 0; b_c < jpp.nb_c; ++b_c) {
            for (int od = 0; od < jpp.od; ++od) {
                const int ik = od * jpp.stride_d;
                const int d_t_overflow = nstl::max(0, jpp.f_pad-ik);
                const int d_b_overflow = nstl::max(jpp.id, ik+jpp.kd-jpp.f_pad)
                    -jpp.id;
                const int id = nstl::max(ik - jpp.f_pad, 0);
                for (int oh = 0; oh < jpp.oh; ++oh) {
                    ker(n, b_c, od, oh, id, d_t_overflow, d_b_overflow);
                }
            }
=======
    parallel_nd(jpp.mb, jpp.nb_c, jpp.od,
        [&](int n, int b_c, int od) {
        const int ik = od * jpp.stride_d;
        const int d_t_overflow = nstl::max(0, jpp.f_pad-ik);
        const int d_b_overflow = nstl::max(jpp.id, ik+jpp.kd-jpp.f_pad)
            -jpp.id;
        const int id = nstl::max(ik - jpp.f_pad, 0);
        for (int oh = 0; oh < jpp.oh; ++oh) {
            ker(n, b_c, od, oh, id, d_t_overflow, d_b_overflow);
>>>>>>> a7c5f538
        }
    });
}

/*
template <cpu_isa_t isa>
void jit_uni_pooling_bwd_t<isa>::execute_backward() {
    auto diff_dst = reinterpret_cast<const data_t *>(this->input_memory(0));
    auto diff_src = reinterpret_cast<data_t*>(this->memory(0));
    auto indices = conf_.desc()->alg_kind == alg_kind::pooling_max ?
        reinterpret_cast<const char*>(this->input_memory(1)) : nullptr;

    const memory_desc_wrapper diff_src_d(conf_.diff_src_pd());
    const memory_desc_wrapper diff_dst_d(conf_.diff_dst_pd());
    const memory_desc_wrapper indices_d(conf_.workspace_pd());
    const size_t ind_dt_size = indices
        ? types::data_type_size(indices_d.data_type()) : 0;

    const auto &jpp = conf_.jpp_;

    auto ker = [&](int n, int b_c, int oh) {
        auto arg = jit_pool_call_s();

        const int ij = oh * jpp.stride_h;
        const int i_t_overflow = nstl::max(0, jpp.t_pad-ij);
        const int i_b_overflow = nstl::max(jpp.ih, ij+jpp.kh-jpp.t_pad)-jpp.ih;
        const int ih = nstl::max(ij - jpp.t_pad, 0);

        arg.src = &diff_src[diff_src_d.blk_off(n, b_c, ih)];
        arg.dst = &diff_dst[diff_dst_d.blk_off(n, b_c, oh)];
        if (indices) {
            const size_t ind_off = indices_d.blk_off(n, b_c, oh);
            arg.indices = &indices[ind_off * ind_dt_size];
        }
        arg.oh = (oh == 0);
        arg.kh_padding = jpp.kh - i_t_overflow - i_b_overflow;
        arg.kh_padding_shift = i_t_overflow*jpp.kw;
        arg.kw_padding = 0;
        arg.ker_area_h = (float)(jpp.kh -
            nstl::max(0, oh*jpp.stride_h - jpp.t_pad + jpp.kh - jpp.ih) -
            nstl::max(0, jpp.t_pad - oh*jpp.stride_h));

        (*kernel_)(&arg);
    };

    parallel_nd(jpp.mb, jpp.nb_c, [&](int n, int b_c) {
        for (int oh = 0; oh < jpp.oh; ++oh) {
            ker(n, b_c, oh);
        }
    });
}

template <cpu_isa_t isa>
void jit_uni_pooling_bwd_t<isa>::execute_backward_3d() {
    auto diff_dst = reinterpret_cast<const data_t *>(this->input_memory(0));
    auto diff_src = reinterpret_cast<data_t*>(this->memory(0));
    auto indices = conf_.desc()->alg_kind == alg_kind::pooling_max ?
        reinterpret_cast<const char*>(this->input_memory(1)) : nullptr;

    const memory_desc_wrapper diff_src_d(conf_.diff_src_pd());
    const memory_desc_wrapper diff_dst_d(conf_.diff_dst_pd());
    const memory_desc_wrapper indices_d(conf_.workspace_pd());
    const size_t ind_dt_size = indices
        ? types::data_type_size(indices_d.data_type()) : 0;

    const auto &jpp = conf_.jpp_;

    auto ker = [&](int n, int b_c, int od, int oh, int id, int d_t_overflow,
            int d_b_overflow, int zero_size, int kd) {
        auto arg = jit_pool_call_s();

        const int ij = oh * jpp.stride_h;
        const int i_t_overflow = nstl::max(0, jpp.t_pad-ij);
        const int i_b_overflow = nstl::max(jpp.ih, ij+jpp.kh-jpp.t_pad)-jpp.ih;
        const int ih = nstl::max(ij - jpp.t_pad, 0);

        arg.src = &diff_src[diff_src_d.blk_off(n, b_c, id + kd, ih)];
        arg.dst = &diff_dst[diff_dst_d.blk_off(n, b_c, od, oh)];
        if (indices) {
            const size_t ind_off = indices_d.blk_off(n, b_c, od, oh);
            arg.indices = &indices[ind_off * ind_dt_size];
        }
        arg.oh = zero_size;
        arg.kd_padding = jpp.kd - d_t_overflow - d_b_overflow;
        arg.kh_padding = jpp.kh - i_t_overflow - i_b_overflow;
        arg.kh_padding_shift = i_t_overflow*jpp.kw + d_t_overflow*jpp.kw*jpp.kh
            + kd * jpp.kw * jpp.kh;
        arg.kd_padding_shift = (i_t_overflow + i_b_overflow)*jpp.kw;
        arg.kw_padding = 0;
        arg.ker_area_h = (float)(jpp.kh -
            nstl::max(0, oh*jpp.stride_h - jpp.t_pad + jpp.kh - jpp.ih) -
            nstl::max(0, jpp.t_pad - oh*jpp.stride_h)) * (jpp.kd -
            nstl::max(0, od*jpp.stride_d - jpp.f_pad + jpp.kd - jpp.id) -
            nstl::max(0, jpp.f_pad - od*jpp.stride_d));

        (*kernel_)(&arg);
    };

    if (jpp.simple_alg) {

        parallel_nd(jpp.mb, jpp.nb_c, jpp.od,
            [&](int n, int b_c, int od) {
            const int ik = od * jpp.stride_d;
            const int d_t_overflow = nstl::max(0, jpp.f_pad - ik);
            const int d_b_overflow = nstl::max(jpp.id, ik + jpp.kd
                    - jpp.f_pad) - jpp.id;
            const int id = nstl::max(ik - jpp.f_pad, 0);
            int zero_s = jpp.stride_d - d_t_overflow - (nstl::max(
                    jpp.id, ik + jpp.stride_d - jpp.f_pad) - jpp.id);
            for (int oh = 0; oh < jpp.oh; ++oh) {
                ker(n, b_c, od, oh, id, d_t_overflow, d_b_overflow,
                        (oh == 0) ? zero_s : 0, 0);
            }
        });
    } else {
        ptrdiff_t nelems = (ptrdiff_t)jpp.mb * (ptrdiff_t)jpp.c
            * (ptrdiff_t)jpp.id * (ptrdiff_t)jpp.ih * (ptrdiff_t)jpp.iw;

        parallel_nd(nelems, [&](ptrdiff_t i) { diff_src[i] = 0.f; });

        for (int kd = 0; kd < jpp.kd; ++kd) {
            parallel_nd(jpp.mb, jpp.nb_c, [&](int n, int b_c) {
                for (int od = 0; od < jpp.od; ++od) {
                    const int ik = od * jpp.stride_d;
                    const int d_t_overflow = nstl::max(0, jpp.f_pad-ik);
                    const int d_b_overflow = nstl::max(jpp.id, ik + jpp.kd
                            - jpp.f_pad) - jpp.id;
                    if (kd >= jpp.kd - d_t_overflow - d_b_overflow)
                        continue;
                    const int id = nstl::max(ik - jpp.f_pad, 0);
                    for (int oh = 0; oh < jpp.oh; ++oh) {
                        ker(n, b_c, od, oh, id, d_t_overflow, d_b_overflow,
                                0, kd);
                    }
                }
            });
        }
    }
}
*/


template struct jit_uni_pooling_fwd_t<sse42>;
<<<<<<< HEAD
//template struct jit_uni_pooling_bwd_t<sse42>;
template struct jit_uni_pooling_fwd_t<avx2>;
//template struct jit_uni_pooling_bwd_t<avx2>;
=======
template struct jit_uni_pooling_bwd_t<sse42>;
template struct jit_uni_pooling_fwd_t<avx>;
template struct jit_uni_pooling_bwd_t<avx>;
>>>>>>> a7c5f538
template struct jit_uni_pooling_fwd_t<avx512_common>;
//template struct jit_uni_pooling_bwd_t<avx512_common>;

}
}
}

// vim: et ts=4 sw=4 cindent cino^=l0,\:0,N-s<|MERGE_RESOLUTION|>--- conflicted
+++ resolved
@@ -20,8 +20,6 @@
 #include "jit_uni_pooling.hpp"
 #include "type_helpers.hpp"
 #include "nstl.hpp"
-#include "utils.hpp"
-using namespace mkldnn::impl::utils;
 
 namespace mkldnn {
 namespace impl {
@@ -66,23 +64,10 @@
         (*kernel_)(&arg);
     };
 
-<<<<<<< HEAD
-    const size_t work_amount = jpp.mb * jpp.nb_c * jpp.oh;
-    tbb::parallel_for(tbb::blocked_range<size_t>(0, work_amount),
-        [&](const tbb::blocked_range<size_t>& r) {
-            int n{0}, b_c{0}, oh{0};
-            nd_iterator_init(r.begin(), n, jpp.mb, b_c, jpp.nb_c, oh, jpp.oh);
-            for (size_t i = r.begin(); i != r.end(); ++i) {
-                ker(n, b_c, oh);
-                nd_iterator_step(n, jpp.mb, b_c, jpp.nb_c, oh, jpp.oh);
-            }
-        }, tbb::static_partitioner());
-=======
     parallel_nd(jpp.mb, jpp.nb_c, jpp.oh,
         [&](int n, int b_c, int oh) {
         ker(n, b_c, oh);
     });
->>>>>>> a7c5f538
 }
 
 template <cpu_isa_t isa>
@@ -131,21 +116,6 @@
         (*kernel_)(&arg);
     };
 
-<<<<<<< HEAD
-//#   pragma omp parallel for collapse(3) schedule(static)
-    for (int n = 0; n < jpp.mb; ++n) {
-        for (int b_c = 0; b_c < jpp.nb_c; ++b_c) {
-            for (int od = 0; od < jpp.od; ++od) {
-                const int ik = od * jpp.stride_d;
-                const int d_t_overflow = nstl::max(0, jpp.f_pad-ik);
-                const int d_b_overflow = nstl::max(jpp.id, ik+jpp.kd-jpp.f_pad)
-                    -jpp.id;
-                const int id = nstl::max(ik - jpp.f_pad, 0);
-                for (int oh = 0; oh < jpp.oh; ++oh) {
-                    ker(n, b_c, od, oh, id, d_t_overflow, d_b_overflow);
-                }
-            }
-=======
     parallel_nd(jpp.mb, jpp.nb_c, jpp.od,
         [&](int n, int b_c, int od) {
         const int ik = od * jpp.stride_d;
@@ -155,12 +125,11 @@
         const int id = nstl::max(ik - jpp.f_pad, 0);
         for (int oh = 0; oh < jpp.oh; ++oh) {
             ker(n, b_c, od, oh, id, d_t_overflow, d_b_overflow);
->>>>>>> a7c5f538
         }
     });
 }
 
-/*
+
 template <cpu_isa_t isa>
 void jit_uni_pooling_bwd_t<isa>::execute_backward() {
     auto diff_dst = reinterpret_cast<const data_t *>(this->input_memory(0));
@@ -295,21 +264,14 @@
         }
     }
 }
-*/
 
 
 template struct jit_uni_pooling_fwd_t<sse42>;
-<<<<<<< HEAD
-//template struct jit_uni_pooling_bwd_t<sse42>;
-template struct jit_uni_pooling_fwd_t<avx2>;
-//template struct jit_uni_pooling_bwd_t<avx2>;
-=======
 template struct jit_uni_pooling_bwd_t<sse42>;
 template struct jit_uni_pooling_fwd_t<avx>;
 template struct jit_uni_pooling_bwd_t<avx>;
->>>>>>> a7c5f538
 template struct jit_uni_pooling_fwd_t<avx512_common>;
-//template struct jit_uni_pooling_bwd_t<avx512_common>;
+template struct jit_uni_pooling_bwd_t<avx512_common>;
 
 }
 }
