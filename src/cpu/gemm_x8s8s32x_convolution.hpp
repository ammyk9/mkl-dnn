/*******************************************************************************
* Copyright 2017-2023 Intel Corporation
*
* Licensed under the Apache License, Version 2.0 (the "License");
* you may not use this file except in compliance with the License.
* You may obtain a copy of the License at
*
*     http://www.apache.org/licenses/LICENSE-2.0
*
* Unless required by applicable law or agreed to in writing, software
* distributed under the License is distributed on an "AS IS" BASIS,
* WITHOUT WARRANTIES OR CONDITIONS OF ANY KIND, either express or implied.
* See the License for the specific language governing permissions and
* limitations under the License.
*******************************************************************************/

#ifndef CPU_GEMM_X8S8S32X_CONVOLUTION_HPP
#define CPU_GEMM_X8S8S32X_CONVOLUTION_HPP

#include <memory>

#include "common/c_types_map.hpp"
#include "common/memory_tracking.hpp"
#include "common/primitive.hpp"

#include "cpu/platform.hpp"

#include "cpu/cpu_convolution_pd.hpp"

#include "cpu/gemm_convolution_utils.hpp"
#include "cpu/gemm_x8s8s32x_convolution_utils.hpp"

#include "cpu/gemm/gemm.hpp"
#include "cpu/zero_point_utils.hpp"

namespace dnnl {
namespace impl {
namespace cpu {

struct gemm_x8s8s32x_convolution_fwd_t : public primitive_t {
    struct pd_t : public cpu_convolution_fwd_pd_t {
        pd_t(const convolution_desc_t *adesc, const primitive_attr_t *attr,
                const typename pd_t::base_class *hint_fwd_pd)
            : cpu_convolution_fwd_pd_t(adesc, attr, hint_fwd_pd), jcp_() {}

        DECLARE_COMMON_PD_T(src_md()->data_type == data_type::u8
                        ? IGEMM_S8U8S32_IMPL_STR
                        : IGEMM_S8S8S32_IMPL_STR,
                gemm_x8s8s32x_convolution_fwd_t, USE_GLOBAL_SCRATCHPAD);

        status_t init(engine_t *engine) {
            using namespace data_type;
            using skip_mask_t = primitive_attr_t::skip_mask_t;
            const auto dst_type = dst_md(0)->data_type;

            bool ok = is_fwd()
                    && set_default_alg_kind(alg_kind::convolution_direct)
                    && utils::one_of(src_md()->data_type, s8, u8)
                    && weights_md()->data_type == s8
                    && utils::one_of(
                            dst_md()->data_type, f32, bf16, s32, s8, u8)
                    && IMPLICATION(with_bias(),
                            utils::one_of(weights_md(1)->data_type, f32, bf16,
                                    s32, s8, u8))
                    && !has_zero_dim_memory()
                    && attr()->has_default_values(skip_mask_t::scales_runtime
                                    | skip_mask_t::zero_points_runtime
                                    | skip_mask_t::post_ops
                                    | skip_mask_t::sum_dt,
                            dst_type)
<<<<<<< HEAD
                    && attr()->post_ops_.check_sum_consistency(dst_type,
                            /* is_int8 */ true)
=======
                    && attr()->post_ops_.check_sum_consistent_dt(dst_type)
>>>>>>> 9bea36e6
                    && attr_scales_ok() && zero_points_valid(attr());
            if (!ok) return status::unimplemented;

            auto scratchpad = scratchpad_registry().registrar();
            CHECK(jit_gemm_convolution_utils::init_conf(jcp_, scratchpad,
                    *desc(), src_md_, weights_md_, dst_md_, bias_md_, attr_,
                    dnnl_get_max_threads()));
            if (!gemm_x8s8s32x_convolution_utils::post_ops_ok(
                        attr()->post_ops_, &dst_md_))
                return status::unimplemented;
            return status::success;
        }

        conv_gemm_conf_t jcp_;
    };

    gemm_x8s8s32x_convolution_fwd_t(const pd_t *apd) : primitive_t(apd) {}

    status_t init(engine_t *engine) override {
        CHECK(safe_ptr_assign(pp_ker_, pp_ker_t::create(pd(), pd()->jcp_)));
        return (pp_ker_) ? pp_ker_->create_kernel() : status::success;
    }

    status_t execute(const exec_ctx_t &ctx) const override {
        return execute_forward(ctx);
    }

private:
    const pd_t *pd() const { return (const pd_t *)primitive_t::pd().get(); }
    status_t execute_forward(const exec_ctx_t &ctx) const;
    status_t execute_forward_thr(const int ithr, const int nthr,
            const char *src_base, const int8_t *wei_base, const char *bia_base,
            void *dst_base, const float *scales, const float *dst_scales,
            const zero_point_call_params_t &zp,
            const memory_tracking::grantor_t &scratchpad,
            const void *post_ops_binary_rhs_arg_vec,
            const exec_ctx_t &ctx) const;

    using pp_ker_t = gemm_x8s8s32x_convolution_utils::pp_ker_t;
    std::unique_ptr<pp_ker_t> pp_ker_;
};

struct gemm_x8s8s32x_convolution_bwd_data_t : public primitive_t {
    struct pd_t : public cpu_convolution_bwd_data_pd_t {
        pd_t(const convolution_desc_t *adesc, const primitive_attr_t *attr,
                const convolution_fwd_pd_t *hint_fwd_pd)
            : cpu_convolution_bwd_data_pd_t(adesc, attr, hint_fwd_pd), jcp_() {}

        DECLARE_COMMON_PD_T(diff_dst_md()->data_type == data_type::u8
                        ? IGEMM_S8U8S32_IMPL_STR
                        : IGEMM_S8S8S32_IMPL_STR,
                gemm_x8s8s32x_convolution_bwd_data_t, USE_GLOBAL_SCRATCHPAD);

        status_t init(engine_t *engine) {
            using namespace data_type;

            bool ok = desc()->prop_kind == prop_kind::backward_data
                    && set_default_alg_kind(alg_kind::convolution_direct)
                    && utils::one_of(diff_dst_md()->data_type, s8, u8)
                    && weights_md()->data_type == s8
                    && utils::one_of(
                            diff_src_md()->data_type, f32, bf16, s32, s8, u8)
                    && IMPLICATION(with_bias(),
                            utils::one_of(weights_md(1)->data_type, f32, bf16,
                                    s32, s8, u8))
                    && !has_zero_dim_memory()
                    && attr()->has_default_values(
                            primitive_attr_t::skip_mask_t::scales_runtime)
                    && output_scales_mask_ok();
            if (!ok) return status::unimplemented;

            auto scratchpad = scratchpad_registry().registrar();
            return jit_gemm_convolution_utils::init_conf(jcp_, scratchpad,
                    *desc(), diff_src_md_, weights_md_, diff_dst_md_, bias_md_,
                    attr_, dnnl_get_max_threads());
        }

        bool support_bias() const override { return true; }

        conv_gemm_conf_t jcp_;

    protected:
        bool output_scales_mask_ok() const {
            const auto &mask = attr()->output_scales_.mask_;
            return mask == 0 || mask == 1 << 1;
        }
    };

    gemm_x8s8s32x_convolution_bwd_data_t(const pd_t *apd) : primitive_t(apd) {}

    status_t execute(const exec_ctx_t &ctx) const override {
        return execute_backward_data(ctx);
    }

private:
    status_t execute_backward_data(const exec_ctx_t &ctx) const;
    status_t execute_backward_data_thr(const int ithr, const int nthr,
            const char *diff_dst_base, const int8_t *wei_base,
            const char *bia_base, char *diff_src_base,
            const memory_tracking::grantor_t &scratchpad,
            const exec_ctx_t &ctx) const;
    const pd_t *pd() const { return (const pd_t *)primitive_t::pd().get(); }
};

} // namespace cpu
} // namespace impl
} // namespace dnnl

#endif<|MERGE_RESOLUTION|>--- conflicted
+++ resolved
@@ -1,5 +1,5 @@
 /*******************************************************************************
-* Copyright 2017-2023 Intel Corporation
+* Copyright 2017-2022 Intel Corporation
 *
 * Licensed under the Apache License, Version 2.0 (the "License");
 * you may not use this file except in compliance with the License.
@@ -68,12 +68,7 @@
                                     | skip_mask_t::post_ops
                                     | skip_mask_t::sum_dt,
                             dst_type)
-<<<<<<< HEAD
-                    && attr()->post_ops_.check_sum_consistency(dst_type,
-                            /* is_int8 */ true)
-=======
                     && attr()->post_ops_.check_sum_consistent_dt(dst_type)
->>>>>>> 9bea36e6
                     && attr_scales_ok() && zero_points_valid(attr());
             if (!ok) return status::unimplemented;
 
