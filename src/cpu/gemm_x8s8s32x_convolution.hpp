/*******************************************************************************
* Copyright 2017-2018 Intel Corporation
*
* Licensed under the Apache License, Version 2.0 (the "License");
* you may not use this file except in compliance with the License.
* You may obtain a copy of the License at
*
*     http://www.apache.org/licenses/LICENSE-2.0
*
* Unless required by applicable law or agreed to in writing, software
* distributed under the License is distributed on an "AS IS" BASIS,
* WITHOUT WARRANTIES OR CONDITIONS OF ANY KIND, either express or implied.
* See the License for the specific language governing permissions and
* limitations under the License.
*******************************************************************************/

#ifndef GEMM_X8S8S32X_CONVOLUTION_HPP
#define GEMM_X8S8S32X_CONVOLUTION_HPP

#include "c_types_map.hpp"
#include "memory_tracking.hpp"

#include "cpu_convolution_pd.hpp"
#include "cpu_primitive.hpp"

#include "jit_primitive_conf.hpp"
#include "jit_generator.hpp"
#include "gemm_convolution_utils.hpp"

#include "gemm/gemm.hpp"

namespace mkldnn {
namespace impl {
namespace cpu {

template <data_type_t src_type, data_type_t dst_type>
struct _gemm_x8s8s32x_convolution_fwd_t: public cpu_primitive_t {
    struct pd_t: public cpu_convolution_fwd_pd_t {
        pd_t(engine_t *engine, const convolution_desc_t *adesc,
                const primitive_attr_t *attr,
                const typename pd_t::base_class *hint_fwd_pd)
            : cpu_convolution_fwd_pd_t(engine, adesc, attr, hint_fwd_pd)
            , jcp_() {}

        DECLARE_COMMON_PD_T(IGEMM_S8U8S32_IMPL_STR,
                _gemm_x8s8s32x_convolution_fwd_t<src_type, dst_type>);

        status_t init() {
            using namespace data_type;

            bool ok = true
                && is_fwd()
                && set_default_alg_kind(alg_kind::convolution_direct)
                && expect_data_types(src_type, s8, data_type::undef, dst_type,
                        s32)
                && IMPLICATION(with_bias(), utils::one_of(
                            desc()->bias_desc.data_type, f32, s32, s8, u8))
                && !has_zero_dim_memory()
                && set_default_formats_common(
                        dat_tag(), format_tag::any, dat_tag())
                && post_ops_ok()
                && memory_desc_matches_tag(*src_md(), dat_tag())
                && memory_desc_matches_tag(*dst_md(), dat_tag())
                && set_or_check_wei_format();
            if (!ok) return status::unimplemented;

            auto scratchpad = scratchpad_registry().registrar();
            return jit_gemm_convolution_utils::init_conf(jcp_, scratchpad,
                    *desc(), src_md(), weights_md(0), dst_md(),
                    mkldnn_get_max_threads());
        }

        jit_gemm_conv_conf_t jcp_;

    protected:
        format_tag_t dat_tag() const { return format_tag::nhwc; }

        bool set_or_check_wei_format() {
            using namespace format_tag;

            const bool is_src_s8 = src_md_.data_type == data_type::s8;

            memory_desc_t want_wei_md = weights_md_;
            memory_desc_init_by_tag(want_wei_md, with_groups() ? hwigo : hwio);

            if (is_src_s8) {
                want_wei_md.extra.flags = 0
                    | memory_extra_flags::compensation_conv_s8s8
                    | memory_extra_flags::scale_adjust;
                want_wei_md.extra.compensation_mask = (1 << 0)
                    + (with_groups() ? (1 << 1) : 0);
                want_wei_md.extra.scale_adjust =
                    mayiuse(avx512_core_vnni) ? 1.f : 0.5f;
            }

            if (weights_md_.format_kind == format_kind::any) {
                weights_md_ = want_wei_md;
                return true;
            }

            return weights_md_ == want_wei_md;
        }

        bool post_ops_ok() const {
            using namespace mkldnn::impl::primitive_kind;
            auto const &po = attr()->post_ops_;
            auto is_relu = [&](int idx) {
                return po.entry_[idx].is_relu(true, false); };

            switch (po.len_) {
            case 0: return true;
            case 1: return is_relu(0) || po.contain(sum, 0);
            case 2: return po.contain(sum, 0) && is_relu(1);
            default: return false;
            }
            return false;
        }
    };

<<<<<<< HEAD
    _gemm_x8s8s32x_convolution_fwd_t(const pd_t *apd, const input_vector &inputs,
           const output_vector &outputs)
        : cpu_primitive_t(apd, inputs, outputs, true) {
        pp_ker_ = new pp_ker_t(this->pd());
    }
    ~_gemm_x8s8s32x_convolution_fwd_t() {
        delete pp_ker_;
    }
=======
    _gemm_x8s8s32x_convolution_fwd_t(const pd_t *apd)
        : cpu_primitive_t(apd, true), pp_ker_(nullptr)
    { pp_ker_ = new pp_ker_t(pd()); }
    ~_gemm_x8s8s32x_convolution_fwd_t() { delete pp_ker_; }
>>>>>>> 002d23b3

    typedef typename prec_traits<src_type>::type src_data_t;
    typedef typename prec_traits<data_type::s8>::type wei_data_t;
    typedef typename prec_traits<dst_type>::type dst_data_t;
    typedef typename prec_traits<data_type::s32>::type acc_data_t;

    virtual status_t execute(const exec_ctx_t &ctx) const override {
        execute_forward(ctx);
        return status::success;
    }

private:
    // XXX: this is throwaway code that will become unnecessary when we have a
    // sufficiently advanced igemm jit generator that supports quantization,
    // relu, and whatnot
    class pp_ker_t : jit_generator {
    public:
        DECLARE_CPU_JIT_AUX_FUNCTIONS(
        _gemm_x8s8s32x_convolution_fwd_t::pp_kernel);
        pp_ker_t(const pd_t *pd);

        void operator()(dst_data_t *dst, const acc_data_t *acc,
            const char *bias, const float *scales,
            float nslope, float sum_scale, float signed_scale,
            int g, size_t start, size_t end);

        size_t dst_os_stride_;

    private:
        void generate();

        struct ker_args {
            dst_data_t *dst;
            const acc_data_t *acc;
            const char *bias;
            const float *scales;
            float nslope;
            float sum_scale;
            float signed_scale;
            size_t len;
            size_t oc_offset;
        };
        void(*ker_)(const ker_args *args);

        const jit_gemm_conv_conf_t &jcp_;
        size_t OC_;
        size_t OS_;
        data_type_t bias_data_type_;
        size_t bias_data_type_size_;
        size_t scale_idx_mult_;
        bool do_bias_;
        bool do_relu_;
        bool do_sum_;
        bool do_signed_scaling_;
        size_t vlen_;
    };

    const pd_t *pd() const { return (const pd_t *)primitive_t::pd(); }
    void execute_forward(const exec_ctx_t &ctx) const;
    void execute_forward_thr(const int ithr, const int nthr,
            const src_data_t *src_base, const wei_data_t *wei_base,
            const char *bia_base, dst_data_t *dst_base,
            const memory_tracking::grantor_t &scratchpad) const;

    int nthr_;
    pp_ker_t *pp_ker_;

};

template <data_type_t dst_type>
struct _gemm_u8s8s32x_convolution_bwd_data_t: public cpu_primitive_t {
    struct pd_t: public cpu_convolution_bwd_data_pd_t{
        pd_t(engine_t *engine,
                const convolution_desc_t *adesc, const primitive_attr_t *attr,
                const convolution_fwd_pd_t *hint_fwd_pd)
            : cpu_convolution_bwd_data_pd_t(engine, adesc, attr, hint_fwd_pd)
            , jcp_() {}

        DECLARE_COMMON_PD_T(IGEMM_S8U8S32_IMPL_STR,
                _gemm_u8s8s32x_convolution_bwd_data_t<dst_type>);

        status_t init() {
            using namespace data_type;

            bool ok = true
                && desc()->prop_kind == prop_kind::backward_data
                && set_default_alg_kind(alg_kind::convolution_direct)
                && expect_data_types(dst_type, s8, data_type::undef, u8, s32)
                && IMPLICATION(with_bias(), utils::one_of(
                            desc()->bias_desc.data_type, f32, s32, s8, u8))
                && !has_zero_dim_memory()
                && set_default_formats_common(dat_tag(), wei_tag(), dat_tag())
                && attr()->post_ops_.has_default_values()
                && memory_desc_matches_tag(*diff_src_md(), dat_tag())
                && memory_desc_matches_tag(*diff_dst_md(), dat_tag())
                && memory_desc_matches_tag(*weights_md(), wei_tag());
            if (!ok) return status::unimplemented;

            auto scratchpad = scratchpad_registry().registrar();
            return jit_gemm_convolution_utils::init_conf(jcp_, scratchpad,
                    *desc(), diff_src_md(), weights_md(), diff_dst_md(),
                    mkldnn_get_max_threads());
        }

        virtual bool support_bias() const override { return true; }

        jit_gemm_conv_conf_t jcp_;

    protected:
        format_tag_t dat_tag() const { return format_tag::nhwc; }

        format_tag_t wei_tag() const {
            return with_groups() ? format_tag::hwigo : format_tag::hwio;
        }
    };

    _gemm_u8s8s32x_convolution_bwd_data_t(const pd_t *apd)
        : cpu_primitive_t(apd, true) {}

    typedef typename prec_traits<data_type::u8>::type diff_dst_data_t;
    typedef typename prec_traits<data_type::s8>::type wei_data_t;
    typedef typename prec_traits<dst_type>::type diff_src_data_t;
    typedef typename prec_traits<data_type::s32>::type acc_data_t;

    virtual status_t execute(const exec_ctx_t &ctx) const override {
        execute_backward_data(ctx);
        return status::success;
    }

private:
    void execute_backward_data(const exec_ctx_t &ctx) const;
    void execute_backward_data_thr(const int ithr, const int nthr,
            const diff_dst_data_t *diff_dst_base, const wei_data_t *wei_base,
            const char *bia_base, diff_src_data_t *diff_src_base,
            const memory_tracking::grantor_t &scratchpad) const;
    const pd_t *pd() const { return (const pd_t *)primitive_t::pd(); }
};

}
}
}

#endif<|MERGE_RESOLUTION|>--- conflicted
+++ resolved
@@ -117,21 +117,10 @@
         }
     };
 
-<<<<<<< HEAD
-    _gemm_x8s8s32x_convolution_fwd_t(const pd_t *apd, const input_vector &inputs,
-           const output_vector &outputs)
-        : cpu_primitive_t(apd, inputs, outputs, true) {
-        pp_ker_ = new pp_ker_t(this->pd());
-    }
-    ~_gemm_x8s8s32x_convolution_fwd_t() {
-        delete pp_ker_;
-    }
-=======
     _gemm_x8s8s32x_convolution_fwd_t(const pd_t *apd)
         : cpu_primitive_t(apd, true), pp_ker_(nullptr)
     { pp_ker_ = new pp_ker_t(pd()); }
     ~_gemm_x8s8s32x_convolution_fwd_t() { delete pp_ker_; }
->>>>>>> 002d23b3
 
     typedef typename prec_traits<src_type>::type src_data_t;
     typedef typename prec_traits<data_type::s8>::type wei_data_t;
