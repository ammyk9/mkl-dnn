--- conflicted
+++ resolved
@@ -693,105 +693,18 @@
         }
     } else {
         if (is_fwd) {
-<<<<<<< HEAD
-            const int L2 = get_cache_size(2, true) / sizeof(float);
-            const int wei_size = jcp.oc * jcp.ic * jcp.kh * jcp.kw;
-
-            // It makes sense to try blocking for some special cases:
-            // when weights size is small and we have to do im2col
-            if (wei_size < L2/2 && jcp.im2col_sz && jcp.id == 1 && jcp.od == 1) {
-                // looking for oh and ow blocking
-                int h_block{ jcp.oh }, w_block{ jcp.ow };
-                // 1. cache requirement
-                // !!! used memory (assuming strides = 1 and dilate = 0 etc):
-                const int row_size = jcp.ic * jcp.kh * jcp.kw * jcp.ow
-                    + 2 * jcp.ic * jcp.iw + 2 * jcp.oc * jcp.ow;
-                h_block = nstl::max(
-                    1, nstl::min(jcp.oh, div_up(L2 - wei_size, row_size)));
-                if (h_block == 1) {
-                    const int col_size = jcp.ic * jcp.kh * jcp.kw + 2 * jcp.ic
-                        + 2 * jcp.oc;
-                    w_block = nstl::max(
-                        1, nstl::min(jcp.ow, div_up(L2 - wei_size, col_size)));
-                }
-
-                // 2. threading requirement
-                if (h_block != jcp.oh)
-                    h_block = nstl::max(1, rnd_dn(h_block, 4));
-                if (w_block != jcp.ow)
-                    w_block = nstl::max(1, rnd_dn(w_block, simd_w));
-
-                float thr_eff = 0.f;
-                float thr_eff_treshold = 0.9f;
-                if (w_block == jcp.ow) {
-                    do {
-                        int nb_oh = div_up(jcp.oh, h_block);
-                        size_t work = jcp.ngroups * jcp.mb * jcp.od * nb_oh;
-                        float disb = (float)jcp.oh / rnd_up(jcp.oh, h_block);
-                        thr_eff = (float)work
-                            / rnd_up(work, max_threads);
-                        thr_eff = (thr_eff + disb) / 2.f;
-                        if (thr_eff >= thr_eff_treshold)
-                            break;
-                        h_block = rnd_dn(h_block - 4, 4);
-                    } while (h_block > 0);
-                }
-                if (thr_eff < thr_eff_treshold) // we didn't find suitable h_block
-                {
-                    h_block = 1;
-                    int nb_oh = jcp.oh;
-                    do {
-                        int nb_ow = div_up(jcp.ow, w_block);
-                        size_t work_amount
-                            = jcp.ngroups * jcp.mb * jcp.od * nb_oh * nb_ow;
-                        float disb = (float)jcp.ow / rnd_up(jcp.ow, w_block);
-                        thr_eff = (float)work_amount
-                            / rnd_up(work_amount, max_threads);
-                        thr_eff = (thr_eff + disb) / 2.f;
-                        if (thr_eff > thr_eff_treshold)
-                            break;
-                        w_block = rnd_dn(w_block - simd_w, simd_w);
-                    } while (w_block > 0);
-                }
-=======
             if (!jcp.outer_threading) {
-                const size_t outer_work_amount = jcp.ngroups * jcp.mb * jcp.od;
-                const float outer_thr_eff = (float)outer_work_amount
-                        / rnd_up(outer_work_amount, max_threads);
->>>>>>> 002d23b3
-                const size_t inner_work_amount
-                        = div_up(jcp.os, simd_w) * div_up(jcp.oc, simd_w);
-                const float inner_thr_eff = (float)inner_work_amount
-<<<<<<< HEAD
-                    / rnd_up(inner_work_amount, max_threads);
-                if (thr_eff >= inner_thr_eff / 2 && h_block > 0 && w_block > 0) {
-                    jcp.oh_block = h_block;
-                    jcp.ow_block = w_block;
-                    jcp.outer_threading = true;
-                }
-                // updating jcp.im2col_sz
-                if (jcp.oh_block != 1)
-                    jcp.ow_block = jcp.ow;
-                jcp.im2col_sz
-                    = (ptrdiff_t)jcp.ic * jcp.ks * jcp.oh_block * jcp.ow_block;
-            } else {
                 const size_t outer_work_amount = jcp.ngroups * jcp.mb * jcp.od;
                 const float outer_thr_eff = (float)outer_work_amount
                         / rnd_up(outer_work_amount, max_threads);
                 const size_t inner_work_amount
                         = div_up(jcp.os, simd_w) * div_up(jcp.oc, simd_w);
                 const float inner_thr_eff = (float)inner_work_amount
-=======
->>>>>>> 002d23b3
                         / rnd_up(inner_work_amount, max_threads);
                 jcp.outer_threading = jcp.os / max_threads < 512
                     && IMPLICATION(jcp.od == 1, jcp.mb != 1 || jcp.ngroups > 2)
                     && (outer_thr_eff / inner_thr_eff >= 1.f
-<<<<<<< HEAD
-                      || (jcp.os * jcp.ic * jcp.oc) / max_threads < gemm_threshold);
-=======
                       || (jcp.os * jcp.ic * jcp.oc) / max_threads < gemm_thrld);
->>>>>>> 002d23b3
             }
         } else if (is_bwd_d) {
             const size_t outer_work_amount = jcp.ngroups * jcp.mb;
@@ -804,11 +717,7 @@
             jcp.outer_threading = (jcp.os / max_threads < 512 || jcp.ks < 64)
                 && (jcp.mb != 1 || jcp.ngroups > 2)
                 && (outer_thr_eff / inner_thr_eff >= 1.f
-<<<<<<< HEAD
-                  || (jcp.os * jcp.ic * jcp.oc) / max_threads < gemm_threshold);
-=======
                     || (jcp.is * jcp.ic * jcp.oc) / max_threads < gemm_thrld);
->>>>>>> 002d23b3
         } else if (is_bwd_w)
             jcp.outer_threading = jcp.os / max_threads < 256
                 && (jcp.mb != 1 || jcp.ngroups > 2);
