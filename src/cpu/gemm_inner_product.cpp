/*******************************************************************************
* Copyright 2016-2020 Intel Corporation
*
* Licensed under the Apache License, Version 2.0 (the "License");
* you may not use this file except in compliance with the License.
* You may obtain a copy of the License at
*
*     http://www.apache.org/licenses/LICENSE-2.0
*
* Unless required by applicable law or agreed to in writing, software
* distributed under the License is distributed on an "AS IS" BASIS,
* WITHOUT WARRANTIES OR CONDITIONS OF ANY KIND, either express or implied.
* See the License for the specific language governing permissions and
* limitations under the License.
*******************************************************************************/

#include "common/c_types_map.hpp"
#include "common/dnnl_thread.hpp"
#include "common/type_helpers.hpp"

#include "cpu/gemm_inner_product.hpp"

namespace dnnl {
namespace impl {
namespace cpu {

using namespace dnnl::impl::status;
using namespace dnnl::impl::prop_kind;
using namespace dnnl::impl::data_type;
using namespace dnnl::impl::format_tag;
using namespace dnnl::impl::primitive_kind;

template <impl::data_type_t data_type>
status_t gemm_inner_product_fwd_t<data_type>::execute_forward(
        const exec_ctx_t &ctx) const {
    auto src = CTX_IN_MEM(const data_t *, DNNL_ARG_SRC);
    auto weights = CTX_IN_MEM(const data_t *, DNNL_ARG_WEIGHTS);
    auto bias = CTX_IN_MEM(const data_t *, DNNL_ARG_BIAS);
    auto dst = CTX_OUT_MEM(data_t *, DNNL_ARG_DST);

    const dim_t MB = pd()->MB();
    const dim_t OC = pd()->OC();
    const dim_t IC = pd()->IC_total_padded();

    const auto &wmd = *pd()->weights_md();
    // check if OC is NOT the leading dimension
    bool wei_tr = wmd.format_desc.blocking.strides[0] != 1;

    const float *scales = pd()->attr()->output_scales_.scales_;

    float alpha = 1.;
    status_t st = extended_sgemm(wei_tr ? "T" : "N", "N", &OC, &MB, &IC, &alpha,
            weights, wei_tr ? &IC : &OC, src, &IC, &beta_, dst, &OC,
            postops_in_ip_ ? nullptr : bias);

    if (st != status::success) return st;

    if (postops_in_ip_) {
        const bool force_sequential = pp_kernel_->sequential_kernel();
        parallel(force_sequential ? 1 : 0, [&](int ithr, int nthr) {
            size_t start, end;
            balance211((size_t)(OC * MB), nthr, ithr, start, end);
<<<<<<< HEAD
            (*pp_kernel_)(dst, dst, (char *)bias, scales, start, end);
=======
            (*pp_kernel_)(
                    dst, dst, (char *)bias, scales, start, end, 0, nullptr);
>>>>>>> 8186817f
        });
    }

    return status::success;
}

template <impl::data_type_t data_type>
status_t gemm_inner_product_bwd_data_t<data_type>::execute_backward_data(
        const exec_ctx_t &ctx) const {
    auto diff_dst = CTX_IN_MEM(const data_t *, DNNL_ARG_DIFF_DST);
    auto weights = CTX_IN_MEM(const data_t *, DNNL_ARG_WEIGHTS);
    auto diff_src = CTX_OUT_MEM(data_t *, DNNL_ARG_DIFF_SRC);

    const dim_t MB = pd()->MB();
    const dim_t OC = pd()->OC();
    const dim_t IC = pd()->IC_total_padded();

    const auto &wmd = *pd()->weights_md();
    bool wei_tr = wmd.format_desc.blocking.strides[0] == 1;

    float alpha = 1.0, beta = 0.0;
    status_t st = extended_sgemm(wei_tr ? "T" : "N", "N", &IC, &MB, &OC, &alpha,
            weights, wei_tr ? &OC : &IC, diff_dst, &OC, &beta, diff_src, &IC);

    return st;
}

template <impl::data_type_t data_type>
status_t gemm_inner_product_bwd_weights_t<data_type>::execute_backward_weights(
        const exec_ctx_t &ctx) const {
    auto diff_dst = CTX_IN_MEM(const data_t *, DNNL_ARG_DIFF_DST);
    auto src = CTX_IN_MEM(const data_t *, DNNL_ARG_SRC);
    auto diff_weights = CTX_OUT_MEM(data_t *, DNNL_ARG_DIFF_WEIGHTS);
    auto diff_bias = CTX_OUT_MEM(data_t *, DNNL_ARG_DIFF_BIAS);

    const memory_desc_wrapper diff_dst_d(pd()->diff_dst_md());
    const memory_desc_wrapper diff_bias_d(pd()->diff_weights_md(1));

    diff_dst += diff_dst_d.offset0();

    const dim_t MB = pd()->MB();
    const dim_t OC = pd()->OC();
    const dim_t IC = pd()->IC_total_padded();

    const auto &wmd = *pd()->diff_weights_md();
    bool wei_tr = wmd.format_desc.blocking.strides[0] == 1;

    float alpha = 1.0, beta = 0.0;
    status_t st;
    if (wei_tr)
        st = extended_sgemm("N", "T", &OC, &IC, &MB, &alpha, diff_dst, &OC, src,
                &IC, &beta, diff_weights, &OC);
    else
        st = extended_sgemm("N", "T", &IC, &OC, &MB, &alpha, src, &IC, diff_dst,
                &OC, &beta, diff_weights, &IC);

    if (st != status::success) return st;

    if (diff_bias) {
        diff_bias += diff_bias_d.offset0();
        constexpr dim_t blksize = 8;
        const dim_t OC_blocks = utils::div_up(OC, blksize);
        parallel(0, [&](const int ithr, const int nthr) {
            dim_t oc_s {0}, oc_e {0};
            balance211(OC_blocks, nthr, ithr, oc_s, oc_e);
            oc_s = std::min(oc_s * blksize, OC);
            oc_e = std::min(oc_e * blksize, OC);

            PRAGMA_OMP_SIMD()
            for (dim_t oc = oc_s; oc < oc_e; ++oc) {
                diff_bias[oc] = diff_dst[oc];
            }

            for (dim_t mb = 1; mb < MB; ++mb) {
                PRAGMA_OMP_SIMD()
                for (dim_t oc = oc_s; oc < oc_e; ++oc) {
                    diff_bias[oc] += diff_dst[mb * OC + oc];
                }
            }
        });
    }

    return status::success;
}

template struct gemm_inner_product_fwd_t<data_type::f32>;
template struct gemm_inner_product_bwd_data_t<data_type::f32>;
template struct gemm_inner_product_bwd_weights_t<data_type::f32>;

} // namespace cpu
} // namespace impl
} // namespace dnnl

// vim: et ts=4 sw=4 cindent cino+=l0,\:4,N-s<|MERGE_RESOLUTION|>--- conflicted
+++ resolved
@@ -60,12 +60,8 @@
         parallel(force_sequential ? 1 : 0, [&](int ithr, int nthr) {
             size_t start, end;
             balance211((size_t)(OC * MB), nthr, ithr, start, end);
-<<<<<<< HEAD
-            (*pp_kernel_)(dst, dst, (char *)bias, scales, start, end);
-=======
             (*pp_kernel_)(
                     dst, dst, (char *)bias, scales, start, end, 0, nullptr);
->>>>>>> 8186817f
         });
     }
 
