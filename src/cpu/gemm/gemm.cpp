/*******************************************************************************
* Copyright 2018 Intel Corporation
*
* Licensed under the Apache License, Version 2.0 (the "License");
* you may not use this file except in compliance with the License.
* You may obtain a copy of the License at
*
*     http://www.apache.org/licenses/LICENSE-2.0
*
* Unless required by applicable law or agreed to in writing, software
* distributed under the License is distributed on an "AS IS" BASIS,
* WITHOUT WARRANTIES OR CONDITIONS OF ANY KIND, either express or implied.
* See the License for the specific language governing permissions and
* limitations under the License.
*******************************************************************************/

#include "mkldnn.h"

#include "mkldnn_traits.hpp"
#include "nstl.hpp"

#include "jit_generator.hpp"

#include "gemm.hpp"

#include "f32/jit_avx512_common_gemm_f32.hpp"
#include "f32/jit_avx_gemm_f32.hpp"
#include "f32/ref_gemm_f32.hpp"

#include "s8x8s32/jit_avx512_core_gemm_s8u8s32.hpp"
#include "s8x8s32/jit_avx512_core_gemm_s8s8s32.hpp"
#include "s8x8s32/ref_gemm_s8x8s32.hpp"

#include "os_blas.hpp"

/* USE_MKL      USE_CBLAS       effect
 * -------      ---------       ------
 * yes          yes             use Intel(R) MKL CBLAS
 * yes          no              use jit
 * no           yes             system-dependent CBLAS
 * no           no              use jit
 */

namespace mkldnn {
namespace impl {
namespace cpu {

mkldnn_status_t check_gemm_input(const char *transa, const char *transb,
        const int *M, const int *N, const int *K, const int *lda,
        const int *ldb, const int *ldc, const float *alpha, const float *beta,
        const bool with_bias) {
    if (utils::any_null(transa, transb, M, N, K, lda, ldb, ldc, alpha, beta))
        return mkldnn_invalid_arguments;
    if (with_bias && *beta != 0)
        return mkldnn_unimplemented;
    bool consistency = true
        && utils::one_of(*transa, 'T', 't', 'N', 'n')
        && utils::one_of(*transb, 'T', 't', 'N', 'n')
        && *M >= 0
        && *N >= 0
        && *K >= 0;

    if (!consistency)
        return mkldnn_invalid_arguments;
    bool isTransA = utils::one_of(*transa, 'T', 't');
    bool isTransB = utils::one_of(*transb, 'T', 't');
    int nrowA = isTransA ? *K : *M;
    int nrowB = isTransB ? *N : *K;
    consistency = true
        && *lda >= nstl::max(1, nrowA)
        && *ldb >= nstl::max(1, nrowB)
        && *ldc >= nstl::max(1, *M);
    if (!consistency)
        return mkldnn_invalid_arguments;

    return mkldnn_success;
}

mkldnn_status_t check_gemm_x8x8x32_input(const char *offsetc,
        const char *transa, const char *transb, const int *M, const int *N,
        const int *K, const int *lda, const int *ldb, const int *ldc,
        const float *alpha, const float *beta, const bool with_bias) {
    if (offsetc == nullptr)
        return mkldnn_invalid_arguments;
    if (!utils::one_of(*offsetc, 'F', 'f', 'C', 'c', 'R', 'r'))
        return mkldnn_invalid_arguments;

    return check_gemm_input(transa, transb, M, N, K, lda, ldb, ldc, alpha,
        beta, with_bias);
}

mkldnn_status_t extended_sgemm(const char *transa, const char *transb,
        const int *M, const int *N, const int *K, const float *alpha,
        const float *A, const int *lda, const float *B, const int *ldb,
        const float *beta, float *C, const int *ldc,
        const float *bias, const bool force_jit_gemm) {
    mkldnn_status_t status = check_gemm_input(transa, transb, M, N, K,
            lda, ldb, ldc, alpha, beta, bias != nullptr);
    if (status != mkldnn_success)
        return status;

#ifdef USE_CBLAS
    if (!force_jit_gemm) {
        bool trA = *transa == 't' || *transa == 'T';
        bool trB = *transb == 't' || *transb == 'T';
        CBLAS_TRANSPOSE Cblas_trA = trA ? CblasTrans : CblasNoTrans;
        CBLAS_TRANSPOSE Cblas_trB = trB ? CblasTrans : CblasNoTrans;
        cblas_sgemm(CblasColMajor, Cblas_trA, Cblas_trB,
                *M, *N, *K, *alpha, A, *lda, B, *ldb, *beta, C, *ldc);

        if (bias) {
            // Add bias if necessary (bias is applied to columns of C)
            cblas_int incx = 1, incy = 1;
            parallel_nd(*N, [&](int n) {
                ptrdiff_t offset = (ptrdiff_t)n * (*ldc);
                cblas_saxpy(*M, 1.0, bias, incx, C + offset, incy);
            });
        }
        return mkldnn_success;
    }
#endif
<<<<<<< HEAD
    //Generate jit kernel and call sgemm with bias
    static std::once_flag initialized;
    std::call_once(initialized, [] { mkldnn::impl::cpu::initialize(); });

    if (bias)
        gemm_bias_impl[trA][trB]->call(
                transa, transb, M, N, K, alpha, A, lda, B, ldb, beta, C, ldc,
                bias);
    else
        gemm_impl[*beta == 0.f][trA][trB]->call(
                transa, transb, M, N, K, alpha, A, lda, B, ldb, beta, C, ldc);
=======
>>>>>>> 863ff6e7

    if (mayiuse(avx512_common))
        return jit_avx512_common_gemm_f32(transa, transb,
                M, N, K, alpha, A, lda, B, ldb, beta, C, ldc, bias);
    else if (mayiuse(avx))
        return jit_avx_gemm_f32(transa, transb,
                M, N, K, alpha, A, lda, B, ldb, beta, C, ldc, bias);
    else
        return ref_gemm<float>(transa, transb,
                M, N, K, alpha, A, lda, B, ldb, beta, C, ldc, bias);
}

template <typename b_dt>
mkldnn_status_t gemm_s8x8s32(const char *transa, const char *transb,
        const char *offsetc, const int *M, const int *N, const int *K,
        const float *alpha, const int8_t *A, const int *LDA, const int8_t *ao,
        const b_dt *B, const int *LDB, const int8_t *bo, const float *beta,
        int32_t *C, const int *LDC, const int32_t *co) {
    mkldnn_status_t status = check_gemm_x8x8x32_input(offsetc, transa, transb,
        M, N, K, LDA, LDB, LDC, alpha, beta, false);
    if (status != mkldnn_success)
        return status;

    if (*M == 0 || *N == 0 || *K == 0)
        return mkldnn_success;

#if USE_MKL_IGEMM
        bool OCisR = (*offsetc == 'R' || *offsetc == 'r');
        bool OCisC = (*offsetc == 'C' || *offsetc == 'c');
        bool AisN = (*transa == 'N' || *transa == 'n');
        bool BisN = (*transb == 'N' || *transb == 'n');

    if (data_traits<b_dt>::data_type == data_type::u8) {
        CBLAS_TRANSPOSE Cblas_trA = AisN ? CblasNoTrans : CblasTrans;
        CBLAS_TRANSPOSE Cblas_trB = BisN ? CblasNoTrans : CblasTrans;
        CBLAS_OFFSET Cblas_offsetc =
            OCisR
            ? CblasRowOffset
            : OCisC
            ? CblasColOffset
            : CblasFixOffset;
        cblas_gemm_s8u8s32(CblasColMajor, Cblas_trA, Cblas_trB, Cblas_offsetc,
                *M, *N, *K, *alpha, A, *LDA, *ao, (uint8_t *)B, *LDB, *bo,
                *beta, C, *LDC, co);
        return mkldnn_success;
    } else {
        assert(data_traits<b_dt>::data_type == data_type::s8);
        // TODO CBLAS implementation of gemm_s8s8s32 goes here.
        // mkldnn_gemm_s8s8s32 doesn't support non-zero ao and bo
        if ((mayiuse(avx512_core) || mayiuse(avx512_core_vnni))
                && *ao == 0 && *bo == 0) {
            return jit_avx512_core_gemm_s8s8s32(transa, transb, offsetc, M,
                    N, K, alpha, A, LDA, ao, (int8_t *)B, LDB, bo, beta,
                    C, LDC, co);
        } else {
            return ref_gemm_s8x8s32(transa, transb, offsetc, M, N, K,
                    alpha, A, LDA, ao, B, LDB, bo, beta, C, LDC, co);
        }
    }
#else
    cpu_isa_t isa = isa_any;
    if (mayiuse(avx512_core_vnni)) {
        isa = avx512_core_vnni;
    } else if (mayiuse(avx512_core)) {
        isa = avx512_core;
    }

    if (data_traits<b_dt>::data_type == data_type::u8) {
        switch (isa) {
        case avx512_core:
        case avx512_core_vnni:
            return jit_avx512_core_gemm_s8u8s32(transa, transb, offsetc, M,
                    N, K, alpha, A, LDA, ao, (uint8_t *)B, LDB, bo, beta,
                    C, LDC, co);
        default:
            return ref_gemm_s8x8s32(transa, transb, offsetc, M, N, K,
                    alpha, A, LDA, ao, B, LDB, bo, beta, C, LDC, co);
        }
    } else {
        assert(data_traits<b_dt>::data_type == data_type::s8);
        // mkldnn_gemm_s8s8s32 doesn't support non-zero ao and bo
        if ((mayiuse(avx512_core) || mayiuse(avx512_core_vnni))
                && *ao == 0 && *bo == 0) {
            return jit_avx512_core_gemm_s8s8s32(transa, transb, offsetc, M,
                    N, K, alpha, A, LDA, ao, (int8_t *)B, LDB, bo, beta,
                    C, LDC, co);
        } else {
            return ref_gemm_s8x8s32(transa, transb, offsetc, M, N, K,
                    alpha, A, LDA, ao, B, LDB, bo, beta, C, LDC, co);
        }
    }
#endif
}

}
}
}

using namespace mkldnn::impl;
using namespace mkldnn::impl::cpu;

mkldnn_status_t mkldnn_sgemm(const char *transa, const char *transb,
        const int *M, const int *N, const int *K, const float *alpha,
        const float *A, const int *lda, const float *B, const int *ldb,
        const float *beta, float *C, const int *ldc) {
    return extended_sgemm(
            transa, transb, M, N, K, alpha, A, lda, B, ldb, beta, C, ldc);
}

mkldnn_status_t mkldnn_gemm_s8u8s32(const char *transa, const char *transb,
        const char *offsetc, const int *M, const int *N, const int *K,
        const float *alpha, const int8_t *A, const int *lda, const int8_t *ao,
        const uint8_t *B, const int *ldb, const int8_t *bo, const float *beta,
        int32_t *C, const int *ldc, const int32_t *co) {
    return gemm_s8x8s32(
        transa, transb, offsetc, M, N, K, alpha, A, lda, ao, B, ldb, bo,
        beta, C, ldc, co);
}

mkldnn_status_t mkldnn_gemm_s8s8s32(const char *transa, const char *transb,
        const char *offsetc, const int *M, const int *N, const int *K,
        const float *alpha, const int8_t *A, const int *lda, const int8_t *ao,
        const int8_t *B, const int *ldb, const int8_t *bo, const float *beta,
        int32_t *C, const int *ldc, const int32_t *co) {
    return gemm_s8x8s32(
        transa, transb, offsetc, M, N, K, alpha, A, lda, ao, B, ldb, bo,
        beta, C, ldc, co);
}<|MERGE_RESOLUTION|>--- conflicted
+++ resolved
@@ -119,20 +119,6 @@
         return mkldnn_success;
     }
 #endif
-<<<<<<< HEAD
-    //Generate jit kernel and call sgemm with bias
-    static std::once_flag initialized;
-    std::call_once(initialized, [] { mkldnn::impl::cpu::initialize(); });
-
-    if (bias)
-        gemm_bias_impl[trA][trB]->call(
-                transa, transb, M, N, K, alpha, A, lda, B, ldb, beta, C, ldc,
-                bias);
-    else
-        gemm_impl[*beta == 0.f][trA][trB]->call(
-                transa, transb, M, N, K, alpha, A, lda, B, ldb, beta, C, ldc);
-=======
->>>>>>> 863ff6e7
 
     if (mayiuse(avx512_common))
         return jit_avx512_common_gemm_f32(transa, transb,
