/*******************************************************************************
* Copyright 2020 Intel Corporation
*
* Licensed under the Apache License, Version 2.0 (the "License");
* you may not use this file except in compliance with the License.
* You may obtain a copy of the License at
*
*     http://www.apache.org/licenses/LICENSE-2.0
*
* Unless required by applicable law or agreed to in writing, software
* distributed under the License is distributed on an "AS IS" BASIS,
* WITHOUT WARRANTIES OR CONDITIONS OF ANY KIND, either express or implied.
* See the License for the specific language governing permissions and
* limitations under the License.
*******************************************************************************/

#include "cpu/platform.hpp"

#include "cpu/gemm/gemm_pack.hpp"

#if DNNL_X64
#include "cpu/x64/gemm/gemm_pack.hpp"
#endif

namespace dnnl {
namespace impl {
namespace cpu {

bool pack_sgemm_supported() {
#if DNNL_X64
    return x64::pack_sgemm_supported();
#endif
    return false;
}
bool pack_gemm_bf16bf16f32_supported() {
#if DNNL_X64
    return x64::pack_gemm_bf16bf16f32_supported();
#endif
<<<<<<< HEAD

template <typename T>
static bool is_good_ld(dim_t ld) {
    static constexpr auto align = 64 / sizeof(T);
    static constexpr auto no_align = 2048 / sizeof(T);

    return ((ld % align) == 0) && ((ld % no_align) != 0);
}

static dnnl_status_t check_pack_get_size_input(const char *identifier,
        const char *transa, const char *transb, const dim_t *M, const dim_t *N,
        const dim_t *K, const dim_t *lda, const dim_t *ldb) {

    if (utils::any_null(identifier, transa, transb, M, N, K, lda, ldb))
        return dnnl_invalid_arguments;

    bool is_transa = utils::one_of(*transa, 'T', 't');
    bool is_transb = utils::one_of(*transb, 'T', 't');

    bool ok = true && utils::one_of(*transa, 'T', 't', 'N', 'n')
            && utils::one_of(*transb, 'T', 't', 'N', 'n')
            && utils::one_of(*identifier, 'A', 'a', 'B', 'b') && *M >= 0
            && *N >= 0 && *K >= 0
            && *lda >= nstl::max(dim_t(1), !is_transa ? *M : *K)
            && *ldb >= nstl::max(dim_t(1), !is_transb ? *K : *N);

    if (!ok) return dnnl_invalid_arguments;

    return dnnl_success;
}

static dnnl_status_t check_pack_input(const char *identifier,
        const char *transa, const char *transb, const dim_t *M, const dim_t *N,
        const dim_t *K, const float *alpha, const dim_t *lda, const dim_t *ldb,
        const void *src, void *dst) {
    if (utils::any_null(src, dst, alpha)) return dnnl_invalid_arguments;

    return check_pack_get_size_input(
            identifier, transa, transb, M, N, K, lda, ldb);
}

template <typename a_dt, typename b_dt, typename c_dt>
static dnnl_status_t gemm_pack_driver(const char *identifier,
        const char *transa, const char *transb, const dim_t *M, const dim_t *N,
        const dim_t *K, const float *alpha, const dim_t *lda, const dim_t *ldb,
        const void *src, gemm_pack_storage_t *pack_dst, bool measure_only) {

    a_dt oa = 0;
    b_dt ob = 0;

    const a_dt *a = nullptr;
    const b_dt *b = nullptr;
    pack_type packing;

    if (utils::one_of(*identifier, 'a', 'A')) {
        a = (const a_dt *)src;
        packing = pack_type::pack_a;
    } else {
        b = (const b_dt *)src;
        packing = pack_type::pack_b;
    }

    return gemm_driver<a_dt, b_dt, c_dt>(transa, transb, "N", M, N, K, alpha, a,
            lda, &oa, b, ldb, &ob, nullptr, nullptr, nullptr, nullptr, false,
            packing, pack_dst, measure_only);
=======
    return false;
>>>>>>> 8186817f
}

dnnl_status_t sgemm_pack_get_size(const char *identifier, const char *transa,
        const char *transb, const dim_t *M, const dim_t *N, const dim_t *K,
        const dim_t *lda, const dim_t *ldb, size_t *size, bool *pack) {
<<<<<<< HEAD

    if (!pack_sgemm_supported()) return dnnl_unimplemented;

    dnnl_status_t result;
    *size = 0;
    if (pack) *pack = true;

    result = check_pack_get_size_input(
            identifier, transa, transb, M, N, K, lda, ldb);
    if (result != dnnl_success) return result;

#if USE_MKL_PACKED_GEMM
    *size = cblas_sgemm_pack_get_size(cblas_identifier(identifier), *M, *N, *K);
#else
    bool do_a = utils::one_of(*identifier, 'a', 'A');
    float alpha = 1.0f;
    gemm_pack_storage_shell_t shell {dnnl_get_max_threads()};
    if (!shell.get()) return dnnl_out_of_memory;

    result = gemm_pack_driver<float, float, float>(identifier, transa, transb,
            M, N, K, &alpha, lda, ldb, nullptr, &shell, true);
    if (result != dnnl_success) return result;

    *size = shell.size();
    if (pack) {
        *pack = !(shell.single_nocopy()
                && utils::one_of(do_a ? *transa : *transb, 'n', 'N')
                && is_good_ld<float>(do_a ? *lda : *ldb));
    }
=======
#if DNNL_X64
    return x64::sgemm_pack_get_size(
            identifier, transa, transb, M, N, K, lda, ldb, size, pack);
>>>>>>> 8186817f
#endif
    return dnnl_unimplemented;
}

dnnl_status_t gemm_bf16bf16f32_pack_get_size(const char *identifier,
        const char *transa, const char *transb, const dim_t *M, const dim_t *N,
        const dim_t *K, const dim_t *lda, const dim_t *ldb, size_t *size,
<<<<<<< HEAD
        bool *pack) {

    if (!pack_gemm_bf16bf16f32_supported()) return dnnl_unimplemented;

    dnnl_status_t result;
    *size = 0;
    if (pack) *pack = true;

    result = check_pack_get_size_input(
            identifier, transa, transb, M, N, K, lda, ldb);
    if (result != dnnl_success) return result;

    float alpha = 1.0f;
    gemm_pack_storage_shell_t shell {dnnl_get_max_threads()};
    if (!shell.get()) return dnnl_out_of_memory;

    result = gemm_pack_driver<bfloat16_t, bfloat16_t, float>(identifier, transa,
            transb, M, N, K, &alpha, lda, ldb, nullptr, &shell, true);
    if (result != dnnl_success) return result;

    *size = shell.size();

    return dnnl_success;
}

template <typename a_dt, typename b_dt>
dnnl_status_t gemm_x8x8s32_pack_get_size(const char *identifier,
        const char *transa, const char *transb, const dim_t *M, const dim_t *N,
        const dim_t *K, const dim_t *lda, const dim_t *ldb, size_t *size,
=======
>>>>>>> 8186817f
        bool *pack) {
#if DNNL_X64
    return x64::gemm_bf16bf16f32_pack_get_size(
            identifier, transa, transb, M, N, K, lda, ldb, size, pack);
#endif
<<<<<<< HEAD

    bool do_a = utils::one_of(*identifier, 'a', 'A');
    float alpha = 1.0f;
    gemm_pack_storage_shell_t shell {dnnl_get_max_threads(), do_a, !do_a};
    if (!shell.get()) return dnnl_out_of_memory;

    if (!use_reference_igemm<a_dt, b_dt>()) {
        result = gemm_pack_driver<a_dt, b_dt, int32_t>(identifier, transa,
                transb, M, N, K, &alpha, lda, ldb, nullptr, &shell, true);
        if (result != dnnl_success) return result;
    } else {
        auto rows = do_a ? *M : *K;
        auto cols = do_a ? *K : *N;
        if (do_a) {
            gemm_utils::prep_gemm_pack<int8_t, int32_t>(
                    do_a, no_trans, rows, cols, &shell);
        } else {
            gemm_utils::prep_gemm_pack<uint8_t, int32_t>(
                    do_a, no_trans, rows, cols, &shell);
        }
    }

    *size = shell.size();
    if (pack) {
        *pack = !(shell.single_nocopy()
                && utils::one_of(do_a ? *transa : *transb, 'n', 'N')
                && is_good_ld<float>(do_a ? *lda : *ldb));
    }

    return dnnl_success;
=======
    return dnnl_unimplemented;
>>>>>>> 8186817f
}

dnnl_status_t gemm_s8u8s32_pack_get_size(const char *identifier,
        const char *transa, const char *transb, const dim_t *M, const dim_t *N,
        const dim_t *K, const dim_t *lda, const dim_t *ldb, size_t *size,
        bool *pack) {
#if DNNL_X64
    return x64::gemm_s8u8s32_pack_get_size(
            identifier, transa, transb, M, N, K, lda, ldb, size, pack);
#endif
    return dnnl_unimplemented;
}

dnnl_status_t gemm_s8s8s32_pack_get_size(const char *identifier,
        const char *transa, const char *transb, const dim_t *M, const dim_t *N,
        const dim_t *K, const dim_t *lda, const dim_t *ldb, size_t *size,
        bool *pack) {
#if DNNL_X64
    return x64::gemm_s8s8s32_pack_get_size(
            identifier, transa, transb, M, N, K, lda, ldb, size, pack);
#endif
    return dnnl_unimplemented;
}

dnnl_status_t sgemm_pack(const char *identifier, const char *transa,
        const char *transb, const dim_t *M, const dim_t *N, const dim_t *K,
        const dim_t *lda, const dim_t *ldb, const float *src, float *dst) {
<<<<<<< HEAD
    float one = 1.f, *alpha = &one;

    if (!pack_sgemm_supported()) return dnnl_unimplemented;

    auto result = check_pack_input(
            identifier, transa, transb, M, N, K, alpha, lda, ldb, src, dst);
    if (result != dnnl_success) return result;

#if USE_MKL_PACKED_GEMM
    auto cblas_id = cblas_identifier(identifier);
    auto ld = (cblas_id == CblasAMatrix) ? *lda : *ldb;
    auto trans = (cblas_id == CblasAMatrix) ? transa : transb;
    cblas_sgemm_pack(CblasColMajor, cblas_id, cblas_transpose(trans), *M, *N,
            *K, *alpha, src, ld, dst);
    return dnnl_success;
#else
    gemm_pack_storage_t pack_dst {dst};

    return gemm_pack_driver<float, float, float>(identifier, transa, transb, M,
            N, K, alpha, lda, ldb, src, &pack_dst, false);
=======
#if DNNL_X64
    return x64::sgemm_pack(
            identifier, transa, transb, M, N, K, lda, ldb, src, dst);
>>>>>>> 8186817f
#endif
    return dnnl_unimplemented;
}

dnnl_status_t gemm_bf16bf16f32_pack(const char *identifier, const char *transa,
        const char *transb, const dim_t *M, const dim_t *N, const dim_t *K,
        const dim_t *lda, const dim_t *ldb, const bfloat16_t *src,
        bfloat16_t *dst) {
<<<<<<< HEAD
    float one = 1.f, *alpha = &one;

    if (!pack_gemm_bf16bf16f32_supported()) return dnnl_unimplemented;

    auto result = check_pack_input(
            identifier, transa, transb, M, N, K, alpha, lda, ldb, src, dst);
    if (result != dnnl_success) return result;

    gemm_pack_storage_t pack_dst {dst};

    return gemm_pack_driver<bfloat16_t, bfloat16_t, float>(identifier, transa,
            transb, M, N, K, alpha, lda, ldb, src, &pack_dst, false);
}

template <typename a_dt, typename b_dt>
dnnl_status_t gemm_x8x8s32_pack(const char *identifier, const char *transa,
        const char *transb, const dim_t *M, const dim_t *N, const dim_t *K,
        const dim_t *lda, const dim_t *ldb, const void *src_void, void *dst) {

    float alpha = 1.0f; // Not used with igemm.
    auto result = check_pack_input(identifier, transa, transb, M, N, K, &alpha,
            lda, ldb, src_void, dst);
    if (result != dnnl_success) return result;

#if USE_MKL_PACKED_GEMM
    constexpr bool is_s8u8 = true
            && data_traits<a_dt>::data_type == data_type::s8
            && data_traits<b_dt>::data_type == data_type::u8;

    if (is_s8u8) {
        auto cblas_id = cblas_identifier(identifier);
        auto ld = (cblas_id == CblasAMatrix) ? *lda : *ldb;
        auto trans = (cblas_id == CblasAMatrix) ? transa : transb;
        cblas_gemm_s8u8s32_pack(CblasColMajor, cblas_id, cblas_transpose(trans),
                *M, *N, *K, src_void, ld, dst);
        return dnnl_success;
    }
=======
#if DNNL_X64
    return x64::gemm_bf16bf16f32_pack(
            identifier, transa, transb, M, N, K, lda, ldb, src, dst);
>>>>>>> 8186817f
#endif
    return dnnl_unimplemented;
}

dnnl_status_t gemm_s8u8s32_pack(const char *identifier, const char *transa,
        const char *transb, const dim_t *M, const dim_t *N, const dim_t *K,
        const dim_t *lda, const dim_t *ldb, const void *src, void *dst) {
<<<<<<< HEAD

    return gemm_x8x8s32_pack<int8_t, uint8_t>(
=======
#if DNNL_X64
    return x64::gemm_s8u8s32_pack(
>>>>>>> 8186817f
            identifier, transa, transb, M, N, K, lda, ldb, src, dst);
#endif
    return dnnl_unimplemented;
}

dnnl_status_t gemm_s8s8s32_pack(const char *identifier, const char *transa,
        const char *transb, const dim_t *M, const dim_t *N, const dim_t *K,
        const dim_t *lda, const dim_t *ldb, const void *src, void *dst) {
<<<<<<< HEAD

    return gemm_x8x8s32_pack<int8_t, int8_t>(
=======
#if DNNL_X64
    return x64::gemm_s8s8s32_pack(
>>>>>>> 8186817f
            identifier, transa, transb, M, N, K, lda, ldb, src, dst);
#endif
    return dnnl_unimplemented;
}

dnnl_status_t sgemm_compute(const char *transa, const char *transb,
        const dim_t *M, const dim_t *N, const dim_t *K, const float *A,
        const dim_t *lda, const float *B, const dim_t *ldb, const float *beta,
        float *C, const dim_t *ldc) {
<<<<<<< HEAD

#if USE_MKL_PACKED_GEMM
    if (utils::any_null(transa, transb, M, N, K, A, lda, B, ldb, beta, C, ldc))
        return dnnl_invalid_arguments;
    cblas_sgemm_compute(CblasColMajor, cblas_storage(transa),
            cblas_storage(transb), *M, *N, *K, A, *lda, B, *ldb, *beta, C,
            *ldc);
    return dnnl_success;
#else
    if (!pack_sgemm_supported()) return dnnl_unimplemented;

    float one = 1.0f;

    return extended_sgemm(
            transa, transb, M, N, K, &one, A, lda, B, ldb, beta, C, ldc);
=======
#if DNNL_X64
    return x64::sgemm_compute(
            transa, transb, M, N, K, A, lda, B, ldb, beta, C, ldc);
>>>>>>> 8186817f
#endif
    return dnnl_unimplemented;
}

dnnl_status_t gemm_bf16bf16f32_compute(const char *transa, const char *transb,
        const dim_t *M, const dim_t *N, const dim_t *K, const bfloat16_t *A,
        const dim_t *lda, const bfloat16_t *B, const dim_t *ldb,
        const float *beta, float *C, const dim_t *ldc) {
<<<<<<< HEAD

    if (!pack_gemm_bf16bf16f32_supported()) return dnnl_unimplemented;

    float one = 1.0f;

    return gemm_bf16bf16f32(
            transa, transb, M, N, K, &one, A, lda, B, ldb, beta, C, ldc);
}

template <typename a_dt, typename b_dt>
dnnl_status_t gemm_x8x8s32_compute(const char *transa, const char *transb,
        const char *offsetc, const dim_t *M, const dim_t *N, const dim_t *K,
        const a_dt *A, const dim_t *lda, const b_dt *B, const dim_t *ldb,
        const float *beta, int32_t *C, const dim_t *ldc, const int32_t *co) {

    const float one = 1.f, *alpha = &one;
    const a_dt zero_a_dt = 0, *ao = &zero_a_dt;
    const b_dt zero_b_dt = 0, *bo = &zero_b_dt;

#if USE_MKL_PACKED_GEMM
    constexpr bool is_s8u8 = true
            && data_traits<a_dt>::data_type == data_type::s8
            && data_traits<b_dt>::data_type == data_type::u8;

    if (is_s8u8) {
        if (utils::any_null(transa, transb, offsetc, M, N, K, alpha, A, lda, ao,
                    B, ldb, bo, beta, C, ldc, co))
            return dnnl_invalid_arguments;
        cblas_gemm_s8u8s32_compute(CblasColMajor, cblas_storage(transa),
                cblas_storage(transb), cblas_offset(offsetc), *M, *N, *K,
                *alpha, A, *lda, *ao, B, *ldb, *bo, *beta, C, *ldc, co);
        return dnnl_success;
    }
=======
#if DNNL_X64
    return x64::gemm_bf16bf16f32_compute(
            transa, transb, M, N, K, A, lda, B, ldb, beta, C, ldc);
>>>>>>> 8186817f
#endif
    return dnnl_unimplemented;
}

dnnl_status_t gemm_s8u8s32_compute(const char *transa, const char *transb,
        const char *offsetc, const dim_t *M, const dim_t *N, const dim_t *K,
        const int8_t *A, const dim_t *lda, const uint8_t *B, const dim_t *ldb,
        const float *beta, int32_t *C, const dim_t *ldc, const int32_t *co) {
<<<<<<< HEAD

    return gemm_x8x8s32_compute(
=======
#if DNNL_X64
    return x64::gemm_s8u8s32_compute(
>>>>>>> 8186817f
            transa, transb, offsetc, M, N, K, A, lda, B, ldb, beta, C, ldc, co);
#endif
    return dnnl_unimplemented;
}

dnnl_status_t gemm_s8s8s32_compute(const char *transa, const char *transb,
        const char *offsetc, const dim_t *M, const dim_t *N, const dim_t *K,
        const int8_t *A, const dim_t *lda, const int8_t *B, const dim_t *ldb,
        const float *beta, int32_t *C, const dim_t *ldc, const int32_t *co) {
<<<<<<< HEAD

    return gemm_x8x8s32_compute(
=======
#if DNNL_X64
    return x64::gemm_s8s8s32_compute(
>>>>>>> 8186817f
            transa, transb, offsetc, M, N, K, A, lda, B, ldb, beta, C, ldc, co);
#endif
    return dnnl_unimplemented;
}

} // namespace cpu
} // namespace impl
} // namespace dnnl<|MERGE_RESOLUTION|>--- conflicted
+++ resolved
@@ -36,115 +36,15 @@
 #if DNNL_X64
     return x64::pack_gemm_bf16bf16f32_supported();
 #endif
-<<<<<<< HEAD
-
-template <typename T>
-static bool is_good_ld(dim_t ld) {
-    static constexpr auto align = 64 / sizeof(T);
-    static constexpr auto no_align = 2048 / sizeof(T);
-
-    return ((ld % align) == 0) && ((ld % no_align) != 0);
-}
-
-static dnnl_status_t check_pack_get_size_input(const char *identifier,
-        const char *transa, const char *transb, const dim_t *M, const dim_t *N,
-        const dim_t *K, const dim_t *lda, const dim_t *ldb) {
-
-    if (utils::any_null(identifier, transa, transb, M, N, K, lda, ldb))
-        return dnnl_invalid_arguments;
-
-    bool is_transa = utils::one_of(*transa, 'T', 't');
-    bool is_transb = utils::one_of(*transb, 'T', 't');
-
-    bool ok = true && utils::one_of(*transa, 'T', 't', 'N', 'n')
-            && utils::one_of(*transb, 'T', 't', 'N', 'n')
-            && utils::one_of(*identifier, 'A', 'a', 'B', 'b') && *M >= 0
-            && *N >= 0 && *K >= 0
-            && *lda >= nstl::max(dim_t(1), !is_transa ? *M : *K)
-            && *ldb >= nstl::max(dim_t(1), !is_transb ? *K : *N);
-
-    if (!ok) return dnnl_invalid_arguments;
-
-    return dnnl_success;
-}
-
-static dnnl_status_t check_pack_input(const char *identifier,
-        const char *transa, const char *transb, const dim_t *M, const dim_t *N,
-        const dim_t *K, const float *alpha, const dim_t *lda, const dim_t *ldb,
-        const void *src, void *dst) {
-    if (utils::any_null(src, dst, alpha)) return dnnl_invalid_arguments;
-
-    return check_pack_get_size_input(
-            identifier, transa, transb, M, N, K, lda, ldb);
-}
-
-template <typename a_dt, typename b_dt, typename c_dt>
-static dnnl_status_t gemm_pack_driver(const char *identifier,
-        const char *transa, const char *transb, const dim_t *M, const dim_t *N,
-        const dim_t *K, const float *alpha, const dim_t *lda, const dim_t *ldb,
-        const void *src, gemm_pack_storage_t *pack_dst, bool measure_only) {
-
-    a_dt oa = 0;
-    b_dt ob = 0;
-
-    const a_dt *a = nullptr;
-    const b_dt *b = nullptr;
-    pack_type packing;
-
-    if (utils::one_of(*identifier, 'a', 'A')) {
-        a = (const a_dt *)src;
-        packing = pack_type::pack_a;
-    } else {
-        b = (const b_dt *)src;
-        packing = pack_type::pack_b;
-    }
-
-    return gemm_driver<a_dt, b_dt, c_dt>(transa, transb, "N", M, N, K, alpha, a,
-            lda, &oa, b, ldb, &ob, nullptr, nullptr, nullptr, nullptr, false,
-            packing, pack_dst, measure_only);
-=======
     return false;
->>>>>>> 8186817f
 }
 
 dnnl_status_t sgemm_pack_get_size(const char *identifier, const char *transa,
         const char *transb, const dim_t *M, const dim_t *N, const dim_t *K,
         const dim_t *lda, const dim_t *ldb, size_t *size, bool *pack) {
-<<<<<<< HEAD
-
-    if (!pack_sgemm_supported()) return dnnl_unimplemented;
-
-    dnnl_status_t result;
-    *size = 0;
-    if (pack) *pack = true;
-
-    result = check_pack_get_size_input(
-            identifier, transa, transb, M, N, K, lda, ldb);
-    if (result != dnnl_success) return result;
-
-#if USE_MKL_PACKED_GEMM
-    *size = cblas_sgemm_pack_get_size(cblas_identifier(identifier), *M, *N, *K);
-#else
-    bool do_a = utils::one_of(*identifier, 'a', 'A');
-    float alpha = 1.0f;
-    gemm_pack_storage_shell_t shell {dnnl_get_max_threads()};
-    if (!shell.get()) return dnnl_out_of_memory;
-
-    result = gemm_pack_driver<float, float, float>(identifier, transa, transb,
-            M, N, K, &alpha, lda, ldb, nullptr, &shell, true);
-    if (result != dnnl_success) return result;
-
-    *size = shell.size();
-    if (pack) {
-        *pack = !(shell.single_nocopy()
-                && utils::one_of(do_a ? *transa : *transb, 'n', 'N')
-                && is_good_ld<float>(do_a ? *lda : *ldb));
-    }
-=======
 #if DNNL_X64
     return x64::sgemm_pack_get_size(
             identifier, transa, transb, M, N, K, lda, ldb, size, pack);
->>>>>>> 8186817f
 #endif
     return dnnl_unimplemented;
 }
@@ -152,77 +52,12 @@
 dnnl_status_t gemm_bf16bf16f32_pack_get_size(const char *identifier,
         const char *transa, const char *transb, const dim_t *M, const dim_t *N,
         const dim_t *K, const dim_t *lda, const dim_t *ldb, size_t *size,
-<<<<<<< HEAD
-        bool *pack) {
-
-    if (!pack_gemm_bf16bf16f32_supported()) return dnnl_unimplemented;
-
-    dnnl_status_t result;
-    *size = 0;
-    if (pack) *pack = true;
-
-    result = check_pack_get_size_input(
-            identifier, transa, transb, M, N, K, lda, ldb);
-    if (result != dnnl_success) return result;
-
-    float alpha = 1.0f;
-    gemm_pack_storage_shell_t shell {dnnl_get_max_threads()};
-    if (!shell.get()) return dnnl_out_of_memory;
-
-    result = gemm_pack_driver<bfloat16_t, bfloat16_t, float>(identifier, transa,
-            transb, M, N, K, &alpha, lda, ldb, nullptr, &shell, true);
-    if (result != dnnl_success) return result;
-
-    *size = shell.size();
-
-    return dnnl_success;
-}
-
-template <typename a_dt, typename b_dt>
-dnnl_status_t gemm_x8x8s32_pack_get_size(const char *identifier,
-        const char *transa, const char *transb, const dim_t *M, const dim_t *N,
-        const dim_t *K, const dim_t *lda, const dim_t *ldb, size_t *size,
-=======
->>>>>>> 8186817f
         bool *pack) {
 #if DNNL_X64
     return x64::gemm_bf16bf16f32_pack_get_size(
             identifier, transa, transb, M, N, K, lda, ldb, size, pack);
 #endif
-<<<<<<< HEAD
-
-    bool do_a = utils::one_of(*identifier, 'a', 'A');
-    float alpha = 1.0f;
-    gemm_pack_storage_shell_t shell {dnnl_get_max_threads(), do_a, !do_a};
-    if (!shell.get()) return dnnl_out_of_memory;
-
-    if (!use_reference_igemm<a_dt, b_dt>()) {
-        result = gemm_pack_driver<a_dt, b_dt, int32_t>(identifier, transa,
-                transb, M, N, K, &alpha, lda, ldb, nullptr, &shell, true);
-        if (result != dnnl_success) return result;
-    } else {
-        auto rows = do_a ? *M : *K;
-        auto cols = do_a ? *K : *N;
-        if (do_a) {
-            gemm_utils::prep_gemm_pack<int8_t, int32_t>(
-                    do_a, no_trans, rows, cols, &shell);
-        } else {
-            gemm_utils::prep_gemm_pack<uint8_t, int32_t>(
-                    do_a, no_trans, rows, cols, &shell);
-        }
-    }
-
-    *size = shell.size();
-    if (pack) {
-        *pack = !(shell.single_nocopy()
-                && utils::one_of(do_a ? *transa : *transb, 'n', 'N')
-                && is_good_ld<float>(do_a ? *lda : *ldb));
-    }
-
-    return dnnl_success;
-=======
     return dnnl_unimplemented;
->>>>>>> 8186817f
 }
 
 dnnl_status_t gemm_s8u8s32_pack_get_size(const char *identifier,
@@ -250,32 +85,9 @@
 dnnl_status_t sgemm_pack(const char *identifier, const char *transa,
         const char *transb, const dim_t *M, const dim_t *N, const dim_t *K,
         const dim_t *lda, const dim_t *ldb, const float *src, float *dst) {
-<<<<<<< HEAD
-    float one = 1.f, *alpha = &one;
-
-    if (!pack_sgemm_supported()) return dnnl_unimplemented;
-
-    auto result = check_pack_input(
-            identifier, transa, transb, M, N, K, alpha, lda, ldb, src, dst);
-    if (result != dnnl_success) return result;
-
-#if USE_MKL_PACKED_GEMM
-    auto cblas_id = cblas_identifier(identifier);
-    auto ld = (cblas_id == CblasAMatrix) ? *lda : *ldb;
-    auto trans = (cblas_id == CblasAMatrix) ? transa : transb;
-    cblas_sgemm_pack(CblasColMajor, cblas_id, cblas_transpose(trans), *M, *N,
-            *K, *alpha, src, ld, dst);
-    return dnnl_success;
-#else
-    gemm_pack_storage_t pack_dst {dst};
-
-    return gemm_pack_driver<float, float, float>(identifier, transa, transb, M,
-            N, K, alpha, lda, ldb, src, &pack_dst, false);
-=======
 #if DNNL_X64
     return x64::sgemm_pack(
             identifier, transa, transb, M, N, K, lda, ldb, src, dst);
->>>>>>> 8186817f
 #endif
     return dnnl_unimplemented;
 }
@@ -284,49 +96,9 @@
         const char *transb, const dim_t *M, const dim_t *N, const dim_t *K,
         const dim_t *lda, const dim_t *ldb, const bfloat16_t *src,
         bfloat16_t *dst) {
-<<<<<<< HEAD
-    float one = 1.f, *alpha = &one;
-
-    if (!pack_gemm_bf16bf16f32_supported()) return dnnl_unimplemented;
-
-    auto result = check_pack_input(
-            identifier, transa, transb, M, N, K, alpha, lda, ldb, src, dst);
-    if (result != dnnl_success) return result;
-
-    gemm_pack_storage_t pack_dst {dst};
-
-    return gemm_pack_driver<bfloat16_t, bfloat16_t, float>(identifier, transa,
-            transb, M, N, K, alpha, lda, ldb, src, &pack_dst, false);
-}
-
-template <typename a_dt, typename b_dt>
-dnnl_status_t gemm_x8x8s32_pack(const char *identifier, const char *transa,
-        const char *transb, const dim_t *M, const dim_t *N, const dim_t *K,
-        const dim_t *lda, const dim_t *ldb, const void *src_void, void *dst) {
-
-    float alpha = 1.0f; // Not used with igemm.
-    auto result = check_pack_input(identifier, transa, transb, M, N, K, &alpha,
-            lda, ldb, src_void, dst);
-    if (result != dnnl_success) return result;
-
-#if USE_MKL_PACKED_GEMM
-    constexpr bool is_s8u8 = true
-            && data_traits<a_dt>::data_type == data_type::s8
-            && data_traits<b_dt>::data_type == data_type::u8;
-
-    if (is_s8u8) {
-        auto cblas_id = cblas_identifier(identifier);
-        auto ld = (cblas_id == CblasAMatrix) ? *lda : *ldb;
-        auto trans = (cblas_id == CblasAMatrix) ? transa : transb;
-        cblas_gemm_s8u8s32_pack(CblasColMajor, cblas_id, cblas_transpose(trans),
-                *M, *N, *K, src_void, ld, dst);
-        return dnnl_success;
-    }
-=======
 #if DNNL_X64
     return x64::gemm_bf16bf16f32_pack(
             identifier, transa, transb, M, N, K, lda, ldb, src, dst);
->>>>>>> 8186817f
 #endif
     return dnnl_unimplemented;
 }
@@ -334,13 +106,8 @@
 dnnl_status_t gemm_s8u8s32_pack(const char *identifier, const char *transa,
         const char *transb, const dim_t *M, const dim_t *N, const dim_t *K,
         const dim_t *lda, const dim_t *ldb, const void *src, void *dst) {
-<<<<<<< HEAD
-
-    return gemm_x8x8s32_pack<int8_t, uint8_t>(
-=======
 #if DNNL_X64
     return x64::gemm_s8u8s32_pack(
->>>>>>> 8186817f
             identifier, transa, transb, M, N, K, lda, ldb, src, dst);
 #endif
     return dnnl_unimplemented;
@@ -349,13 +116,8 @@
 dnnl_status_t gemm_s8s8s32_pack(const char *identifier, const char *transa,
         const char *transb, const dim_t *M, const dim_t *N, const dim_t *K,
         const dim_t *lda, const dim_t *ldb, const void *src, void *dst) {
-<<<<<<< HEAD
-
-    return gemm_x8x8s32_pack<int8_t, int8_t>(
-=======
 #if DNNL_X64
     return x64::gemm_s8s8s32_pack(
->>>>>>> 8186817f
             identifier, transa, transb, M, N, K, lda, ldb, src, dst);
 #endif
     return dnnl_unimplemented;
@@ -365,27 +127,9 @@
         const dim_t *M, const dim_t *N, const dim_t *K, const float *A,
         const dim_t *lda, const float *B, const dim_t *ldb, const float *beta,
         float *C, const dim_t *ldc) {
-<<<<<<< HEAD
-
-#if USE_MKL_PACKED_GEMM
-    if (utils::any_null(transa, transb, M, N, K, A, lda, B, ldb, beta, C, ldc))
-        return dnnl_invalid_arguments;
-    cblas_sgemm_compute(CblasColMajor, cblas_storage(transa),
-            cblas_storage(transb), *M, *N, *K, A, *lda, B, *ldb, *beta, C,
-            *ldc);
-    return dnnl_success;
-#else
-    if (!pack_sgemm_supported()) return dnnl_unimplemented;
-
-    float one = 1.0f;
-
-    return extended_sgemm(
-            transa, transb, M, N, K, &one, A, lda, B, ldb, beta, C, ldc);
-=======
 #if DNNL_X64
     return x64::sgemm_compute(
             transa, transb, M, N, K, A, lda, B, ldb, beta, C, ldc);
->>>>>>> 8186817f
 #endif
     return dnnl_unimplemented;
 }
@@ -394,45 +138,9 @@
         const dim_t *M, const dim_t *N, const dim_t *K, const bfloat16_t *A,
         const dim_t *lda, const bfloat16_t *B, const dim_t *ldb,
         const float *beta, float *C, const dim_t *ldc) {
-<<<<<<< HEAD
-
-    if (!pack_gemm_bf16bf16f32_supported()) return dnnl_unimplemented;
-
-    float one = 1.0f;
-
-    return gemm_bf16bf16f32(
-            transa, transb, M, N, K, &one, A, lda, B, ldb, beta, C, ldc);
-}
-
-template <typename a_dt, typename b_dt>
-dnnl_status_t gemm_x8x8s32_compute(const char *transa, const char *transb,
-        const char *offsetc, const dim_t *M, const dim_t *N, const dim_t *K,
-        const a_dt *A, const dim_t *lda, const b_dt *B, const dim_t *ldb,
-        const float *beta, int32_t *C, const dim_t *ldc, const int32_t *co) {
-
-    const float one = 1.f, *alpha = &one;
-    const a_dt zero_a_dt = 0, *ao = &zero_a_dt;
-    const b_dt zero_b_dt = 0, *bo = &zero_b_dt;
-
-#if USE_MKL_PACKED_GEMM
-    constexpr bool is_s8u8 = true
-            && data_traits<a_dt>::data_type == data_type::s8
-            && data_traits<b_dt>::data_type == data_type::u8;
-
-    if (is_s8u8) {
-        if (utils::any_null(transa, transb, offsetc, M, N, K, alpha, A, lda, ao,
-                    B, ldb, bo, beta, C, ldc, co))
-            return dnnl_invalid_arguments;
-        cblas_gemm_s8u8s32_compute(CblasColMajor, cblas_storage(transa),
-                cblas_storage(transb), cblas_offset(offsetc), *M, *N, *K,
-                *alpha, A, *lda, *ao, B, *ldb, *bo, *beta, C, *ldc, co);
-        return dnnl_success;
-    }
-=======
 #if DNNL_X64
     return x64::gemm_bf16bf16f32_compute(
             transa, transb, M, N, K, A, lda, B, ldb, beta, C, ldc);
->>>>>>> 8186817f
 #endif
     return dnnl_unimplemented;
 }
@@ -441,13 +149,8 @@
         const char *offsetc, const dim_t *M, const dim_t *N, const dim_t *K,
         const int8_t *A, const dim_t *lda, const uint8_t *B, const dim_t *ldb,
         const float *beta, int32_t *C, const dim_t *ldc, const int32_t *co) {
-<<<<<<< HEAD
-
-    return gemm_x8x8s32_compute(
-=======
 #if DNNL_X64
     return x64::gemm_s8u8s32_compute(
->>>>>>> 8186817f
             transa, transb, offsetc, M, N, K, A, lda, B, ldb, beta, C, ldc, co);
 #endif
     return dnnl_unimplemented;
@@ -457,13 +160,8 @@
         const char *offsetc, const dim_t *M, const dim_t *N, const dim_t *K,
         const int8_t *A, const dim_t *lda, const int8_t *B, const dim_t *ldb,
         const float *beta, int32_t *C, const dim_t *ldc, const int32_t *co) {
-<<<<<<< HEAD
-
-    return gemm_x8x8s32_compute(
-=======
 #if DNNL_X64
     return x64::gemm_s8s8s32_compute(
->>>>>>> 8186817f
             transa, transb, offsetc, M, N, K, A, lda, B, ldb, beta, C, ldc, co);
 #endif
     return dnnl_unimplemented;
