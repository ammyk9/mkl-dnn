--- conflicted
+++ resolved
@@ -85,31 +85,18 @@
     static const std::map<pk_dt_impl_key_t, std::vector<impl_list_item_t>> the_map = REG_CONV_P({
         // FWD fp
         {{forward, f32, f32, f32}, {
-<<<<<<< HEAD
             //CPU_INSTANCE_AVX512(brdgmm_dw_convolution_fwd_t)
             //CPU_INSTANCE_X64(ip_convolution_fwd_t)
             //CPU_INSTANCE_AMX(brgemm_1x1_convolution_fwd_t<avx512_core_amx>)
             //CPU_INSTANCE_AMX(brgemm_convolution_fwd_t<avx512_core_amx>)
+            //CPU_INSTANCE_AMX(brgemm_convolution_fwd_t<avx512_core_amx, true>)
             //CPU_INSTANCE_AVX512(brgemm_1x1_convolution_fwd_t<avx512_core>)
             //CPU_INSTANCE_AVX512(brgemm_convolution_fwd_t<avx512_core>)
+            //CPU_INSTANCE_AVX512(brgemm_convolution_fwd_t<avx512_core, true>)
             //CPU_INSTANCE_AVX512(jit_avx512_common_dw_convolution_fwd_t)
             //CPU_INSTANCE_AVX512(jit_avx512_common_1x1_convolution_fwd_f32_t)
             //CPU_INSTANCE_AVX512(jit_avx512_core_f32_wino_conv_2x3_fwd_t)
             //CPU_INSTANCE_AVX512(jit_avx512_core_f32_wino_conv_4x3_fwd_t)
-=======
-            CPU_INSTANCE_AVX512(brdgmm_dw_convolution_fwd_t)
-            CPU_INSTANCE_X64(ip_convolution_fwd_t)
-            CPU_INSTANCE_AMX(brgemm_1x1_convolution_fwd_t<avx512_core_amx>)
-            CPU_INSTANCE_AMX(brgemm_convolution_fwd_t<avx512_core_amx>)
-            CPU_INSTANCE_AMX(brgemm_convolution_fwd_t<avx512_core_amx, true>)
-            CPU_INSTANCE_AVX512(brgemm_1x1_convolution_fwd_t<avx512_core>)
-            CPU_INSTANCE_AVX512(brgemm_convolution_fwd_t<avx512_core>)
-            CPU_INSTANCE_AVX512(brgemm_convolution_fwd_t<avx512_core, true>)
-            CPU_INSTANCE_AVX512(jit_avx512_common_dw_convolution_fwd_t)
-            CPU_INSTANCE_AVX512(jit_avx512_common_1x1_convolution_fwd_f32_t)
-            CPU_INSTANCE_AVX512(jit_avx512_core_f32_wino_conv_2x3_fwd_t)
-            CPU_INSTANCE_AVX512(jit_avx512_core_f32_wino_conv_4x3_fwd_t)
->>>>>>> 51f9bd79
             CPU_INSTANCE_AVX512(jit_avx512_common_convolution_fwd_t<f32>)
             //CPU_INSTANCE_AVX2(jit_avx2_dw_convolution_fwd_t)
             //CPU_INSTANCE_AVX2(jit_avx2_1x1_convolution_fwd_t)
