--- conflicted
+++ resolved
@@ -92,14 +92,8 @@
     return input_d.matches_tag(order_keep ? tag_i : tag_o)
             && output_d.matches_tag(order_keep ? tag_o : tag_i);
 }
-<<<<<<< HEAD
 inline bool simple_attr_check(const primitive_attr_t *attr, bool many_scales_support) {
-    if (many_scales_support)
-        return true;
-=======
-bool simple_attr_check(const primitive_attr_t *attr, bool many_scales_support) {
     if (many_scales_support) return true;
->>>>>>> 8d5fc054
     return IMPLICATION(attr, attr->output_scales_.mask_ == 0);
 }
 } // namespace
