--- conflicted
+++ resolved
@@ -85,13 +85,8 @@
 struct simple_reorder_impl {};
 
 namespace {
-<<<<<<< HEAD
-inline bool simple_fmt_check(bool order_keep, impl::memory_format_t fmt_i,
-        impl::memory_format_t fmt_o, const memory_desc_wrapper &input_d,
-=======
-bool simple_fmt_check(bool order_keep, impl::format_tag_t tag_i,
+inline bool simple_fmt_check(bool order_keep, impl::format_tag_t tag_i,
         impl::format_tag_t tag_o, const memory_desc_wrapper &input_d,
->>>>>>> 002d23b3
         const memory_desc_wrapper &output_d) {
     return input_d.matches_tag(order_keep ? tag_i : tag_o)
         && output_d.matches_tag(order_keep ? tag_o : tag_i);
