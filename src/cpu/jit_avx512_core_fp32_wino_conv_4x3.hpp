/*******************************************************************************
* Copyright 2017-2018 Intel Corporation
*
* Licensed under the Apache License, Version 2.0 (the "License");
* you may not use this file except in compliance with the License.
* You may obtain a copy of the License at
*
*     http://www.apache.org/licenses/LICENSE-2.0
*
* Unless required by applicable law or agreed to in writing, software
* distributed under the License is distributed on an "AS IS" BASIS,
* WITHOUT WARRANTIES OR CONDITIONS OF ANY KIND, either express or implied.
* See the License for the specific language governing permissions and
* limitations under the License.
*******************************************************************************/

#ifndef CPU_JIT_AVX512_CORE_FP32_WINO_CONV_4x3_HPP
#define CPU_JIT_AVX512_CORE_FP32_WINO_CONV_4x3_HPP

#include "c_types_map.hpp"
#include "memory_tracking.hpp"

#include "cpu_convolution_pd.hpp"
#include "cpu_primitive.hpp"

#include "jit_avx512_core_fp32_wino_conv_4x3_kernel.hpp"

namespace mkldnn {
namespace impl {
namespace cpu {

namespace winograd_avx512_core {
inline void init_scratchpad(memory_tracking::registrar_t &scratchpad,
        const jit_conv_winograd_conf_t &jcp) {
    using namespace utils;
    using namespace memory_tracking::names;

    size_t U_sz = (size_t)alpha * alpha * jcp.ic * jcp.oc;
    size_t V_sz = (size_t)alpha * alpha * jcp.mb * jcp.ic * jcp.itiles
        * jcp.jtiles;
    size_t M_sz = (size_t)alpha * alpha * jcp.mb * jcp.oc * jcp.itiles
        * jcp.jtiles;

    switch (jcp.sched_policy) {
    case WSCHED_DATA_W_SGD:
        V_sz = (size_t)jcp.nthr * alpha * alpha * jcp.nb_tile_block_ur
            * jcp.tile_block_ur * jcp.ic;
        M_sz = (size_t)jcp.nthr * alpha * alpha * jcp.nb_tile_block_ur
            * jcp.tile_block_ur * jcp.oc;
        break;
    case WSCHED_WEI_SDGtWo:
        U_sz = (size_t)jcp.nthr * (alpha * alpha * jcp.oc
                * (jcp.ic / jcp.nb_ic) + jcp.ic * jcp.oc * jcp.kh * jcp.kw);
        M_sz = (size_t)jcp.nthr * alpha * alpha * (jcp.ntiles / jcp.tile_block)
            * (jcp.oc / jcp.nb_oc);
        V_sz = (size_t)jcp.nthr * alpha * alpha * (jcp.ntiles / jcp.tile_block)
            * (jcp.ic / jcp.nb_ic);
        break;
    case WSCHED_WEI_S_D_Giot_W:
        U_sz = (size_t)(jcp.nthr + 1) * alpha * alpha * jcp.ic * jcp.oc;
        M_sz = (size_t)alpha * alpha * jcp.oc * jcp.ntiles;
        V_sz = (size_t)alpha * alpha * jcp.ic * jcp.ntiles;
        break;
    default: break;
    }

    scratchpad.book(key_wino_U, sizeof(float) * U_sz, PAGE_2M);
    scratchpad.book(key_wino_V, sizeof(float) * V_sz, PAGE_2M);
    scratchpad.book(key_wino_M, sizeof(float) * M_sz, PAGE_2M);

    if (one_of(jcp.sched_policy, WSCHED_WEI_SDGtWo, WSCHED_WEI_S_D_Giot_W)) {
        size_t br_sz = (size_t)jcp.nthr * jcp.oc;
        scratchpad.book(key_conv_bia_reduction, sizeof(float) * br_sz, PAGE_2M);
    }
}
}

template <bool is_fwd>
struct _jit_avx512_core_fp32_wino_conv_4x3_t {

    _jit_avx512_core_fp32_wino_conv_4x3_t(
            const jit_conv_winograd_conf_t &jcp, const primitive_attr_t *attr)
        : kernel_(nullptr), attr_(attr) {
            kernel_ =  new _jit_avx512_core_fp32_wino_conv_4x3_data_kernel(jcp);
        }

    ~_jit_avx512_core_fp32_wino_conv_4x3_t() { delete kernel_; }

    protected:
        void weight_transform_data(const jit_conv_winograd_conf_t &jcp,
            float *wp, float *twp) const;
        void input_transform_data(int image,
            const jit_conv_winograd_conf_t &jcp,
            float *inp, float *tinp) const;
        void input_transform_tileblock_data(int tile_block,
            const jit_conv_winograd_conf_t &jcp,
            float *inp, float *tinp) const;
        void output_transform_data(int image,
            const jit_conv_winograd_conf_t &jcp,
            const post_ops_t &p_ops, float *toutp, float *pout_b,
            float *bias) const;
        void output_transform_tileblock_data(int tile_block,
            const jit_conv_winograd_conf_t &jcp, const post_ops_t &p_ops,
            float *toutp, float *outp, float *bias) const;
        void _execute_data_W_S_G_D(float *inp_ptr, float *out_ptr,
                float *wei_ptr, float *bias_ptr,
                const memory_tracking::grantor_t &scratchpad) const;
        void _execute_data_W_SGD(float *inp_ptr, float *out_ptr,
                float *wei_ptr, float *bias_ptr,
                const memory_tracking::grantor_t &scratchpad) const;
        _jit_avx512_core_fp32_wino_conv_4x3_data_kernel *kernel_;
        const primitive_attr_t *attr_;
};

struct jit_avx512_core_fp32_wino_conv_4x3_fwd_t
     : _jit_avx512_core_fp32_wino_conv_4x3_t<true>
     , public cpu_primitive_t
    {
    struct pd_t : public cpu_convolution_fwd_pd_t {
        pd_t(engine_t *engine, const convolution_desc_t *adesc,
                const primitive_attr_t *attr,
                const typename pd_t::base_class *hint_fwd_pd)
            : cpu_convolution_fwd_pd_t(engine, adesc, attr, hint_fwd_pd)
            , jcp_() {}

        DECLARE_COMMON_PD_T(
                JIT_IMPL_NAME_HELPER("jit_wino_4x3:", avx512_core, ""),
                jit_avx512_core_fp32_wino_conv_4x3_fwd_t);

<<<<<<< HEAD
        virtual status_t init() override
        {
            using namespace prop_kind;
            assert(this->engine()->kind() == engine_kind::cpu);
            bool ok = true && this->set_default_params() == status::success
                    && utils::one_of(this->desc()->prop_kind, forward_training,
                               forward_inference)
                    && utils::one_of(this->desc()->alg_kind,
                               alg_kind::convolution_auto,
                               alg_kind::convolution_winograd)
                    && utils::everyone_is(data_type::f32,
                               this->desc()->src_desc.data_type,
                               this->desc()->weights_desc.data_type,
                               this->desc()->dst_desc.data_type)
                    && IMPLICATION(this->with_bias(), data_type::f32
                                       == this->desc()->bias_desc.data_type);
            if (!ok)
                return status::unimplemented;

            status_t status =
                jit_avx512_core_fp32_wino_conv_4x3_fwd_kernel::init_conf(jcp_,
                        *this->desc(), this->src_pd_, this->weights_pd_,
                        this->dst_pd_, *this->attr());
=======
        status_t init() {
            bool ok = true
                && mkldnn_thr_syncable()
                && is_fwd()
                && utils::one_of(desc()->alg_kind,
                        alg_kind::convolution_auto,
                        alg_kind::convolution_winograd)
                && expect_data_types(data_type::f32, data_type::f32,
                        data_type::f32, data_type::f32, data_type::f32)
                && set_default_formats();
            if (!ok) return status::unimplemented;

            status_t status = jit_avx512_core_fp32_wino_conv_4x3_fwd_kernel::
                init_conf(jcp_, *desc(), src_md_, weights_md_, dst_md_,
                        *attr());
>>>>>>> 002d23b3
            if (status != status::success) return status;
            set_default_alg_kind(alg_kind::convolution_winograd);

            auto scratchpad = scratchpad_registry().registrar();
            winograd_avx512_core::init_scratchpad(scratchpad, jcp_);

            return status;
        }

        jit_conv_winograd_conf_t jcp_;

    protected:
        bool set_default_formats() {
            using namespace format_tag;
            auto wei_fmt = desc()->prop_kind == prop_kind::forward_training
                ? (with_groups() ? gOIhw16i16o : OIhw16i16o) : any;
            return set_default_formats_common(nChw16c, wei_fmt, nChw16c);
        }
    };

    jit_avx512_core_fp32_wino_conv_4x3_fwd_t(const pd_t *apd)
        : _jit_avx512_core_fp32_wino_conv_4x3_t<true>(apd->jcp_, apd->attr())
        , cpu_primitive_t(apd, true)
         {}

    typedef typename prec_traits<data_type::f32>::type data_t;

    virtual status_t execute(const exec_ctx_t &ctx) const override {
        auto src = CTX_IN_MEM(const float *, MKLDNN_ARG_SRC);
        auto weights = CTX_IN_MEM(const float *, MKLDNN_ARG_WEIGHTS);
        auto bias = CTX_IN_MEM(const float *, MKLDNN_ARG_BIAS);
        auto dst = CTX_OUT_MEM(float *, MKLDNN_ARG_DST);

        auto scratchpad = this->scratchpad(ctx);

        switch ((pd()->jcp_).sched_policy) {
        case WSCHED_DATA_W_S_G_D:
            this->_execute_data_W_S_G_D((float *)src, dst, (float *)weights,
                    (float *)bias, scratchpad);
            break;
        case WSCHED_DATA_W_SGD:
            this->_execute_data_W_SGD((float *)src, dst, (float *)weights,
                    (float *)bias, scratchpad);
            break;
        default:
            break;
        }
        return status::success;
    }

private:
    const pd_t *pd() const { return (const pd_t *)primitive_t::pd(); }
};

struct jit_avx512_core_fp32_wino_conv_4x3_bwd_data_t
        : _jit_avx512_core_fp32_wino_conv_4x3_t<false>,
        public cpu_primitive_t {
    struct pd_t : public cpu_convolution_bwd_data_pd_t {
        pd_t(engine_t *engine, const convolution_desc_t *adesc,
                const primitive_attr_t *attr,
                const convolution_fwd_pd_t *hint_fwd_pd)
            : cpu_convolution_bwd_data_pd_t(engine, adesc, attr, hint_fwd_pd)
            , jcp_() {}

        DECLARE_COMMON_PD_T(
                JIT_IMPL_NAME_HELPER("jit_wino_4x3:", avx512_core, ""),
                jit_avx512_core_fp32_wino_conv_4x3_bwd_data_t);

        status_t init() {
            bool ok = true
                && mkldnn_thr_syncable()
                && desc()->prop_kind == prop_kind::backward_data
                && utils::one_of(desc()->alg_kind,
                        alg_kind::convolution_auto,
                        alg_kind::convolution_winograd)
                && expect_data_types(data_type::f32, data_type::f32,
                        data_type::undef, data_type::f32, data_type::f32)
                && set_default_formats();
            if (!ok) return status::unimplemented;

            status_t status = jit_avx512_core_fp32_wino_conv_4x3_bwd_data_kernel
                ::init_conf(jcp_, *desc(), *diff_src_md(), *weights_md(),
                        *diff_dst_md());
            if (status != status::success) return status;
            set_default_alg_kind(alg_kind::convolution_winograd);

            auto scratchpad = scratchpad_registry().registrar();
            winograd_avx512_core::init_scratchpad(scratchpad, jcp_);

            return status;
        }

        jit_conv_winograd_conf_t jcp_;

    protected:
        bool set_default_formats() {
            using namespace format_tag;
            auto wei_fmt = with_groups() ? gOIhw16i16o : OIhw16i16o;
            return set_default_formats_common(nChw16c, wei_fmt, nChw16c);
        }
    };

    jit_avx512_core_fp32_wino_conv_4x3_bwd_data_t(const pd_t *apd)
        : _jit_avx512_core_fp32_wino_conv_4x3_t<false>(apd->jcp_, apd->attr())
        , cpu_primitive_t(apd, true)
         {}

    typedef typename prec_traits<data_type::f32>::type data_t;

    virtual status_t execute(const exec_ctx_t &ctx) const override {
        auto diff_dst = CTX_IN_MEM(const float *, MKLDNN_ARG_DIFF_DST);
        auto weights = CTX_IN_MEM(const float *, MKLDNN_ARG_WEIGHTS);
        auto diff_src = CTX_OUT_MEM(float *, MKLDNN_ARG_DIFF_SRC);

        auto scratchpad = this->scratchpad(ctx);

        switch ((pd()->jcp_).sched_policy) {
        case WSCHED_DATA_W_S_G_D:
            this->_execute_data_W_S_G_D((float *)diff_dst, diff_src,
                    (float *)weights, NULL, scratchpad);
            break;

        case WSCHED_DATA_W_SGD:
            this->_execute_data_W_SGD((float *)diff_dst, diff_src,
                    (float *)weights, NULL, scratchpad);
            break;

        default:
            break;
        }

        return status::success;
    }

private:
    const pd_t *pd() const { return (const pd_t *)primitive_t::pd(); }
};

struct jit_avx512_core_fp32_wino_conv_4x3_bwd_weights_t
        : public cpu_primitive_t {
    struct pd_t : public cpu_convolution_bwd_weights_pd_t {
        pd_t(engine_t *engine, const convolution_desc_t *adesc,
                const primitive_attr_t *attr,
                const convolution_fwd_pd_t *hint_fwd_pd)
            : cpu_convolution_bwd_weights_pd_t(engine, adesc, attr, hint_fwd_pd)
            , jcp_() {}

        DECLARE_COMMON_PD_T(
                JIT_IMPL_NAME_HELPER("jit_wino_4x3:", avx512_core, ""),
                jit_avx512_core_fp32_wino_conv_4x3_bwd_weights_t);

        status_t init() {
            bool ok = true
                && mkldnn_thr_syncable()
                && desc()->prop_kind == prop_kind::backward_weights
                && utils::one_of(desc()->alg_kind,
                        alg_kind::convolution_auto,
                        alg_kind::convolution_winograd)
                && expect_data_types(data_type::f32, data_type::f32,
                        data_type::f32, data_type::f32, data_type::f32)
                && set_default_formats();
            if (!ok)
                return status::unimplemented;

            status_t status =
                jit_avx512_core_fp32_wino_conv_4x3_bwd_weights_kernel::
                init_conf(jcp_, *desc(), *src_md(), *diff_dst_md(),
                        *diff_weights_md());
            if (status != status::success) return status;
            set_default_alg_kind(alg_kind::convolution_winograd);

            auto scratchpad = scratchpad_registry().registrar();
            winograd_avx512_core::init_scratchpad(scratchpad, jcp_);

            return status;
        }

        jit_conv_winograd_conf_t jcp_;

    protected:
        bool set_default_formats() {
            using namespace format_tag;
            auto wei_fmt = with_groups() ? gOIhw16i16o : OIhw16i16o;
            return set_default_formats_common(nChw16c, wei_fmt, nChw16c);
        }
    };

    jit_avx512_core_fp32_wino_conv_4x3_bwd_weights_t(const pd_t *apd)
        : cpu_primitive_t(apd, true)
        , kernel_(nullptr)
    {
        kernel_ = new jit_avx512_core_fp32_wino_conv_4x3_bwd_weights_kernel(
                pd()->jcp_);
    }

    ~jit_avx512_core_fp32_wino_conv_4x3_bwd_weights_t()
    {
        delete kernel_;
    }

    typedef typename prec_traits<data_type::f32>::type data_t;

    virtual status_t execute(const exec_ctx_t &ctx) const override {
        auto diff_dst = CTX_IN_MEM(const float *, MKLDNN_ARG_DIFF_DST);
        auto src = CTX_IN_MEM(const float *, MKLDNN_ARG_SRC);
        auto diff_weights = CTX_OUT_MEM(float *, MKLDNN_ARG_DIFF_WEIGHTS);
        auto diff_bias = CTX_OUT_MEM(float *, MKLDNN_ARG_DIFF_BIAS);

        switch (kernel_->jcp.sched_policy) {
        case WSCHED_WEI_SDGtWo:
            _execute_backward_weights_SDGtWo(src, diff_dst, diff_weights,
                    diff_bias, scratchpad(ctx));
            break;
        case WSCHED_WEI_S_D_Giot_W:
            _execute_backward_weights_S_D_Giot_W(src, diff_dst, diff_weights,
                    diff_bias, scratchpad(ctx));
            break;
        default:
            assert(kernel_->jcp.sched_policy != WSCHED_INVALID);
            break;
        }
        return status::success;
    }

private:
    void _execute_backward_weights_SDGtWo(const float *src,
            const float *diff_dst, float *diff_weights, float *diff_bias,
            const memory_tracking::grantor_t &scratchpad) const;
    void _execute_backward_weights_S_D_Giot_W(const float *src,
            const float *diff_dst, float *diff_weights, float *diff_bias,
            const memory_tracking::grantor_t &scratchpad) const;

    const pd_t *pd() const { return (const pd_t *)primitive_t::pd(); }
    jit_avx512_core_fp32_wino_conv_4x3_bwd_weights_kernel *kernel_;
};

}
}
}

#endif

// vim: et ts=4 sw=4 cindent cino^=l0,\:0,N-s<|MERGE_RESOLUTION|>--- conflicted
+++ resolved
@@ -127,34 +127,8 @@
                 JIT_IMPL_NAME_HELPER("jit_wino_4x3:", avx512_core, ""),
                 jit_avx512_core_fp32_wino_conv_4x3_fwd_t);
 
-<<<<<<< HEAD
-        virtual status_t init() override
-        {
-            using namespace prop_kind;
-            assert(this->engine()->kind() == engine_kind::cpu);
-            bool ok = true && this->set_default_params() == status::success
-                    && utils::one_of(this->desc()->prop_kind, forward_training,
-                               forward_inference)
-                    && utils::one_of(this->desc()->alg_kind,
-                               alg_kind::convolution_auto,
-                               alg_kind::convolution_winograd)
-                    && utils::everyone_is(data_type::f32,
-                               this->desc()->src_desc.data_type,
-                               this->desc()->weights_desc.data_type,
-                               this->desc()->dst_desc.data_type)
-                    && IMPLICATION(this->with_bias(), data_type::f32
-                                       == this->desc()->bias_desc.data_type);
-            if (!ok)
-                return status::unimplemented;
-
-            status_t status =
-                jit_avx512_core_fp32_wino_conv_4x3_fwd_kernel::init_conf(jcp_,
-                        *this->desc(), this->src_pd_, this->weights_pd_,
-                        this->dst_pd_, *this->attr());
-=======
         status_t init() {
             bool ok = true
-                && mkldnn_thr_syncable()
                 && is_fwd()
                 && utils::one_of(desc()->alg_kind,
                         alg_kind::convolution_auto,
@@ -167,7 +141,6 @@
             status_t status = jit_avx512_core_fp32_wino_conv_4x3_fwd_kernel::
                 init_conf(jcp_, *desc(), src_md_, weights_md_, dst_md_,
                         *attr());
->>>>>>> 002d23b3
             if (status != status::success) return status;
             set_default_alg_kind(alg_kind::convolution_winograd);
 
