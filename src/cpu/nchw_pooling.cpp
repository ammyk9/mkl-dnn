/*******************************************************************************
* Copyright 2017-2023 Intel Corporation
*
* Licensed under the Apache License, Version 2.0 (the "License");
* you may not use this file except in compliance with the License.
* You may obtain a copy of the License at
*
*     http://www.apache.org/licenses/LICENSE-2.0
*
* Unless required by applicable law or agreed to in writing, software
* distributed under the License is distributed on an "AS IS" BASIS,
* WITHOUT WARRANTIES OR CONDITIONS OF ANY KIND, either express or implied.
* See the License for the specific language governing permissions and
* limitations under the License.
*******************************************************************************/

#include <assert.h>
#include <math.h>

#include "common/c_types_map.hpp"
#include "common/dnnl_thread.hpp"
#include "common/nstl.hpp"
#include "common/type_helpers.hpp"

#include "cpu/simple_q10n.hpp"

#include "cpu/nchw_pooling.hpp"

namespace dnnl {
namespace impl {
namespace cpu {

using namespace nstl;

template <data_type_t d_type>
nchw_pooling_fwd_t<d_type>::nchw_pooling_fwd_t(const pd_t *apd)
    : primitive_t(apd), ref_post_ops_(pd()->attr()->post_ops_) {}

template <>
status_t nchw_pooling_fwd_t<data_type::f32>::execute_forward(
        const exec_ctx_t &ctx) const {
    const auto alg = pd()->desc()->alg_kind;
    const auto src = CTX_IN_MEM(const data_t *, DNNL_ARG_SRC);
    auto dst = CTX_OUT_MEM(data_t *, DNNL_ARG_DST);
    auto ws = CTX_OUT_MEM(unsigned char *, DNNL_ARG_WORKSPACE);

    const memory_desc_wrapper ws_d(pd()->workspace_md());
    const data_type_t ws_dt = ws ? ws_d.data_type() : data_type::undef;

    const dim_t MB = pd()->MB();
    const dim_t C = pd()->OC();
    const dim_t OD = pd()->OD();
    const dim_t OH = pd()->OH();
    const dim_t OW = pd()->OW();
    const dim_t ID = pd()->ID();
    const dim_t IH = pd()->IH();
    const dim_t IW = pd()->IW();
    const dim_t KD = pd()->KD();
    const dim_t KH = pd()->KH();
    const dim_t KW = pd()->KW();
    const dim_t SD = pd()->KSD();
    const dim_t SH = pd()->KSH();
    const dim_t SW = pd()->KSW();
    const dim_t padF = pd()->padFront();
    const dim_t padT = pd()->padT();
    const dim_t padL = pd()->padL();

    const auto apply_offset = [](int index, int offset) {
        return (index > offset) ? index - offset : 0;
    };

    const auto set_ws = [=](dim_t mb, dim_t c, dim_t od, dim_t oh, dim_t ow,
                                dim_t value) {
        if (ws) {
            assert(ws_dt == data_type::u8 || ws_dt == data_type::s32);
            const size_t ws_offset = (size_t)OW * OH * OD * C * mb
                    + (size_t)OW * OH * OD * c + (size_t)OW * OH * od
                    + (size_t)OW * oh + (size_t)ow;
            if (ws_dt == data_type::u8) {
                assert(0 <= value
                        && value <= numeric_limits<typename prec_traits<
                                        data_type::u8>::type>::max());
                ws[ws_offset] = value;
            } else
                reinterpret_cast<int *>(ws)[ws_offset] = value;
        }
    };

    const auto ker_max = [=](data_t *d, dim_t mb, dim_t c, dim_t od, dim_t oh,
                                 dim_t ow) {
        const auto src_off = IW * IH * ID * C * mb + IW * IH * ID * c;
        const auto *src_loc = &src[src_off];

        for_(dim_t kd = 0; kd < KD; ++kd)
        for_(dim_t kh = 0; kh < KH; ++kh)
        for (dim_t kw = 0; kw < KW; ++kw) {
            const dim_t id = od * SD - padF + kd;
            if (id < 0 || id >= ID) continue;
            const dim_t ih = oh * SH - padT + kh;
            if (ih < 0 || ih >= IH) continue;
            const dim_t iw = ow * SW - padL + kw;
            if (iw < 0 || iw >= IW) continue;

            const auto src_off_loc = IW * IH * id + IW * ih + iw;
            const auto &s = src_loc[src_off_loc];
            if (s > d[0]) {
                d[0] = s;
                set_ws(mb, c, od, oh, ow, kd * KH * KW + kh * KW + kw);
            }
        }
    };

    const auto ker_avg = [=](data_t *d, dim_t mb, dim_t c, dim_t od, dim_t oh,
                                 dim_t ow) {
        const auto id_start = apply_offset(od * SD, padF);
        const auto ih_start = apply_offset(oh * SH, padT);
        const auto iw_start = apply_offset(ow * SW, padL);
        const auto id_end = min(od * SD - padF + KD, ID);
        const auto ih_end = min(oh * SH - padT + KH, IH);
        const auto iw_end = min(ow * SW - padL + KW, IW);

        const auto num_summands = (alg == alg_kind::pooling_avg_include_padding)
                ? KD * KW * KH
                : (id_end - id_start) * (ih_end - ih_start)
                        * (iw_end - iw_start);

        const auto src_off
                = IW * IH * ID * C * mb + IW * IH * ID * c + iw_start;

        float d_val = 0;
        for_(dim_t id = id_start; id < id_end; ++id)
        for (dim_t ih = ih_start; ih < ih_end; ++ih) {
            const auto src_off_loc = src_off + IW * IH * id + IW * ih;
            const auto *src_loc = &src[src_off_loc];
            for (dim_t iw = 0; iw < iw_end - iw_start; ++iw)
                d_val += src_loc[iw];
        }

        return d_val / num_summands;
    };

    // Keep branches for post-ops since reference post-ops execution brings
    // noticeable overhead.
    const bool has_post_ops = pd()->attr()->post_ops_.len() > 0;

    if (alg == alg_kind::pooling_max) {
        if (has_post_ops) {
            parallel_nd(MB, C, OD, OH, OW,
                    [&](dim_t mb, dim_t c, dim_t od, dim_t oh, dim_t ow) {
                        const size_t dst_offset = (size_t)OW * OH * OD * C * mb
                                + (size_t)OW * OH * OD * c
                                + (size_t)OW * OH * od + (size_t)OW * oh
                                + (size_t)ow;
                        data_t *d = &dst[dst_offset];
                        d[0] = numeric_limits<data_t>::lowest();
                        set_ws(mb, c, od, oh, ow, 0);
                        ker_max(d, mb, c, od, oh, ow);

                        ref_post_ops_t::args_t args;
                        args.ctx = &ctx;
                        args.l_offset = dst_offset;
                        args.dst_md = pd()->dst_md();
                        ref_post_ops_.execute(dst[dst_offset], args);
                        dst[dst_offset]
                                = saturate_and_round<data_t>(dst[dst_offset]);
                    });
        } else {
            parallel_nd(MB, C, OD, OH, OW,
                    [&](dim_t mb, dim_t c, dim_t od, dim_t oh, dim_t ow) {
                        const size_t dst_offset = (size_t)OW * OH * OD * C * mb
                                + (size_t)OW * OH * OD * c
                                + (size_t)OW * OH * od + (size_t)OW * oh
                                + (size_t)ow;
                        data_t *d = &dst[dst_offset];
                        d[0] = numeric_limits<data_t>::lowest();
                        set_ws(mb, c, od, oh, ow, 0);
                        ker_max(d, mb, c, od, oh, ow);

                        dst[dst_offset]
                                = saturate_and_round<data_t>(dst[dst_offset]);
                    });
        }
    } else {
        if (has_post_ops) {
            parallel_nd(MB, C, OD, OH, OW,
                    [&](dim_t mb, dim_t c, dim_t od, dim_t oh, dim_t ow) {
                        const size_t dst_offset = (size_t)OW * OH * OD * C * mb
                                + (size_t)OW * OH * OD * c
                                + (size_t)OW * OH * od + (size_t)OW * oh
                                + (size_t)ow;
                        data_t *d = &dst[dst_offset];
                        d[0] = 0;
                        auto res = ker_avg(d, mb, c, od, oh, ow);

                        ref_post_ops_t::args_t args;
                        args.ctx = &ctx;
                        args.l_offset = dst_offset;
                        args.dst_md = pd()->dst_md();
                        ref_post_ops_.execute(res, args);
                        d[0] = saturate_and_round<data_t>(res);
                    });
        } else {
            parallel_nd(MB, C, OD, OH, OW,
                    [&](dim_t mb, dim_t c, dim_t od, dim_t oh, dim_t ow) {
                        const size_t dst_offset = (size_t)OW * OH * OD * C * mb
                                + (size_t)OW * OH * OD * c
                                + (size_t)OW * OH * od + (size_t)OW * oh
                                + (size_t)ow;
                        data_t *d = &dst[dst_offset];
                        d[0] = 0;
                        auto res = ker_avg(d, mb, c, od, oh, ow);

                        d[0] = saturate_and_round<data_t>(res);
                    });
        }
    }

    return status::success;
}

template <data_type_t d_type>
status_t nchw_pooling_fwd_t<d_type>::execute_forward(
        const exec_ctx_t &ctx) const {

    auto alg = pd()->desc()->alg_kind;

    auto src = CTX_IN_MEM(const data_t *, DNNL_ARG_SRC);
    auto dst = CTX_OUT_MEM(data_t *, DNNL_ARG_DST);
    auto ws = CTX_OUT_MEM(unsigned char *, DNNL_ARG_WORKSPACE);

    auto scratchpad = ctx.get_scratchpad_grantor();
    float *cvt_wsp = scratchpad.template get<float>(
            memory_tracking::names::key_pool_src_bf16cvt);

    const memory_desc_wrapper ws_d(pd()->workspace_md());
    const data_type_t ws_dt = ws ? ws_d.data_type() : data_type::undef;

    const dim_t MB = pd()->MB();
    const dim_t C = pd()->OC();
    const dim_t OD = pd()->OD();
    const dim_t OH = pd()->OH();
    const dim_t OW = pd()->OW();
    const dim_t ID = pd()->ID();
    const dim_t IH = pd()->IH();
    const dim_t IW = pd()->IW();
    const dim_t KD = pd()->KD();
    const dim_t KH = pd()->KH();
    const dim_t KW = pd()->KW();
    const dim_t SD = pd()->KSD();
    const dim_t SH = pd()->KSH();
    const dim_t SW = pd()->KSW();
    const dim_t padF = pd()->padFront();
    const dim_t padT = pd()->padT();
    const dim_t padL = pd()->padL();

    const size_t simd_w = 16;
    const size_t src_size = MB * C * ID * IH * IW;
    const size_t blocked_size = src_size / simd_w;
    const size_t tail_size = src_size % simd_w;

    auto apply_offset = [=](int index, int offset) {
        return (index > offset) ? index - offset : 0;
    };

    auto set_ws = [=](dim_t mb, dim_t c, dim_t od, dim_t oh, dim_t ow,
                          dim_t value) {
        if (ws) {
            assert(ws_dt == data_type::u8 || ws_dt == data_type::s32);
            size_t ws_offset = (size_t)OW * OH * OD * C * mb
                    + (size_t)OW * OH * OD * c + (size_t)OW * OH * od
                    + (size_t)OW * oh + (size_t)ow;
            if (ws_dt == data_type::u8) {
                assert(0 <= value
                        && value <= numeric_limits<typename prec_traits<
                                        data_type::u8>::type>::max());
                ws[ws_offset] = value;
            } else
                reinterpret_cast<int *>(ws)[ws_offset] = value;
        }
    };

    auto ker_max = [=](float *d, dim_t mb, dim_t c, dim_t od, dim_t oh,
                           dim_t ow) {
        const auto src_off = IW * IH * ID * C * mb + IW * IH * ID * c;
        const auto *src_loc = &cvt_wsp[src_off];

        for_(dim_t kd = 0; kd < KD; ++kd)
        for_(dim_t kh = 0; kh < KH; ++kh)
        for (dim_t kw = 0; kw < KW; ++kw) {
            const dim_t id = od * SD - padF + kd;
            if (id < 0 || id >= ID) continue;
            const dim_t ih = oh * SH - padT + kh;
            if (ih < 0 || ih >= IH) continue;
            const dim_t iw = ow * SW - padL + kw;
            if (iw < 0 || iw >= IW) continue;

            const auto src_off_loc = IW * IH * id + IW * ih + iw;
            const auto &s = src_loc[src_off_loc];
            if (s > d[0]) {
                d[0] = s;
                set_ws(mb, c, od, oh, ow, kd * KH * KW + kh * KW + kw);
            }
        }
    };

    auto ker_avg = [=](float *d, dim_t mb, dim_t c, dim_t od, dim_t oh,
                           dim_t ow) {
        auto id_start = apply_offset(od * SD, padF);
        auto ih_start = apply_offset(oh * SH, padT);
        auto iw_start = apply_offset(ow * SW, padL);
        auto id_end = min(od * SD - padF + KD, ID);
        auto ih_end = min(oh * SH - padT + KH, IH);
        auto iw_end = min(ow * SW - padL + KW, IW);

        auto num_summands = (alg == alg_kind::pooling_avg_include_padding)
                ? KD * KW * KH
                : (id_end - id_start) * (ih_end - ih_start)
                        * (iw_end - iw_start);

        const auto src_off
                = IW * IH * ID * C * mb + IW * IH * ID * c + iw_start;

        for_(dim_t id = id_start; id < id_end; ++id)
        for (dim_t ih = ih_start; ih < ih_end; ++ih) {
            const auto src_off_loc = src_off + IW * IH * id + IW * ih;
            const auto *src_loc = &cvt_wsp[src_off_loc];
            for (dim_t iw = 0; iw < iw_end - iw_start; ++iw)
                d[0] += src_loc[iw];
        }

        d[0] = out_round<float>((float)d[0] / num_summands);
    };

    parallel_nd(blocked_size, [&](size_t i) {
        types::cvt_to_float(&cvt_wsp[i * simd_w], &src[i * simd_w], simd_w);
    });
    if (tail_size)
        types::cvt_to_float(&cvt_wsp[blocked_size * simd_w],
                &src[blocked_size * simd_w], tail_size);

    // Keep branches for post-ops since reference post-ops execution brings
    // noticeable overhead.
    const bool has_post_ops = pd()->attr()->post_ops_.len() > 0;

    if (alg == alg_kind::pooling_max) {
        if (has_post_ops) {
            parallel_nd(MB, C, OD, OH, OW,
                    [&](dim_t mb, dim_t c, dim_t od, dim_t oh, dim_t ow) {
                        size_t dst_offset = (size_t)OW * OH * OD * C * mb
                                + (size_t)OW * OH * OD * c
                                + (size_t)OW * OH * od + (size_t)OW * oh
                                + (size_t)ow;
                        float d_fp32 = numeric_limits<data_t>::lowest();

                        set_ws(mb, c, od, oh, ow, 0);

                        ker_max(&d_fp32, mb, c, od, oh, ow);

                        ref_post_ops_t::args_t args;
                        args.ctx = &ctx;
                        args.l_offset = dst_offset;
                        args.dst_md = pd()->dst_md();
                        ref_post_ops_.execute(d_fp32, args);

                        dst[dst_offset] = static_cast<data_t>(d_fp32);
                    });
        } else {
            parallel_nd(MB, C, OD, OH, OW,
                    [&](dim_t mb, dim_t c, dim_t od, dim_t oh, dim_t ow) {
                        size_t dst_offset = (size_t)OW * OH * OD * C * mb
                                + (size_t)OW * OH * OD * c
                                + (size_t)OW * OH * od + (size_t)OW * oh
                                + (size_t)ow;
                        float d_fp32 = numeric_limits<data_t>::lowest();

                        set_ws(mb, c, od, oh, ow, 0);

                        ker_max(&d_fp32, mb, c, od, oh, ow);

                        dst[dst_offset] = static_cast<data_t>(d_fp32);
                    });
        }
    } else {
        if (has_post_ops) {
            parallel_nd(MB, C, OD, OH, OW,
                    [&](dim_t mb, dim_t c, dim_t od, dim_t oh, dim_t ow) {
                        size_t dst_offset = (size_t)OW * OH * OD * C * mb
                                + (size_t)OW * OH * OD * c
                                + (size_t)OW * OH * od + (size_t)OW * oh
                                + (size_t)ow;
                        float d_fp32 = 0.0f;
                        ker_avg(&d_fp32, mb, c, od, oh, ow);
                        ref_post_ops_t::args_t args;
                        args.ctx = &ctx;
                        args.l_offset = dst_offset;
                        args.dst_md = pd()->dst_md();
                        ref_post_ops_.execute(d_fp32, args);
                        dst[dst_offset] = static_cast<data_t>(d_fp32);
                    });
        } else {
            parallel_nd(MB, C, OD, OH, OW,
                    [&](dim_t mb, dim_t c, dim_t od, dim_t oh, dim_t ow) {
                        size_t dst_offset = (size_t)OW * OH * OD * C * mb
                                + (size_t)OW * OH * OD * c
                                + (size_t)OW * OH * od + (size_t)OW * oh
                                + (size_t)ow;
                        float d_fp32 = 0.0f;
                        ker_avg(&d_fp32, mb, c, od, oh, ow);

                        dst[dst_offset] = static_cast<data_t>(d_fp32);
                    });
        }
    }

    return status::success;
}

template <>
status_t nchw_pooling_bwd_t<data_type::f32>::execute_backward(
        const exec_ctx_t &ctx) const {
    auto alg = pd()->desc()->alg_kind;
    const bool is_3d = pd()->desc()->diff_src_desc.ndims == 5;
    const bool is_2d = pd()->desc()->diff_src_desc.ndims == 4;

    auto diff_src = CTX_OUT_MEM(data_t *, DNNL_ARG_DIFF_SRC);
    auto diff_dst = CTX_IN_MEM(const data_t *, DNNL_ARG_DIFF_DST);
    auto ws = CTX_IN_MEM(const unsigned char *, DNNL_ARG_WORKSPACE);

    const memory_desc_wrapper ws_d(pd()->workspace_md());

    const dim_t MB = pd()->MB();
    const dim_t C = pd()->OC();
    const dim_t OD = pd()->OD();
    const dim_t OH = pd()->OH();
    const dim_t OW = pd()->OW();
    const dim_t ID = pd()->ID();
    const dim_t IH = pd()->IH();
    const dim_t IW = pd()->IW();
    const dim_t KD = pd()->KD();
    const dim_t KH = pd()->KH();
    const dim_t KW = pd()->KW();
    const dim_t SD = pd()->KSD();
    const dim_t SH = pd()->KSH();
    const dim_t SW = pd()->KSW();
    const dim_t padF = pd()->padFront();
    const dim_t padT = pd()->padT();
    const dim_t padL = pd()->padL();

    auto apply_offset = [=](int index, int offset) {
        return (index > offset) ? index - offset : 0;
    };

    auto ker_zero = [=](dim_t mb, dim_t c) {
        size_t diff_src_offset
                = (size_t)mb * C * ID * IH * IW + (size_t)c * ID * IH * IW;
        for_(dim_t id = 0; id < ID; ++id)
        for_(dim_t ih = 0; ih < IH; ++ih)
        for (dim_t iw = 0; iw < IW; ++iw) {
            diff_src[diff_src_offset++] = 0;
        }
    };

    auto ker_max = [=](const data_t *d, dim_t mb, dim_t c, dim_t od, dim_t oh,
                           dim_t ow) {
<<<<<<< HEAD
        auto ws_offset = (is_3d ? ws_d.blk_off(mb, c, od, oh, ow)
                        : is_2d ? ws_d.blk_off(mb, c, oh, ow)
                                : ws_d.blk_off(mb, c, ow));
=======
        auto b_c = ws_d.blocking_desc().inner_nblks == 0
                ? 1
                : ws_d.blocking_desc().inner_blks[0];
        auto ws_offset
                = (is_3d ? ws_d.blk_off(mb, c / b_c, od, oh, ow)
                                  : is_2d ? ws_d.blk_off(mb, c / b_c, oh, ow)
                                          : ws_d.blk_off(mb, c / b_c, ow))
                + c % b_c;

>>>>>>> 9bea36e6
        const int index = ws_d.data_type() == data_type::u8
                ? (int)ws[ws_offset]
                : ((const int *)ws)[ws_offset];
        const dim_t kw = index % KW;
        const dim_t kh = (index / KW) % KH;
        const dim_t kd = (index / KW) / KH;

        const dim_t id = od * SD - padF + kd;
        const dim_t ih = oh * SH - padT + kh;
        const dim_t iw = ow * SW - padL + kw;

        // If padding area could fit the kernel,
        // then input displacement would be out of bounds.
        // No need to back propagate there as padding is
        // virtual in pooling_max case.
        if (id < 0 || id >= ID) return;
        if (ih < 0 || ih >= IH) return;
        if (iw < 0 || iw >= IW) return;

        size_t diff_src_offset = (size_t)mb * C * ID * IH * IW
                + (size_t)c * ID * IH * IW + (size_t)id * IH * IW
                + (size_t)ih * IW + (size_t)iw;
        diff_src[diff_src_offset] += d[0];
    };

    auto ker_avg = [=](const data_t *d, dim_t mb, dim_t c, dim_t od, dim_t oh,
                           dim_t ow) {
        dim_t id_start = apply_offset(od * SD, padF);
        dim_t ih_start = apply_offset(oh * SH, padT);
        dim_t iw_start = apply_offset(ow * SW, padL);
        dim_t id_end = min(od * SD - padF + KD, ID);
        dim_t ih_end = min(oh * SH - padT + KH, IH);
        dim_t iw_end = min(ow * SW - padL + KW, IW);

        size_t num_summands = (alg == alg_kind::pooling_avg_include_padding)
                ? (size_t)KW * KH * KD
                : (size_t)(id_end - id_start) * (ih_end - ih_start)
                        * (iw_end - iw_start);

        for_(dim_t id = id_start; id < id_end; ++id)
        for_(dim_t ih = ih_start; ih < ih_end; ++ih)
        for (dim_t iw = iw_start; iw < iw_end; ++iw) {
            size_t diff_src_offset = (size_t)mb * C * ID * IH * IW
                    + (size_t)c * ID * IH * IW + (size_t)id * IH * IW
                    + (size_t)ih * IW + (size_t)iw;
            diff_src[diff_src_offset] += d[0] / num_summands;
        }
    };

    dim_t ow_start = max(dim_t(0), utils::div_up(padL - KW + 1, SW));
    dim_t ow_end = min(OW, 1 + (padL + IW - 1) / SW);

    dim_t oh_start = max(dim_t(0), utils::div_up(padT - KH + 1, SH));
    dim_t oh_end = min(OH, 1 + (padT + IH - 1) / SH);

    dim_t od_start = max(dim_t(0), utils::div_up(padF - KD + 1, SD));
    dim_t od_end = min(OD, 1 + (padF + ID - 1) / SD);

    if (alg == alg_kind::pooling_max) {
        parallel_nd(MB, C, [&](dim_t mb, dim_t c) {
            size_t diff_dst_offset_b
                    = (size_t)mb * C * OD * OH * OW + (size_t)c * OD * OH * OW;
            ker_zero(mb, c);
            for_(dim_t od = od_start; od < od_end; ++od)
            for (dim_t oh = oh_start; oh < oh_end; ++oh) {
                size_t diff_dst_offset = diff_dst_offset_b
                        + (size_t)od * OH * OW + (size_t)oh * OW;
                for (dim_t ow = ow_start; ow < ow_end; ++ow) {
                    const data_t *d = &diff_dst[diff_dst_offset + ow];
                    ker_max(d, mb, c, od, oh, ow);
                }
            }
        });
    } else {
        parallel_nd(MB, C, [&](dim_t mb, dim_t c) {
            size_t diff_dst_offset_b
                    = (size_t)mb * C * OD * OH * OW + (size_t)c * OD * OH * OW;
            ker_zero(mb, c);
            for_(dim_t od = od_start; od < od_end; ++od)
            for (dim_t oh = oh_start; oh < oh_end; ++oh) {
                size_t diff_dst_offset = diff_dst_offset_b
                        + (size_t)od * OH * OW + (size_t)oh * OW;
                for (dim_t ow = ow_start; ow < ow_end; ++ow) {
                    const data_t *d = &diff_dst[diff_dst_offset + ow];
                    ker_avg(d, mb, c, od, oh, ow);
                }
            }
        });
    }

    return status::success;
}

template <data_type_t d_type>
status_t nchw_pooling_bwd_t<d_type>::execute_backward(
        const exec_ctx_t &ctx) const {

    auto alg = pd()->desc()->alg_kind;
    const bool is_3d = pd()->desc()->diff_src_desc.ndims == 5;
    const bool is_2d = pd()->desc()->diff_src_desc.ndims == 4;

    auto diff_src = CTX_OUT_MEM(data_t *, DNNL_ARG_DIFF_SRC);
    auto diff_dst = CTX_IN_MEM(const data_t *, DNNL_ARG_DIFF_DST);
    auto ws = CTX_IN_MEM(const unsigned char *, DNNL_ARG_WORKSPACE);

    auto scratchpad = ctx.get_scratchpad_grantor();
    float *cvt_src = scratchpad.template get<float>(
            memory_tracking::names::key_pool_src_bf16cvt);
    float *cvt_dst = scratchpad.template get<float>(
            memory_tracking::names::key_pool_dst_bf16cvt);

    const memory_desc_wrapper ws_d(pd()->workspace_md());

    const dim_t MB = pd()->MB();
    const dim_t C = pd()->OC();
    const dim_t OD = pd()->OD();
    const dim_t OH = pd()->OH();
    const dim_t OW = pd()->OW();
    const dim_t ID = pd()->ID();
    const dim_t IH = pd()->IH();
    const dim_t IW = pd()->IW();
    const dim_t KD = pd()->KD();
    const dim_t KH = pd()->KH();
    const dim_t KW = pd()->KW();
    const dim_t SD = pd()->KSD();
    const dim_t SH = pd()->KSH();
    const dim_t SW = pd()->KSW();
    const dim_t padF = pd()->padFront();
    const dim_t padT = pd()->padT();
    const dim_t padL = pd()->padL();

    const size_t dst_sp_size = pd()->OD() * pd()->OH() * pd()->OW();
    const size_t src_sp_size = pd()->ID() * pd()->IH() * pd()->IW();

    auto apply_offset = [=](int index, int offset) {
        return (index > offset) ? index - offset : 0;
    };

    auto ker_zero = [=](float *diff_src, dim_t c_block_size) {
        size_t diff_src_offset = 0;
        for_(dim_t c = 0; c < c_block_size; ++c)
        for_(dim_t id = 0; id < ID; ++id)
        for_(dim_t ih = 0; ih < IH; ++ih)
        for (dim_t iw = 0; iw < IW; ++iw) {
            diff_src[diff_src_offset++] = 0.0f;
        }
    };

    auto ker_max = [=](const float *d, float *diff_src, dim_t mb, dim_t c,
                           dim_t od, dim_t oh, dim_t ow) {
<<<<<<< HEAD
        auto ws_offset = (is_3d ? ws_d.blk_off(mb, c, od, oh, ow)
                        : is_2d ? ws_d.blk_off(mb, c, oh, ow)
                                : ws_d.blk_off(mb, c, ow));
=======
        auto b_c = ws_d.blocking_desc().inner_nblks == 0
                ? 1
                : ws_d.blocking_desc().inner_blks[0];
        auto ws_offset
                = (is_3d ? ws_d.blk_off(mb, c / b_c, od, oh, ow)
                                  : is_2d ? ws_d.blk_off(mb, c / b_c, oh, ow)
                                          : ws_d.blk_off(mb, c / b_c, ow))
                + c % b_c;

>>>>>>> 9bea36e6
        const int index = ws_d.data_type() == data_type::u8
                ? (int)ws[ws_offset]
                : ((const int *)ws)[ws_offset];
        const dim_t kw = index % KW;
        const dim_t kh = (index / KW) % KH;
        const dim_t kd = (index / KW) / KH;

        const dim_t id = od * SD - padF + kd;
        const dim_t ih = oh * SH - padT + kh;
        const dim_t iw = ow * SW - padL + kw;

        // If padding area could fit the kernel,
        // then input displacement would be out of bounds.
        // No need to back propagate there as padding is
        // virtual in pooling_max case.
        if (id < 0 || id >= ID) return;
        if (ih < 0 || ih >= IH) return;
        if (iw < 0 || iw >= IW) return;

        size_t diff_src_offset
                = (size_t)id * IH * IW + (size_t)ih * IW + (size_t)iw;
        diff_src[diff_src_offset] += d[0];
    };

    auto ker_avg = [=](const float *d, float *diff_src, dim_t mb, dim_t c,
                           dim_t od, dim_t oh, dim_t ow) {
        auto id_start = apply_offset(od * SD, padF);
        auto ih_start = apply_offset(oh * SH, padT);
        auto iw_start = apply_offset(ow * SW, padL);
        auto id_end = min(od * SD - padF + KD, ID);
        auto ih_end = min(oh * SH - padT + KH, IH);
        auto iw_end = min(ow * SW - padL + KW, IW);

        size_t num_summands = (alg == alg_kind::pooling_avg_include_padding)
                ? (size_t)KW * KH * KD
                : (size_t)(id_end - id_start) * (ih_end - ih_start)
                        * (iw_end - iw_start);

        for_(dim_t id = id_start; id < id_end; ++id)
        for_(dim_t ih = ih_start; ih < ih_end; ++ih)
        for (dim_t iw = iw_start; iw < iw_end; ++iw) {
            size_t diff_src_offset
                    = (size_t)id * IH * IW + (size_t)ih * IW + (size_t)iw;
            diff_src[diff_src_offset] += d[0] / num_summands;
        }
    };

    dim_t ow_start = max(dim_t(0), utils::div_up(padL - KW + 1, SW));
    dim_t ow_end = min(OW, 1 + (padL + IW - 1) / SW);

    dim_t oh_start = max(dim_t(0), utils::div_up(padT - KH + 1, SH));
    dim_t oh_end = min(OH, 1 + (padT + IH - 1) / SH);

    dim_t od_start = max(dim_t(0), utils::div_up(padF - KD + 1, SD));
    dim_t od_end = min(OD, 1 + (padF + ID - 1) / SD);

    dim_t c_blk = pd()->channel_block_size_;
    dim_t c_blk_tail = C % c_blk;
    const int nthr = pd()->nthr_;

    if (alg == alg_kind::pooling_max) {
        parallel_nd_ext(nthr, MB, utils::div_up(C, c_blk),
                [&](int ithr, int, dim_t mb, dim_t cb) {
                    bool is_last_c_block
                            = c_blk_tail > 0 && (cb + 1) * c_blk > C;
                    dim_t curr_c_block = is_last_c_block ? c_blk_tail : c_blk;
                    size_t diff_dst_offset_b
                            = ((size_t)mb * C + (size_t)cb * c_blk) * OD * OH
                            * OW;
                    size_t diff_src_offset
                            = ((size_t)mb * C + (size_t)cb * c_blk) * ID * IH
                            * IW;
                    float *diff_dst_fp32 = &cvt_dst[ithr * dst_sp_size * c_blk];
                    float *diff_src_fp32 = &cvt_src[ithr * src_sp_size * c_blk];

                    ker_zero(diff_src_fp32, curr_c_block);

                    types::cvt_to_float(diff_dst_fp32,
                            &diff_dst[diff_dst_offset_b],
                            dst_sp_size * curr_c_block);

                    for_(dim_t c = 0; c < curr_c_block; ++c)
                    for_(dim_t od = od_start; od < od_end; ++od)
                    for (dim_t oh = oh_start; oh < oh_end; ++oh) {
                        size_t diff_dst_offset = (size_t)c * OD * OH * OW
                                + (size_t)od * OH * OW + (size_t)oh * OW;
                        for (dim_t ow = ow_start; ow < ow_end; ++ow) {
                            const float *d
                                    = &diff_dst_fp32[diff_dst_offset + ow];
                            ker_max(d, &diff_src_fp32[c * ID * IH * IW], mb,
                                    cb * c_blk + c, od, oh, ow);
                        }
                    }
                    types::cvt_from_float(&diff_src[diff_src_offset],
                            diff_src_fp32, src_sp_size * curr_c_block);
                });
    } else {
        parallel_nd_ext(nthr, MB, utils::div_up(C, c_blk),
                [&](int ithr, int, dim_t mb, dim_t cb) {
                    bool is_last_c_block
                            = c_blk_tail > 0 && (cb + 1) * c_blk > C;
                    dim_t curr_c_block = is_last_c_block ? c_blk_tail : c_blk;
                    size_t diff_dst_offset_b = (size_t)mb * C * OD * OH * OW
                            + (size_t)cb * c_blk * OD * OH * OW;
                    float *diff_dst_fp32 = &cvt_dst[ithr * dst_sp_size * c_blk];
                    size_t diff_src_offset = (size_t)mb * C * ID * IH * IW
                            + (size_t)cb * c_blk * ID * IH * IW;
                    float *diff_src_fp32 = &cvt_src[ithr * src_sp_size * c_blk];

                    ker_zero(diff_src_fp32, curr_c_block);

                    types::cvt_to_float(diff_dst_fp32,
                            &diff_dst[diff_dst_offset_b],
                            dst_sp_size * curr_c_block);
                    for_(dim_t c = 0; c < curr_c_block; ++c)
                    for_(dim_t od = od_start; od < od_end; ++od)
                    for (dim_t oh = oh_start; oh < oh_end; ++oh) {
                        size_t diff_dst_offset = (size_t)c * OD * OH * OW
                                + (size_t)od * OH * OW + (size_t)oh * OW;
                        for (dim_t ow = ow_start; ow < ow_end; ++ow) {
                            const float *d
                                    = &diff_dst_fp32[diff_dst_offset + ow];
                            ker_avg(d, &diff_src_fp32[c * ID * IH * IW], mb,
                                    cb * c_blk + c, od, oh, ow);
                        }
                    }
                    types::cvt_from_float(&diff_src[diff_src_offset],
                            diff_src_fp32, src_sp_size * curr_c_block);
                });
    }

    return status::success;
}
template struct nchw_pooling_fwd_t<data_type::f32>;
template struct nchw_pooling_bwd_t<data_type::f32>;
template struct nchw_pooling_fwd_t<data_type::bf16>;
template struct nchw_pooling_bwd_t<data_type::bf16>;
template struct nchw_pooling_fwd_t<data_type::f16>;
template struct nchw_pooling_bwd_t<data_type::f16>;
} // namespace cpu
} // namespace impl
} // namespace dnnl

// vim: et ts=4 sw=4 cindent cino+=l0,\:4,N-s<|MERGE_RESOLUTION|>--- conflicted
+++ resolved
@@ -1,5 +1,5 @@
 /*******************************************************************************
-* Copyright 2017-2023 Intel Corporation
+* Copyright 2017-2022 Intel Corporation
 *
 * Licensed under the Apache License, Version 2.0 (the "License");
 * you may not use this file except in compliance with the License.
@@ -462,11 +462,6 @@
 
     auto ker_max = [=](const data_t *d, dim_t mb, dim_t c, dim_t od, dim_t oh,
                            dim_t ow) {
-<<<<<<< HEAD
-        auto ws_offset = (is_3d ? ws_d.blk_off(mb, c, od, oh, ow)
-                        : is_2d ? ws_d.blk_off(mb, c, oh, ow)
-                                : ws_d.blk_off(mb, c, ow));
-=======
         auto b_c = ws_d.blocking_desc().inner_nblks == 0
                 ? 1
                 : ws_d.blocking_desc().inner_blks[0];
@@ -476,7 +471,6 @@
                                           : ws_d.blk_off(mb, c / b_c, ow))
                 + c % b_c;
 
->>>>>>> 9bea36e6
         const int index = ws_d.data_type() == data_type::u8
                 ? (int)ws[ws_offset]
                 : ((const int *)ws)[ws_offset];
@@ -627,11 +621,6 @@
 
     auto ker_max = [=](const float *d, float *diff_src, dim_t mb, dim_t c,
                            dim_t od, dim_t oh, dim_t ow) {
-<<<<<<< HEAD
-        auto ws_offset = (is_3d ? ws_d.blk_off(mb, c, od, oh, ow)
-                        : is_2d ? ws_d.blk_off(mb, c, oh, ow)
-                                : ws_d.blk_off(mb, c, ow));
-=======
         auto b_c = ws_d.blocking_desc().inner_nblks == 0
                 ? 1
                 : ws_d.blocking_desc().inner_blks[0];
@@ -641,7 +630,6 @@
                                           : ws_d.blk_off(mb, c / b_c, ow))
                 + c % b_c;
 
->>>>>>> 9bea36e6
         const int index = ws_d.data_type() == data_type::u8
                 ? (int)ws[ws_offset]
                 : ((const int *)ws)[ws_offset];
