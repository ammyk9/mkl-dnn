/*******************************************************************************
* Copyright 2018-2020 Intel Corporation
*
* Licensed under the Apache License, Version 2.0 (the "License");
* you may not use this file except in compliance with the License.
* You may obtain a copy of the License at
*
*     http://www.apache.org/licenses/LICENSE-2.0
*
* Unless required by applicable law or agreed to in writing, software
* distributed under the License is distributed on an "AS IS" BASIS,
* WITHOUT WARRANTIES OR CONDITIONS OF ANY KIND, either express or implied.
* See the License for the specific language governing permissions and
* limitations under the License.
*******************************************************************************/

#ifndef CPU_RNN_RNN_UTILS_HPP
#define CPU_RNN_RNN_UTILS_HPP

#include <type_traits>

#include "common/c_types_map.hpp"
#include "common/memory_desc_wrapper.hpp"
#include "common/utils.hpp"

#include "cpu/platform.hpp"

#include "cpu/gemm/gemm_pack.hpp"

#if DNNL_X64
#include "cpu/x64/cpu_isa_traits.hpp"
#endif

#define rnn_postgemm_sig(f) \
    void f(const rnn_utils::rnn_conf_t &rnn, \
            rnn_utils::cell_position_t cell_position, gates_t *ws_gates_, \
            scratch_t *scratch_gates_, dst_layer_t *dst_layer_, \
            float *dst_iter_c_, const src_iter_t *src_iter_, \
            const float *src_iter_c_, gemm_acc_t *diff_src_layer_, \
            gemm_acc_t *diff_src_iter_, gemm_acc_t *diff_src_iter_c_, \
            gemm_acc_t *diff_dst_layer_, gemm_acc_t *diff_dst_iter_, \
            gemm_acc_t *diff_dst_iter_c_, const float *weights_peephole_, \
            float *bias_, gates_t *ws_grid_, scratch_t *scratch_cell_, \
            dst_iter_t *dst_iter_) const

#define rnn_cell_execution_sig(f) \
    dnnl_status_t f(const rnn_utils::rnn_conf_t &rnn, \
            rnn_utils::cell_position_t cell_position, dst_layer_t *dst_layer_, \
            float *dst_iter_c_, gemm_acc_t *diff_src_layer_, \
            gemm_acc_t *diff_src_iter_, gemm_acc_t *diff_src_iter_c_, \
            weights_t **w_layer_, weights_t **w_iter_, \
            weights_t **w_projection_, const float *weights_peephole_, \
            float **bias_, const src_layer_t *src_layer_, \
            const src_iter_t *src_iter_, const float *src_iter_c_, \
            gemm_acc_t *diff_dst_layer_, gemm_acc_t *diff_dst_iter_, \
            gemm_acc_t *diff_dst_iter_c_, gemm_acc_t *diff_w_layer_, \
            gemm_acc_t *diff_w_iter_, float *diff_weights_projection_, \
            float *diff_weights_peephole_, float *diff_bias_, \
            gates_t *ws_gates_, scratch_t *scratch_gates_, ht_t *proj_ht_, \
            gemm_acc_t *scratch_diff_ht_, gates_t *ws_grid_, \
            scratch_t *scratch_cell_, dst_iter_t *dst_iter_) const

#define rnn_grid_execution_sig(f) \
    dnnl_status_t f(const rnn_utils::rnn_conf_t &rnn, \
            weights_t **weights_layer_, weights_t **weights_iter_, \
            weights_t **weights_projection_, const float *weights_peephole_, \
            float **bias_, const src_layer_t *src_layer_, \
            const src_iter_t *src_iter_, const float *src_iter_c_, \
            dst_layer_t *dst_layer_, dst_iter_t *dst_iter_, \
            float *dst_iter_c_, src_layer_t *ws_states_layer_, \
            src_iter_t *ws_states_iter_, float *ws_states_iter_c_, \
            gemm_acc_t *ws_diff_states_layer_, \
            gemm_acc_t *ws_diff_states_iter_, \
            gemm_acc_t *ws_diff_states_iter_c_, gates_t *ws_gates_, \
            ht_t *ws_ht_, gates_t *ws_grid_, scratch_t *scratch_gates_, \
            ht_t *scratch_ht_, gemm_acc_t *scratch_diff_ht_, \
            scratch_t *scratch_cell_, gemm_acc_t *diff_weights_layer_, \
            gemm_acc_t *diff_weights_iter_, float *diff_weights_projection_, \
            float *diff_weights_peephole_, float *diff_bias_) const

#define rnn_gemm_sig(f) \
<<<<<<< HEAD
    void f(const char transA, const char transB, dim_t m, dim_t n, dim_t k, \
            const float alpha, const weights_t *a_, const dim_t ldA, \
=======
    dnnl_status_t f(const char transA, const char transB, dim_t m, dim_t n, \
            dim_t k, const float alpha, const weights_t *a_, const dim_t ldA, \
>>>>>>> 8186817f
            const gemm_data_t *b_, const dim_t ldB, const float beta, \
            gemm_acc_t *c_, const dim_t ldC) const

#define rnn_bias_prepare_sig(f) \
    void f(const rnn_utils::rnn_conf_t &rnn, float **bias_, const float *b_, \
            float *scratch_bias_) const

#define rnn_bias_finalize_sig(f) \
    void f(const rnn_utils::rnn_conf_t &rnn, float *scratch_bias_, \
            const float *w_iter_comp, const float *w_layer_comp) const

#define rnn_weights_assign_sig(f) \
    void f(const rnn_utils::rnn_conf_t &rnn, const memory_desc_t *md, \
            int n_parts, const int *gates_per_part, weights_t **weights_, \
            const weights_t *w_) const

namespace dnnl {
namespace impl {
namespace cpu {

namespace rnn_utils {

enum execution_direction_t {
    l2r,
    r2l,
    bi_concat,
    bi_sum,
};

enum cell_position_t {
    middle_cell = 0x0,
    first_layer = 0x1,
    first_iter = 0x2,
    last_layer = 0x4,
    last_iter = 0x8,
    c_state_first_iter = 0x10,
    c_state_last_iter = 0x20
};

enum class weights_type_t {
    layer,
    iter,
    projection,
    peephole,
};

inline cell_position_t &operator|=(cell_position_t &lhs, cell_position_t rhs) {
    lhs = static_cast<cell_position_t>(
            static_cast<unsigned>(lhs) | static_cast<unsigned>(rhs));
    return lhs;
}

inline cell_position_t operator|(cell_position_t lhs, cell_position_t rhs) {
    return static_cast<cell_position_t>(
            static_cast<unsigned>(lhs) | static_cast<unsigned>(rhs));
}

enum data_type_conf_t {
    all_f32,
    all_bf16,
    u8u8u8f32,
    f32u8f32f32,
    u8u8u8u8,
    f32u8f32u8
};

struct rnn_conf_t {
    execution_direction_t exec_dir;
    data_type_conf_t dt_conf;
    int n_layer, n_iter, n_dir, n_gates, n_states;
    int mb;
    int slc, sic, dhc, dic, dlc;
    //int gates_ld, gates_nld, gates_ws_ld;

    int n_parts_weights_layer;
    int parts_weights_layer[DNNL_RNN_MAX_N_PARTS];
    size_t part_weights_layer_pack_size[DNNL_RNN_MAX_N_PARTS];

    int n_parts_weights_iter;
    int parts_weights_iter[DNNL_RNN_MAX_N_PARTS];
    size_t part_weights_iter_pack_size[DNNL_RNN_MAX_N_PARTS];

    int n_parts_weights_projection;
    int parts_weights_projection[DNNL_RNN_MAX_N_PARTS];
    size_t part_weights_projection_pack_size[DNNL_RNN_MAX_N_PARTS];

    int n_bias, n_parts_bias, parts_bias[DNNL_RNN_MAX_N_PARTS];

    /* Size of packed data in bytes */
    size_t weights_layer_comp_offset, weights_layer_pack_size;
    size_t weights_iter_comp_offset, weights_iter_pack_size;
    size_t weights_projection_comp_offset, weights_projection_pack_size;

    bool copy_bias;
    int weights_layer_ld, weights_layer_nld;
    int diff_weights_layer_ld, diff_weights_layer_nld;
    int weights_iter_ld, weights_iter_nld;
    int diff_weights_iter_ld, diff_weights_iter_nld;
    int weights_projection_ld, weights_projection_nld;
    int diff_weights_projection_ld, diff_weights_projection_nld;

    int proj_ht_ld, proj_ht_nld;

    int ws_gates_ld, ws_gates_nld;
    int ws_ht_ld, ws_ht_nld;
    int ws_states_layer_ld, ws_states_layer_nld;
    int ws_states_iter_ld, ws_states_iter_nld;
    int ws_states_iter_c_ld, ws_states_iter_c_nld;
    int ws_diff_states_layer_ld, ws_diff_states_layer_nld;
    int ws_diff_states_iter_ld, ws_diff_states_iter_nld;
    int ws_diff_states_iter_c_ld, ws_diff_states_iter_c_nld;

    int scratch_gates_ld, scratch_gates_nld;
    int scratch_ht_ld, scratch_ht_nld;
    int scratch_diff_ht_ld, scratch_diff_ht_nld;

    int src_layer_ld_, src_layer_nld_;
    int src_iter_ld_, src_iter_nld_;
    int src_iter_c_ld_, src_iter_c_nld_;
    int dst_layer_ld_, dst_layer_nld_;
    int dst_iter_ld_, dst_iter_nld_;
    int dst_iter_c_ld_, dst_iter_c_nld_;

    int weights_iter_compensation_size, weights_layer_compensation_size;
    bool is_fwd, is_training, is_lbr, is_lstm_peephole, is_lstm_projection;
    bool use_workspace;

    // Size of workspace for each tensor in bytes
    // Notes:
    // 1. For non-LSTMP ws_states_iter_size == ws_states_layer_size. The corresponding
    //    pointers should point to the same places.
    size_t ws_gates_size;
    size_t ws_ht_size;
    size_t ws_states_layer_size;
    size_t ws_states_iter_size;
    size_t ws_states_iter_c_size;
    size_t ws_diff_states_layer_size;
    size_t ws_diff_states_iter_size;
    size_t ws_diff_states_iter_c_size;
    size_t scratch_gates_size;
    size_t scratch_ht_size;
    size_t scratch_diff_ht_size;
    size_t scratch_cell_size;
    size_t ws_grid_comp_size;
    size_t ws_per_cell;
    size_t ws_bias_size;

    bool merge_gemm_iter, merge_gemm_layer, force_nocopy, use_layer_packed_gemm,
            use_iter_packed_gemm, use_projection_packed_gemm;
    int n_iter_scratch_gates;

    inline bool is_int8() const {
        return utils::one_of(
                dt_conf, u8u8u8f32, f32u8f32f32, u8u8u8u8, f32u8f32u8);
    }

    inline bool skip_src_layer_copy() const {
        // Note: this currently always returns true
        return (exec_dir == l2r)
                && utils::one_of(dt_conf, u8u8u8u8, u8u8u8f32, f32u8f32u8,
                        f32u8f32f32, all_f32, all_bf16);
    }
    inline bool skip_src_iter_copy() const {
        return (exec_dir == l2r) && (src_iter_ld_ > 0)
                && utils::one_of(
                        dt_conf, u8u8u8u8, u8u8u8f32, all_f32, all_bf16);
    }
    inline bool skip_dst_layer_copy() const {
        // TODO: enable skip copy with lstm_projection
        return (exec_dir == l2r) && !is_lstm_projection
                && utils::one_of(
                        dt_conf, u8u8u8u8, f32u8f32u8, all_f32, all_bf16);
    }
    inline bool skip_dst_iter_copy() const {
        // TODO: enable skip copy with lstm_projection
        return (exec_dir == l2r) && (dst_iter_ld_ > 0) && !is_lstm_projection
                && utils::one_of(
                        dt_conf, u8u8u8u8, u8u8u8f32, all_f32, all_bf16);
    }

    inline dim_t src_layer_ld(cell_position_t cell_position) const {
        return (cell_position & first_layer) && skip_src_layer_copy()
                ? src_layer_ld_
                : (cell_position & last_iter) && skip_dst_iter_copy()
                        ? dst_iter_ld_
                        : ws_states_layer_ld;
    }

    inline dim_t src_iter_ld(cell_position_t cell_position) const {
        return (cell_position & first_iter) && skip_src_iter_copy()
                ? src_iter_ld_
                : ((cell_position & last_layer) && skip_dst_layer_copy()
                                        && !(cell_position & first_iter)
                                ? dst_layer_ld_
                                : ws_states_iter_ld);
    }

    inline dim_t src_iter_c_ld(cell_position_t cell_position) const {
        return (cell_position & c_state_first_iter) ? src_iter_c_ld_
                                                    : ws_states_iter_c_ld;
    }

    inline dim_t dst_layer_ld(
            cell_position_t cell_position, bool after_proj = false) const {
        // We use scratch_ht and not dst_layer for lstmp
        if (is_lstm_projection && !after_proj) return scratch_ht_ld;

        return (cell_position & last_layer) && skip_dst_layer_copy()
                ? dst_layer_ld_
                : (cell_position & last_iter) && skip_dst_iter_copy()
                        ? dst_iter_ld_
                        : ws_states_layer_ld;
    }

    inline dim_t dst_iter_ld(cell_position_t cell_position) const {
        return (cell_position & last_iter) && skip_dst_iter_copy()
                ? dst_iter_ld_
                : ws_states_iter_ld;
    }

    inline dim_t dst_iter_c_ld(cell_position_t cell_position) const {
        return (cell_position & c_state_last_iter) ? dst_iter_c_ld_
                                                   : ws_states_iter_c_ld;
    }

    // // when skipping copy, the output ld can be states_ws_ld,
    // // dst_iter_ld or dst_layer_ld depending on the cell position
    // inline dim_t dst_ld(cell_position_t cell_position) const {
    //     return (cell_position & last_layer) ? dst_layer_ld(cell_position)
    //                                         : dst_iter_ld(cell_position);
    // }
    inline dim_t dst_copy_ld(cell_position_t cell_position) const {
        return dst_iter_ld(cell_position);
    }

    inline bool need_gemm_layer(cell_position_t cell_position) const {
        // In case of merge_gemm_layer we might still need a layer gemm if we store
        // the states of the last iteration in the destination memory. The
        // exception of this rule is the first layer though, in which case all
        // states are kept in user's src_layer, hence making full merged gemm
        // possible.
        return IMPLICATION(merge_gemm_layer,
                skip_dst_iter_copy() && (cell_position & last_iter)
                        && !(cell_position & first_layer));
    }
};

bool is_ldigo(const memory_desc_wrapper &md);
bool is_ldgoi(const memory_desc_wrapper &md);
bool is_ldio(const memory_desc_wrapper &md);
bool is_ldoi(const memory_desc_wrapper &md);

int get_good_ld(int dim, int sizeof_dt);

template <typename T>
bool init_conf(rnn_conf_t &rnn, const rnn_desc_t &rd,
        const memory_desc_wrapper &src_layer_d,
        const memory_desc_wrapper &src_iter_d,
        const memory_desc_wrapper &src_iter_c_d,
        const memory_desc_wrapper &weights_layer_d,
        const memory_desc_wrapper &weights_iter_d,
        const memory_desc_wrapper &weights_projection_d,
        const memory_desc_wrapper &dst_layer_d,
        const memory_desc_wrapper &dst_iter_d,
        const memory_desc_wrapper &dst_iter_c_d) {
    rnn.is_fwd = utils::one_of(rd.prop_kind, prop_kind::forward_training,
            prop_kind::forward_inference);
    rnn.is_training = utils::one_of(
            rd.prop_kind, prop_kind::forward_training, prop_kind::backward);
    rnn.is_lbr = rd.cell_kind == dnnl_lbr_gru;
    rnn.is_lstm_peephole = rd.cell_kind == dnnl_vanilla_lstm
            && !memory_desc_wrapper(rd.weights_peephole_desc).is_zero();
    rnn.is_lstm_projection = rd.cell_kind == dnnl_vanilla_lstm
            && !memory_desc_wrapper(rd.weights_projection_desc).is_zero();

    switch (rd.direction) {
        case dnnl_unidirectional_left2right: rnn.exec_dir = l2r; break;
        case dnnl_unidirectional_right2left: rnn.exec_dir = r2l; break;
        case dnnl_bidirectional_concat: rnn.exec_dir = bi_concat; break;
        case dnnl_bidirectional_sum: rnn.exec_dir = bi_sum; break;
        default: break;
    }

    if (utils::everyone_is(data_type::f32, src_layer_d.data_type(),
                dst_layer_d.data_type(), weights_layer_d.data_type()))
        rnn.dt_conf = all_f32;
    else if (utils::everyone_is(data_type::bf16, src_layer_d.data_type(),
                     dst_layer_d.data_type(), weights_layer_d.data_type())) {
        if (!platform::has_data_type_support(data_type::bf16)) return false;
        rnn.dt_conf = all_bf16;
    } else if (dst_layer_d.data_type() == data_type::u8) {
        if (IMPLICATION(
                    src_iter_d.md_, src_iter_d.data_type() == data_type::u8))
            rnn.dt_conf = u8u8u8u8;
        else
            rnn.dt_conf = f32u8f32u8;
    } else {
        if (IMPLICATION(
                    src_iter_d.md_, src_iter_d.data_type() == data_type::u8))
            rnn.dt_conf = u8u8u8f32;
        else
            rnn.dt_conf = f32u8f32f32;
    }

    // Set problem members defining problem sizes
    rnn.n_layer = weights_layer_d.dims()[0];
    rnn.n_iter = src_layer_d.dims()[0];
    rnn.n_dir = weights_layer_d.dims()[1];
    rnn.n_gates = weights_layer_d.dims()[3];
    rnn.n_states = rd.cell_kind == dnnl_vanilla_lstm ? 2 : 1;
    rnn.n_bias = rnn.n_gates + rnn.is_lbr;
    rnn.mb = src_layer_d.dims()[1];
    rnn.sic = weights_iter_d.dims()[2];
    rnn.slc = weights_layer_d.dims()[2];
    rnn.dhc = weights_layer_d.dims()[4];
    rnn.dlc = rnn.is_lstm_projection ? weights_projection_d.dims()[3] : rnn.dhc;
    // All supported cells have dic == dlc
    rnn.dic = rnn.dlc;

    // set members with user memories leading dimensions
    // Assumption: weights datatype size is the same as state datatype size
    assert(types::data_type_size(weights_layer_d.data_type())
            == types::data_type_size(src_layer_d.data_type()));

    // set workspace leading dimensions (and non leading-dimensions)

    // the ws and scratch proj_ht need to match as we use them interchangeably
    assert(IMPLICATION(rnn.is_lstm_projection,
            sizeof(typename T::ht_t) == sizeof(typename T::dst_iter_t)));
    rnn.proj_ht_nld = rnn.mb;
    rnn.proj_ht_ld = get_good_ld(rnn.dhc, sizeof(typename T::ht_t));

    rnn.ws_gates_nld = rnn.mb;
    rnn.ws_gates_ld
            = get_good_ld(rnn.dhc * rnn.n_gates, sizeof(typename T::gates_t));
    rnn.ws_ht_nld = rnn.proj_ht_nld;
    rnn.ws_ht_ld = rnn.proj_ht_ld;

    rnn.ws_states_layer_nld = rnn.mb;
    static_assert(std::is_same<typename T::src_layer_t,
                          typename T::src_iter_t>::value,
            "src_layer_t and src_iter_t must be the same");
    rnn.ws_states_layer_ld
            = get_good_ld(nstl::max(rnn.sic, nstl::max(rnn.slc, rnn.dlc)),
                    sizeof(typename T::src_layer_t));
    // there is no need for al separate ws_states_iter for now as all
    // supported cell have dst_iter == dst_layer
    rnn.ws_states_iter_nld = rnn.ws_states_layer_nld;
    rnn.ws_states_iter_ld = rnn.ws_states_layer_ld;

    // we do not need a good ld for iter_c as it is not involved in GEMM
    rnn.ws_states_iter_c_nld = rnn.mb;
    rnn.ws_states_iter_c_ld = rnn.dhc;

    // TODO: be more restrictive on the leading dimensions
    rnn.ws_diff_states_layer_nld = rnn.mb;
    rnn.ws_diff_states_layer_ld = get_good_ld(
            nstl::max(nstl::max(rnn.slc, rnn.dic), nstl::max(rnn.sic, rnn.dhc)),
            sizeof(typename T::gemm_acc_t));

    rnn.ws_diff_states_iter_nld = rnn.mb;
    rnn.ws_diff_states_iter_ld = get_good_ld(
            nstl::max(nstl::max(rnn.slc, rnn.dic), nstl::max(rnn.sic, rnn.dhc)),
            sizeof(typename T::gemm_acc_t));

    rnn.ws_diff_states_iter_c_nld = rnn.mb;
    rnn.ws_diff_states_iter_c_ld = rnn.dhc;

    // set scratch (not)leading dimensions
    rnn.scratch_gates_nld = rnn.mb;
    rnn.scratch_gates_ld
            = get_good_ld(rnn.n_gates * rnn.dhc, sizeof(typename T::scratch_t));
    rnn.scratch_ht_nld = rnn.proj_ht_nld;
    rnn.scratch_ht_ld = rnn.proj_ht_ld;

    rnn.scratch_diff_ht_nld = rnn.mb;
    rnn.scratch_diff_ht_ld
            = get_good_ld(rnn.dlc, sizeof(typename T::gemm_acc_t));

    // Assumption: {src,dst}_layer has tnc layout, {src,dst}_iter has ldnc,
    rnn.src_layer_ld_ = src_layer_d.blocking_desc().strides[1];
    rnn.dst_layer_ld_ = dst_layer_d.blocking_desc().strides[1];
    rnn.src_iter_ld_ = types::is_zero_md(src_iter_d.md_)
            ? 0
            : src_iter_d.blocking_desc().strides[2];
    rnn.dst_iter_ld_ = types::is_zero_md(dst_iter_d.md_)
            ? 0
            : dst_iter_d.blocking_desc().strides[2];
    rnn.src_iter_c_ld_ = types::is_zero_md(src_iter_c_d.md_)
            ? 0
            : src_iter_c_d.blocking_desc().strides[2];
    rnn.dst_iter_c_ld_ = types::is_zero_md(dst_iter_c_d.md_)
            ? 0
            : dst_iter_c_d.blocking_desc().strides[2];

    /* Set the correct number of weights parts */
    bool is_orig_gru = rd.cell_kind == alg_kind::vanilla_gru;
    rnn.n_parts_weights_layer = 1;
    rnn.parts_weights_layer[0] = rnn.n_gates;
    rnn.parts_weights_layer[1] = 0;

    rnn.n_parts_weights_iter = is_orig_gru ? 2 : 1;
    rnn.parts_weights_iter[0] = is_orig_gru ? 2 : rnn.n_gates;
    rnn.parts_weights_iter[1] = is_orig_gru ? 1 : 0;

    rnn.n_parts_weights_projection = 1;
    rnn.parts_weights_projection[0] = 1;

    rnn.n_parts_bias = 1;
    rnn.parts_bias[0] = rnn.n_bias;
    rnn.parts_bias[1] = 0;

    /* Decide wich gemm implementation to use: packed/nonpacked jit/cblas
     * and if to mergre gemm across iterations */
    bool is_f32 = rnn.dt_conf == all_f32, is_bf16 = rnn.dt_conf == all_bf16;
    bool is_gru = utils::one_of(
            rd.cell_kind, alg_kind::vanilla_gru, alg_kind::lbr_gru);
    bool is_inference = !rnn.is_training;

    // To be able to merge the GEMM on the layer input when not
    // copying, we need to have a trivial stride for the T dimension
    auto src_layer_is_trivial_stride = src_layer_d.blocking_desc().strides[0]
            == (rnn.src_layer_ld_ * rnn.mb);
    auto dst_layer_is_trivial_stride = dst_layer_d.blocking_desc().strides[0]
            == (rnn.dst_layer_ld_ * rnn.mb);

    rnn.merge_gemm_layer = ((rnn.is_fwd && src_layer_is_trivial_stride)
                                   || ((rd.prop_kind == prop_kind::backward)
                                           && dst_layer_is_trivial_stride))
            && (((rnn.is_fwd && rnn.mb < 128) || !rnn.is_fwd) || rnn.is_int8());
    rnn.merge_gemm_iter
            = dst_layer_is_trivial_stride && !(rnn.is_fwd || is_gru);
    rnn.force_nocopy = false;
#if DNNL_X64
    rnn.force_nocopy = !x64::mayiuse(x64::avx512_mic) && x64::mayiuse(x64::avx)
            && ((is_inference && (rnn.n_layer > 1 || rnn.mb < 100))
                    || (rnn.is_training && rnn.dhc < 500));
#endif

    /* Decide to copy bias */
    rnn.copy_bias = rnn.is_int8();

    rnn.use_layer_packed_gemm
            = utils::one_of(weights_layer_d.format_kind(), format_kind::any,
                      format_kind::rnn_packed)
            && is_inference
            && ((is_f32 && pack_sgemm_supported() && rnn.n_iter == 1)
                    || rnn.is_int8() || is_bf16);
    rnn.use_iter_packed_gemm
            = utils::one_of(weights_iter_d.format_kind(), format_kind::any,
                      format_kind::rnn_packed)
            && is_inference
            && ((is_f32 && pack_sgemm_supported() && rnn.mb >= 16)
                    || rnn.is_int8() || is_bf16);
    rnn.use_projection_packed_gemm = false;

    /* Set packed gemm sizes */
    /* TODO: investigate the benefit of mixing packed and non-packed weights parts */
    auto set_pack_sizes
            = [&](bool merge, bool &do_pack, size_t &weights_pack_size,
                      int &n_parts, int *parts, size_t *parts_pack_size,
<<<<<<< HEAD
                      size_t &comp_offset, int feature_size,
                      dim_t weights_ld) -> bool {
=======
                      size_t &comp_offset, int feature_size, dim_t weights_oc,
                      dim_t data_ld) -> bool {
>>>>>>> 8186817f
        bool pack = true;
        weights_pack_size = 0;
        for (int p = 0; p < n_parts; p++) {
            dim_t m_p = rnn.is_fwd ? (parts[p] * rnn.dhc) : feature_size;
            dim_t k_p = rnn.is_fwd ? feature_size : (parts[p] * rnn.dhc);
            dim_t n_p = merge ? rnn.mb * rnn.n_iter : rnn.mb;
            bool pack_part = true;

            dnnl_status_t st = dnnl_success;
            switch (rnn.dt_conf) {
                case all_f32:
                    st = sgemm_pack_get_size("A", "N", "N", &m_p, &n_p, &k_p,
                            &m_p, &data_ld, &parts_pack_size[p], &pack_part);
                    break;
                case u8u8u8f32:
                case f32u8f32f32:
                case u8u8u8u8:
                case f32u8f32u8:
                    st = gemm_s8u8s32_pack_get_size("A", "N", "N", &m_p, &n_p,
                            &k_p, &m_p, &data_ld, &parts_pack_size[p],
                            &pack_part);
                    break;
                case all_bf16:
                    st = gemm_bf16bf16f32_pack_get_size("A", "N", "N", &m_p,
                            &n_p, &k_p, &m_p, &data_ld, &parts_pack_size[p],
                            &pack_part);
                    break;
                default: assert(!"Unsupported configuration");
            }
            if (st != dnnl_success) return false;

            pack = pack && pack_part;
            weights_pack_size += rnn.n_layer * rnn.n_dir * parts_pack_size[p];
        }

        // NOTE: pack is updated only for f32. We force pack for int8
        do_pack = (rnn.dt_conf == all_f32) ? pack : true;
        comp_offset = weights_pack_size;
        const bool need_compensation = rnn.is_int8();
        weights_pack_size += (need_compensation ? rnn.n_layer * rnn.n_dir : 0)
                * weights_oc * sizeof(float);

        return true;
    };
    // TODO: the activation leading dimension can vary for first layer/iteration
    if (rnn.use_layer_packed_gemm) {
        bool ok = set_pack_sizes(rnn.merge_gemm_layer,
                rnn.use_layer_packed_gemm, rnn.weights_layer_pack_size,
                rnn.n_parts_weights_layer, rnn.parts_weights_layer,
                rnn.part_weights_layer_pack_size, rnn.weights_layer_comp_offset,
                rnn.slc, rnn.n_gates * rnn.dhc, rnn.ws_states_layer_ld);
        if (!ok) return false;
    }

    if (rnn.use_iter_packed_gemm) {
        bool ok = set_pack_sizes(rnn.merge_gemm_iter, rnn.use_iter_packed_gemm,
                rnn.weights_iter_pack_size, rnn.n_parts_weights_iter,
                rnn.parts_weights_iter, rnn.part_weights_iter_pack_size,
                rnn.weights_iter_comp_offset, rnn.sic, rnn.n_gates * rnn.dhc,
                rnn.ws_states_iter_ld);
        if (!ok) return false;
    }

    return true;
}

template <typename T>
void set_conf(rnn_conf_t &rnn, const rnn_desc_t &rd,
        const memory_desc_wrapper &weights_layer_d,
        const memory_desc_wrapper &weights_iter_d,
        const memory_desc_wrapper &weights_projection_d,
        const memory_desc_wrapper &diff_weights_layer_d,
        const memory_desc_wrapper &diff_weights_iter_d,
        const memory_desc_wrapper &diff_weights_projection_d) {

    // Set leading dimensions for input weights arrays depending on input format
    auto set_dims = [&](const memory_desc_wrapper &md, int &ld, int &nld) {
        ld = 0;
        nld = 0;
        if (md.is_blocking_desc()) {
            if (is_ldigo(md)) {
                ld = (int)md.blocking_desc().strides[2];
                nld = md.dims()[2];
            } else if (is_ldgoi(md)) {
                ld = (int)md.blocking_desc().strides[4];
                nld = md.dims()[3] * md.dims()[4];
            } else if (is_ldoi(md)) {
                ld = (int)md.blocking_desc().strides[3];
                nld = md.dims()[3];
            } else if (is_ldio(md)) {
                ld = (int)md.blocking_desc().strides[2];
                nld = md.dims()[2];
            } else
                assert(!"unsupported weights format");
        }
    };
    set_dims(weights_layer_d, rnn.weights_layer_ld, rnn.weights_layer_nld);
    set_dims(weights_iter_d, rnn.weights_iter_ld, rnn.weights_iter_nld);
    set_dims(weights_projection_d, rnn.weights_projection_ld,
            rnn.weights_projection_nld);
    if (!rnn.is_fwd) {
        set_dims(diff_weights_layer_d, rnn.diff_weights_layer_ld,
                rnn.diff_weights_layer_nld);
        set_dims(diff_weights_iter_d, rnn.diff_weights_iter_ld,
                rnn.diff_weights_iter_nld);
        set_dims(diff_weights_projection_d, rnn.diff_weights_projection_ld,
                rnn.diff_weights_projection_nld);
    }

    assert(weights_layer_d.data_type() == weights_iter_d.data_type());
    assert(IMPLICATION(diff_weights_layer_d.ndims() != 0,
            (diff_weights_layer_d.data_type()
                    == diff_weights_iter_d.data_type())));

    /* Set workspace sizes to store:
     * states to compute a pass
     * diff states to compute bwd pass (training onl)y
     * intermediate results from the gates
     */

    assert(sizeof(typename T::src_layer_t) == sizeof(typename T::dst_layer_t));
    assert(sizeof(typename T::src_iter_t) == sizeof(typename T::dst_iter_t));

    rnn.use_workspace = rnn.is_training;
    // TODO: for inference, we can make ws_states_* smaller, but
    // dependant of the grid execution though
    rnn.ws_states_layer_size = (size_t)(rnn.n_layer + 1) * rnn.n_dir
            * (rnn.n_iter + 1) * rnn.mb * rnn.ws_states_layer_ld
            * sizeof(typename T::src_layer_t);
    rnn.ws_states_iter_size = (size_t)(rnn.n_layer + 1) * rnn.n_dir
            * (rnn.n_iter + 1) * rnn.mb * rnn.ws_states_iter_ld
            * sizeof(typename T::src_iter_t);
    bool is_lstm = rd.cell_kind == dnnl_vanilla_lstm;
    rnn.ws_states_iter_c_size = is_lstm
            ? (size_t)(rnn.n_layer + 1) * rnn.n_dir * (rnn.n_iter + 1) * rnn.mb
                    * rnn.ws_states_iter_c_ld * sizeof(float)
            : 0;

    rnn.ws_diff_states_layer_size = rnn.is_training
            ? (size_t)(rnn.n_layer + 1) * rnn.n_dir * (rnn.n_iter + 1) * rnn.mb
                    * rnn.ws_diff_states_layer_ld
                    * sizeof(typename T::gemm_acc_t)
            : (size_t)0;
    rnn.ws_diff_states_iter_size = rnn.is_training
            ? (size_t)(rnn.n_layer + 1) * rnn.n_dir * (rnn.n_iter + 1) * rnn.mb
                    * rnn.ws_diff_states_iter_ld
                    * sizeof(typename T::gemm_acc_t)
            : (size_t)0;
    rnn.ws_diff_states_iter_c_size = rnn.is_training && is_lstm
            ? (size_t)(rnn.n_layer + 1) * rnn.n_dir * (rnn.n_iter + 1) * rnn.mb
                    * rnn.ws_diff_states_iter_c_ld
                    * sizeof(typename T::gemm_acc_t)
            : (size_t)0;

    rnn.ws_gates_size = rnn.is_training
            ? (size_t)rnn.n_layer * rnn.n_dir * rnn.n_iter * rnn.ws_gates_nld
                    * rnn.ws_gates_ld * sizeof(typename T::gates_t)
            : (size_t)0;
    rnn.ws_ht_size = rnn.is_training
            ? (size_t)rnn.n_layer * rnn.n_dir * rnn.n_iter * rnn.ws_ht_nld
                    * rnn.ws_ht_ld * sizeof(typename T::dst_iter_t)
            : (size_t)0;
    rnn.n_iter_scratch_gates
            = (rnn.merge_gemm_layer || rnn.merge_gemm_iter) ? rnn.n_iter : 1;
    rnn.scratch_gates_size = rnn.n_iter_scratch_gates * rnn.scratch_gates_nld
            * rnn.scratch_gates_ld * sizeof(typename T::scratch_t);
    rnn.scratch_ht_size
            = rnn.scratch_ht_nld * rnn.scratch_ht_ld * sizeof(typename T::ht_t);
    rnn.scratch_diff_ht_size = rnn.is_training ? rnn.scratch_diff_ht_nld
                    * rnn.scratch_diff_ht_ld * sizeof(typename T::gemm_acc_t)
                                               : (size_t)0;

    /* set other sizes */
    /// scratchpad buffer for each cell to hold intermediate data in gru/lbr_gru
    rnn.scratch_cell_size = rnn.is_lbr
            ? (size_t)rnn.scratch_gates_nld * rnn.scratch_gates_ld
                    * sizeof(typename T::gemm_acc_t)
            : (rd.cell_kind == alg_kind::vanilla_gru
                            ? (size_t)rnn.ws_states_layer_nld
                                    * rnn.ws_states_layer_ld
                                    * sizeof(typename T::gemm_acc_t)
                            : 0);
    /// workspace needed for lbr GRU
    rnn.ws_per_cell = (size_t)rnn.is_lbr * rnn.mb * rnn.dhc
            * sizeof(typename T::gemm_acc_t);
    rnn.ws_grid_comp_size = (size_t)rnn.is_lbr * rnn.is_training * rnn.n_layer
            * rnn.n_dir * rnn.n_iter * rnn.ws_per_cell * sizeof(float);
    /// bias ws needed to add compensation in int8
    rnn.ws_bias_size = (size_t)rnn.n_layer * rnn.n_dir * rnn.n_bias * rnn.dhc
            * sizeof(float);
}

void set_offsets(const rnn_conf_t &rnn, size_t &ws_gates_offset,
        size_t &ws_ht_offset, size_t &ws_state_layer_offset,
        size_t &ws_states_iter_offset, size_t &ws_states_iter_c_offset,
        size_t &ws_diff_states_layer_offset, size_t &ws_diff_states_iter_offset,
        size_t &ws_diff_states_iter_c_offset, size_t &ws_grid_comp_offset,
        size_t &ws_bias_offset, size_t &scratch_gates_offset,
        size_t &scratch_ht_offset, size_t &scratch_diff_ht_offset,
        size_t &scratch_cell_offset, size_t &scratchpad_size,
        size_t &workspace_size);

void get_scratchpad_and_workspace_sizes(
        const rnn_conf_t &rnn, size_t &scratchpad_size, size_t &workspace_size);
status_t set_expected_desc(rnn_conf_t &rnn, memory_desc_t &weights_md,
        weights_type_t weights_type);
status_t set_good_strides(memory_desc_t &weights_md, format_tag_t tag);

template <typename T>
struct ws_gates_aoc {
    ws_gates_aoc(const rnn_conf_t &rnn, T *data)
        : gates_(data, rnn.ws_gates_nld, rnn.ws_gates_ld), DHC_(rnn.dhc) {}
    T &operator()(int batch, int gate, int dhc) {
        return gates_(batch, gate * DHC_ + dhc);
    }

private:
    dnnl::impl::utils::array_offset_calculator<T, 2> gates_;
    int DHC_;
};
using ws_gates_aoc_t = ws_gates_aoc<float>;
using ws_gates_aoc_s32_t = ws_gates_aoc<int32_t>;

template <typename T>
struct ws_ht_aoc {
    ws_ht_aoc(const rnn_conf_t &rnn, T *data)
        : ht_(data, rnn.ws_ht_nld, rnn.ws_ht_ld) {}
    T &operator()(int batch, int dhc) { return ht_(batch, dhc); }

private:
    dnnl::impl::utils::array_offset_calculator<T, 2> ht_;
};

template <typename T>
struct scratch_gates_aoc {
    scratch_gates_aoc(const rnn_conf_t &rnn, T *data)
        : gates_(data, rnn.scratch_gates_nld, rnn.scratch_gates_ld)
        , DHC_(rnn.dhc) {}
    T &operator()(int batch, int gate, int dhc) {
        return gates_(batch, gate * DHC_ + dhc);
    }

private:
    dnnl::impl::utils::array_offset_calculator<T, 2> gates_;
    int DHC_;
};
using scratch_gates_aoc_t = scratch_gates_aoc<float>;
using scratch_gates_aoc_s32_t = scratch_gates_aoc<int32_t>;

template <typename T>
struct scratch_ht_aoc {
    scratch_ht_aoc(const rnn_conf_t &rnn, T *data)
        : ht_(data, rnn.scratch_ht_nld, rnn.scratch_ht_ld) {}
    T &operator()(int batch, int dhc) { return ht_(batch, dhc); }

private:
    dnnl::impl::utils::array_offset_calculator<T, 2> ht_;
};
using scratch_ht_aoc_t = scratch_ht_aoc<float>;
using scratch_ht_aoc_s32_t = scratch_ht_aoc<int32_t>;

template <typename T>
struct weights_peephole_aoc_t {
    weights_peephole_aoc_t(const rnn_conf_t &rnn, T *data)
        : weights_peephole_(data, 3, rnn.dhc) {}
    T &operator()(int g, int dhc) { return weights_peephole_(g, dhc); }

private:
    utils::array_offset_calculator<T, 2> weights_peephole_;
};

struct bias_aoc_t {
    bias_aoc_t(const rnn_conf_t &rnn, const float *data)
        : bias_(data, rnn.n_bias, rnn.dhc) {}
    const float &operator()(int bias_n, int dhc) { return bias_(bias_n, dhc); }

private:
    dnnl::impl::utils::array_offset_calculator<const float, 2> bias_;
};

template <typename T>
struct ws_states_layer_aoc {
    ws_states_layer_aoc(const rnn_conf_t &rnn, T *data, int leading_dim)
        : state_(data, rnn.ws_states_layer_nld, leading_dim) {}
    ws_states_layer_aoc(const rnn_conf_t &rnn, T *data)
        : state_(data, rnn.ws_states_layer_nld, rnn.ws_states_layer_ld) {}
    T &operator()(int batch, int dhc) { return state_(batch, dhc); }

private:
    dnnl::impl::utils::array_offset_calculator<T, 2> state_;
};

template <typename T>
struct ws_states_iter_aoc {
    ws_states_iter_aoc(const rnn_conf_t &rnn, T *data, int leading_dim)
        : state_(data, rnn.ws_states_iter_nld, leading_dim) {}
    ws_states_iter_aoc(const rnn_conf_t &rnn, T *data)
        : state_(data, rnn.ws_states_iter_nld, rnn.ws_states_iter_ld) {}
    T &operator()(int batch, int dhc) { return state_(batch, dhc); }

private:
    dnnl::impl::utils::array_offset_calculator<T, 2> state_;
};

template <typename T>
struct ws_states_iter_c_aoc {
    ws_states_iter_c_aoc(const rnn_conf_t &rnn, T *data, int leading_dim)
        : state_(data, rnn.ws_states_iter_c_nld, leading_dim) {}
    ws_states_iter_c_aoc(const rnn_conf_t &rnn, T *data)
        : state_(data, rnn.ws_states_iter_c_nld, rnn.ws_states_iter_c_ld) {}
    T &operator()(int batch, int dhc) { return state_(batch, dhc); }

private:
    dnnl::impl::utils::array_offset_calculator<T, 2> state_;
};

template <typename T>
struct ws_diff_states_layer_aoc {
    ws_diff_states_layer_aoc(const rnn_conf_t &rnn, T *data)
        : diff_states_layer_(data, rnn.ws_diff_states_layer_nld,
                rnn.ws_diff_states_layer_ld) {}
    T &operator()(int batch, int dhc) { return diff_states_layer_(batch, dhc); }

private:
    dnnl::impl::utils::array_offset_calculator<T, 2> diff_states_layer_;
};

template <typename T>
struct ws_diff_states_iter_aoc {
    ws_diff_states_iter_aoc(const rnn_conf_t &rnn, T *data)
        : diff_states_iter_(data, rnn.ws_diff_states_iter_nld,
                rnn.ws_diff_states_iter_ld) {}
    T &operator()(int batch, int dhc) { return diff_states_iter_(batch, dhc); }

private:
    dnnl::impl::utils::array_offset_calculator<T, 2> diff_states_iter_;
};

template <typename T>
struct ws_diff_states_iter_c_aoc {
    ws_diff_states_iter_c_aoc(const rnn_conf_t &rnn, T *data)
        : diff_states_iter_c_(data, rnn.ws_diff_states_iter_c_nld,
                rnn.ws_diff_states_iter_c_ld) {}
    T &operator()(int batch, int dhc) {
        return diff_states_iter_c_(batch, dhc);
    }

private:
    dnnl::impl::utils::array_offset_calculator<T, 2> diff_states_iter_c_;
};

struct ws_diff_w_iter_aoc_t {
    ws_diff_w_iter_aoc_t(const rnn_conf_t &rnn, float *data)
        : diff_weights_iter_(
                data, rnn.diff_weights_iter_nld, rnn.diff_weights_iter_ld)
        , DHC_(rnn.dhc) {}
    float &operator()(int sic, int gate, int dhc) {
        return diff_weights_iter_(sic, gate * DHC_ + dhc);
    }

private:
    dnnl::impl::utils::array_offset_calculator<float, 2> diff_weights_iter_;
    int DHC_;
};

} // namespace rnn_utils
} // namespace cpu
} // namespace impl
} // namespace dnnl
#endif<|MERGE_RESOLUTION|>--- conflicted
+++ resolved
@@ -79,13 +79,8 @@
             float *diff_weights_peephole_, float *diff_bias_) const
 
 #define rnn_gemm_sig(f) \
-<<<<<<< HEAD
-    void f(const char transA, const char transB, dim_t m, dim_t n, dim_t k, \
-            const float alpha, const weights_t *a_, const dim_t ldA, \
-=======
     dnnl_status_t f(const char transA, const char transB, dim_t m, dim_t n, \
             dim_t k, const float alpha, const weights_t *a_, const dim_t ldA, \
->>>>>>> 8186817f
             const gemm_data_t *b_, const dim_t ldB, const float beta, \
             gemm_acc_t *c_, const dim_t ldC) const
 
@@ -547,13 +542,8 @@
     auto set_pack_sizes
             = [&](bool merge, bool &do_pack, size_t &weights_pack_size,
                       int &n_parts, int *parts, size_t *parts_pack_size,
-<<<<<<< HEAD
-                      size_t &comp_offset, int feature_size,
-                      dim_t weights_ld) -> bool {
-=======
                       size_t &comp_offset, int feature_size, dim_t weights_oc,
                       dim_t data_ld) -> bool {
->>>>>>> 8186817f
         bool pack = true;
         weights_pack_size = 0;
         for (int p = 0; p < n_parts; p++) {
