/*******************************************************************************
* Copyright 2018-2020 Intel Corporation
*
* Licensed under the Apache License, Version 2.0 (the "License");
* you may not use this file except in compliance with the License.
* You may obtain a copy of the License at
*
*     http://www.apache.org/licenses/LICENSE-2.0
*
* Unless required by applicable law or agreed to in writing, software
* distributed under the License is distributed on an "AS IS" BASIS,
* WITHOUT WARRANTIES OR CONDITIONS OF ANY KIND, either express or implied.
* See the License for the specific language governing permissions and
* limitations under the License.
*******************************************************************************/

#ifndef CPU_REF_RNN_HPP
#define CPU_REF_RNN_HPP

#include <assert.h>

#include "c_types_map.hpp"
#include "memory_tracking.hpp"
#include "type_helpers.hpp"
#include "utils.hpp"

#include "../cpu_isa_traits.hpp"
#include "../gemm/gemm.hpp"
#include "../gemm/os_blas.hpp"

#include "cpu_rnn_pd.hpp"
#include "jit_uni_rnn_common_postgemm_dispatcher.hpp"
#include "rnn_utils.hpp"

namespace dnnl {
namespace impl {
namespace cpu {

<<<<<<< HEAD
template <typename src_data_t, typename acc_data_t>
void gates_reduction(const rnn_utils::rnn_conf_t &rnn,
        const src_data_t *ws_gates_, acc_data_t *diff_bias_) {

    // The loop body needs to be inlined as some versions of icc have
    // an issue with lambdas inside omp simd loops
#define body_loop(i, k) \
    for (int j = 0; j < rnn.mb; j++) \
        diff_bias_[i * rnn.dic + k] \
                += ws_gates_[j * rnn.gates_ws_ld + i * rnn.dic + k];

=======
namespace {
template <typename gates_t, typename acc_t>
// The loop body needs to be put in a function as some versions of icc have
// an issue with lambdas & macros inside omp simd loops
inline void body_loop(int i, int k, const gates_t *ws_gates, acc_t *diff_bias,
        const rnn_utils::rnn_conf_t &rnn) {
    for (int j = 0; j < rnn.mb; j++)
        diff_bias[i * rnn.dhc + k]
                += ws_gates[j * rnn.scratch_gates_ld + i * rnn.dhc + k];
}
} // namespace

template <typename gates_t, typename acc_t>
void gates_reduction(const rnn_utils::rnn_conf_t &rnn, const gates_t *ws_gates_,
        acc_t *diff_bias_) {

>>>>>>> f7c41dc7
    // @todo block k on simd-width to enable vectorization in
    // parallel_nd path
#if DNNL_CPU_RUNTIME == DNNL_RUNTIME_OMP && _OPENMP >= 201307
#pragma omp parallel for simd collapse(2)
    for (int i = 0; i < rnn.n_gates; i++)
<<<<<<< HEAD
        for (int k = 0; k < rnn.dic; k++)
            body_loop(i, k);
#else
    parallel_nd(rnn.n_gates, rnn.dic, [&](int i, int k) { body_loop(i, k); });
=======
        for (int k = 0; k < rnn.dhc; k++)
            body_loop(i, k, ws_gates_, diff_bias_, rnn);
#else
    parallel_nd(rnn.n_gates, rnn.dhc,
            [&](int i, int k) { body_loop(i, k, ws_gates_, diff_bias_, rnn); });
>>>>>>> f7c41dc7
#endif

#undef body_loop
}

template <prop_kind_t aprop, impl::data_type_t src_type,
        impl::data_type_t weights_type, impl::data_type_t acc_type>
struct _ref_rnn_common_t : public primitive_impl_t {
    static constexpr impl::data_type_t scratch_type
            = aprop == prop_kind::forward ? acc_type : src_type;

    /* These types are defined for each element in the cell execution */
    typedef typename prec_traits<src_type>::type src_layer_t;
    typedef typename prec_traits<src_type>::type src_iter_t;
    typedef typename prec_traits<src_type>::type dst_layer_t;
    typedef typename prec_traits<src_type>::type dst_iter_t;
    typedef typename prec_traits<weights_type>::type weights_t;
    typedef typename prec_traits<src_type>::type gemm_data_t;
    typedef typename prec_traits<acc_type>::type gemm_acc_t;
    typedef typename prec_traits<scratch_type>::type scratch_t;
    typedef typename prec_traits<src_type>::type ht_t;
    typedef typename prec_traits<src_type>::type gates_t;

    using class_name
            = _ref_rnn_common_t<aprop, src_type, weights_type, acc_type>;

    typedef rnn_cell_execution_sig((class_name::*cell_execution_f));
    typedef rnn_grid_execution_sig((class_name::*grid_execution_f));

    typedef rnn_gemm_sig((class_name::*gemm_t));
    typedef rnn_bias_prepare_sig((class_name::*bias_prepare_t));
    typedef rnn_bias_finalize_sig((class_name::*bias_finalize_t));
    typedef rnn_weights_assign_sig((class_name::*weights_assign_t));

    using base_pd_t =
            typename utils::conditional<false || aprop == prop_kind::forward,
                    cpu_rnn_fwd_pd_t, cpu_rnn_bwd_pd_t>::type;

    struct pd_t : public base_pd_t {
        using base_pd_t::base_pd_t;

        DECLARE_COMMON_PD_T("ref:any", class_name, USE_GLOBAL_SCRATCHPAD);

        status_t init() {
            using namespace prop_kind;
            using namespace utils;
            using namespace format_tag;
            using namespace rnn_utils;
            const alg_kind_t cell_kind = this->desc()->cell_kind;

            data_type_t src_layer_dt = this->desc()->src_layer_desc.data_type;
            data_type_t weights_iter_dt
                    = this->desc()->weights_iter_desc.data_type;
            data_type_t weights_layer_dt
                    = this->desc()->weights_layer_desc.data_type;

            bool ok = true
                    && one_of(cell_kind, alg_kind::vanilla_rnn,
                            alg_kind::vanilla_lstm, alg_kind::vanilla_gru,
                            alg_kind::lbr_gru)
                    && IMPLICATION(aprop == prop_kind::forward,
                            one_of(this->desc()->prop_kind, forward_training,
                                    forward_inference))
                    && IMPLICATION(aprop == backward,
                            one_of(this->desc()->prop_kind, backward))
                    && src_layer_dt == src_type
                    && everyone_is(
                            weights_type, weights_iter_dt, weights_layer_dt)
                    && this->set_default_params() == status::success
                    && this->with_bias();
            if (!ok) return status::unimplemented;

            ok = init_conf<class_name>(rnn_, *this->desc(), this->src_md(0),
                    this->src_md(1), this->src_md(2), this->weights_md(0),
                    this->weights_md(1),
                    this->arg_md(DNNL_ARG_WEIGHTS_PROJECTION), this->dst_md(0),
                    this->dst_md(1), this->dst_md(2));
            if (!ok) return status::unimplemented;

            /* check that only supported attr have been passed */
            primitive_attr_t::skip_mask_t attr_mask
                    = primitive_attr_t::skip_mask_t::rnn_tparams;
            if (weights_layer_dt == data_type::s8)
                attr_mask = attr_mask
                        | primitive_attr_t::skip_mask_t::rnn_data_qparams
                        | primitive_attr_t::skip_mask_t::rnn_weights_qparams;
            ok = ok && this->attr()->has_default_values(attr_mask);
            if (!ok) return status::unimplemented;

            // Set weights descriptors to desired format
            memory_desc_t new_weights_layer_md = *this->weights_md(0);
            CHECK(set_expected_desc(rnn_, new_weights_layer_md,
                    rnn_utils::weights_type_t::layer));
            if (this->weights_layer_md_.format_kind == format_kind::any) {
                this->weights_layer_md_ = new_weights_layer_md;
            } else if (this->weights_layer_md_.format_kind
                    == format_kind::rnn_packed) {
                if (this->weights_layer_md_ != new_weights_layer_md)
                    return status::unimplemented;
            }

            memory_desc_t new_weights_iter_md = *this->weights_md(1);
            CHECK(set_expected_desc(rnn_, new_weights_iter_md,
                    rnn_utils::weights_type_t::iter));
            if (this->weights_iter_md_.format_kind == format_kind::any) {
                this->weights_iter_md_ = new_weights_iter_md;
            } else if (this->weights_iter_md_.format_kind
                    == format_kind::rnn_packed) {
                if (this->weights_iter_md_ != new_weights_iter_md)
                    return status::unimplemented;
            }

            if (rnn_.is_lstm_projection) {
                memory_desc_t new_weights_projection_md
                        = *this->arg_md(DNNL_ARG_WEIGHTS_PROJECTION);
                CHECK(set_expected_desc(rnn_, new_weights_projection_md,
                        rnn_utils::weights_type_t::projection));
                if (this->weights_projection_md_.format_kind
                        == format_kind::any) {
                    this->weights_projection_md_ = new_weights_projection_md;
                } else if (this->weights_projection_md_.format_kind
                        == format_kind::rnn_packed) {
                    if (this->weights_projection_md_
                            != new_weights_projection_md)
                        return status::unimplemented;
                }
            }

            CHECK(this->check_layout_consistency());

            set_conf<class_name>(rnn_, *this->desc(), this->weights_md(0),
                    this->weights_md(1),
                    this->arg_md(DNNL_ARG_WEIGHTS_PROJECTION),
                    this->diff_weights_md(0), this->diff_weights_md(1),
                    this->arg_md(DNNL_ARG_DIFF_WEIGHTS_PROJECTION));

            size_t scratchpad_sz {0}, ws_sz {0};
            get_scratchpad_and_workspace_sizes(rnn_, scratchpad_sz, ws_sz);

            // initialize the workspace if needed
            if (rnn_.is_training) {
                dims_t ws_dims = {(dim_t)ws_sz};
                dnnl_memory_desc_init_by_tag(&this->ws_md_, 1, ws_dims,
                        data_type::u8, format_tag::x);
            }

            init_scratchpad(scratchpad_sz);

            return status::success;
        }

        rnn_utils::rnn_conf_t rnn_;

    private:
        void init_scratchpad(size_t scratchpad_sz) {
            using namespace memory_tracking::names;
            auto scratchpad = this->scratchpad_registry().registrar();
            scratchpad.book(key_rnn_space, sizeof(float) * scratchpad_sz, 4096);

            int max_nparts = this->cell_kind() == alg_kind::vanilla_gru ? 2 : 1;
            int ptr_wei_sz = rnn_.n_layer * rnn_.n_dir * max_nparts;
            scratchpad.book(
                    key_rnn_ptrs_wei_layer, sizeof(float *) * ptr_wei_sz);
            scratchpad.book(
                    key_rnn_ptrs_wei_iter, sizeof(float *) * ptr_wei_sz);
            scratchpad.book(
                    key_rnn_ptrs_wei_projection, sizeof(float *) * ptr_wei_sz);
            scratchpad.book(key_rnn_ptrs_bia, sizeof(float *) * ptr_wei_sz);
            scratchpad.book(
                    key_rnn_gates, sizeof(scratch_t) * rnn_.scratch_gates_size);
            scratchpad.book(key_rnn_ht, sizeof(ht_t) * rnn_.scratch_ht_size);
            scratchpad.book(key_rnn_diff_ht,
                    sizeof(gemm_acc_t) * rnn_.scratch_diff_ht_size);
            scratchpad.book(
                    key_rnn_cell, sizeof(scratch_t) * rnn_.scratch_cell_size);
        }
    };

    _ref_rnn_common_t(const pd_t *apd)
        : primitive_impl_t(apd), rnn_postgemm_(nullptr) {
        /// @todo set max_feature_size assuming that we limit the number of
        /// iterations and layer to one if slc != dhc and sic != dhc
        /// respectively

        bias_preparation_func = &class_name::bias_prepare;
        bias_finalization_func = &class_name::bias_finalize;

        auto set_gemm_funcs
                = [](bool packed_gemm, gemm_t &g, weights_assign_t &a) {
                      if (packed_gemm) {
                          g = &class_name::packed_gemm;
                          a = &class_name::assign_packed_weights;
                      } else {
                          g = &class_name::gemm;
                          a = &class_name::assign_weights;
                      }
                  };
        set_gemm_funcs(pd()->rnn_.use_iter_packed_gemm, gemm_iter_func,
                weights_iter_assign_func);

        set_gemm_funcs(pd()->rnn_.use_layer_packed_gemm, gemm_layer_func,
                weights_layer_assign_func);

        if (pd()->rnn_.is_lstm_projection) {
            set_gemm_funcs(pd()->rnn_.use_projection_packed_gemm,
                    gemm_projection_func, weights_projection_assign_func);
        }

        rnn_postgemm_ = new rnn_postgemm_dispatcher<aprop, src_type,
                scratch_type, acc_type>(pd()->rnn_, pd());
        assert(rnn_postgemm_ != nullptr);
        switch (pd()->cell_kind()) {
            case alg_kind::vanilla_rnn:
            case alg_kind::vanilla_lstm:
                cell_func = &class_name::cell_execution;
                break;
            case alg_kind::vanilla_gru:
                cell_func = &class_name::cell_execution_gru;
                break;
            case alg_kind::lbr_gru:
                cell_func = &class_name::cell_execution_gru_lbr;
                break;
            default: break;
        }

        grid_computation = &class_name::linear_execution;

        size_t scratchpad_size, workspace_size;
        rnn_utils::set_offsets(pd()->rnn_, ws_gates_offset_, ws_ht_offset_,
                ws_states_layer_offset_, ws_states_iter_offset_,
                ws_states_iter_c_offset_, ws_diff_states_layer_offset_,
                ws_diff_states_iter_offset_, ws_diff_states_iter_c_offset_,
                ws_grid_comp_offset_, ws_bias_offset_, scratch_gates_offset_,
                scratch_ht_offset_, scratch_diff_ht_offset_,
                scratch_cell_offset_, scratchpad_size, workspace_size);
    }

    ~_ref_rnn_common_t() { delete rnn_postgemm_; }

    virtual status_t execute(const exec_ctx_t &ctx) const override {
        execute_(ctx);
        return status::success;
    }

private:
    void execute_(const exec_ctx_t &ctx) const;
    rnn_grid_execution_sig(linear_execution);
    rnn_cell_execution_sig(cell_execution);
    rnn_cell_execution_sig(cell_execution_gru);
    rnn_cell_execution_sig(cell_execution_gru_lbr);
    rnn_gemm_sig(gemm);
    rnn_gemm_sig(packed_gemm);
    rnn_bias_prepare_sig(bias_prepare);
    rnn_bias_finalize_sig(bias_finalize);
    rnn_weights_assign_sig(assign_weights);
    rnn_weights_assign_sig(assign_packed_weights);

    float (*activation_func)(float s, float alpha, float cliping);

    void copy_init_layer(const rnn_utils::rnn_conf_t &rnn,
            src_layer_t *ws_states_layer_, gemm_acc_t *ws_diff_states_layer_,
            const src_layer_t *xt_, const gemm_acc_t *diff_dst_layer) const;

    template <typename input_t>
    void copy_init_iter(const rnn_utils::rnn_conf_t &rnn,
            src_iter_t *ws_states_iter_, float *ws_states_iter_c_,
            gemm_acc_t *ws_diff_states_iter_,
            gemm_acc_t *ws_diff_states_iter_c_, const input_t *src_iter_,
            const float *src_iter_c_, const gemm_acc_t *diff_dst_iter_,
            const float *diff_dst_iter_c_) const;

    template <typename dst_layer_dt, typename dst_iter_dt>
    void copy_res_layer(const rnn_utils::rnn_conf_t &rnn,
            dst_layer_dt *dst_layer_, gemm_acc_t *diff_src_layer_,
            const dst_iter_dt *dst_iter_, const src_layer_t *ws_states_layer_,
            const gemm_acc_t *ws_diff_states_layer_) const;

    template <typename prim_dst_iter_t, typename prim_dst_layer_t>
    void copy_res_iter(const rnn_utils::rnn_conf_t &rnn,
            prim_dst_iter_t *dst_iter_, float *dst_iter_c_,
            gemm_acc_t *diff_src_iter_, float *diff_src_iter_c_,
            const prim_dst_layer_t *dst_layer_,
            const src_iter_t *ws_states_iter_, const float *ws_states_iter_c,
            const gemm_acc_t *ws_diff_states_iter_,
            const gemm_acc_t *ws_diff_states_iter_c_) const;

    const pd_t *pd() const { return (const pd_t *)primitive_impl_t::pd(); }

    size_t ws_gates_offset_;
    size_t ws_ht_offset_;
    size_t ws_states_layer_offset_;
    size_t ws_states_iter_offset_;
    size_t ws_states_iter_c_offset_;
    size_t ws_bias_offset_;
    size_t ws_diff_states_layer_offset_;
    size_t ws_diff_states_iter_offset_;
    size_t ws_diff_states_iter_c_offset_;
    size_t ws_grid_comp_offset_;
    size_t scratch_gates_offset_;
    size_t scratch_ht_offset_;
    size_t scratch_diff_ht_offset_;
    size_t scratch_cell_offset_;
    rnn_postgemm_dispatcher<aprop, src_type, scratch_type, acc_type>
            *rnn_postgemm_;

    grid_execution_f grid_computation;
    cell_execution_f cell_func;

    bias_prepare_t bias_preparation_func;
    bias_finalize_t bias_finalization_func;
    weights_assign_t weights_layer_assign_func;
    weights_assign_t weights_iter_assign_func;
    weights_assign_t weights_projection_assign_func;

    gemm_t gemm_layer_func;
    gemm_t gemm_iter_func;
    gemm_t gemm_projection_func;
};

using ref_rnn_fwd_f32_t = _ref_rnn_common_t<prop_kind::forward, data_type::f32,
        data_type::f32, data_type::f32>;
using ref_rnn_bwd_f32_t = _ref_rnn_common_t<prop_kind::backward, data_type::f32,
        data_type::f32, data_type::f32>;
using ref_rnn_fwd_bf16_t = _ref_rnn_common_t<prop_kind::forward,
        data_type::bf16, data_type::bf16, data_type::f32>;
using ref_rnn_bwd_bf16_t = _ref_rnn_common_t<prop_kind::backward,
        data_type::bf16, data_type::bf16, data_type::f32>;
using ref_rnn_fwd_u8s8_t = _ref_rnn_common_t<prop_kind::forward, data_type::u8,
        data_type::s8, data_type::s32>;

} // namespace cpu
} // namespace impl
} // namespace dnnl
#endif

// vim: et ts=4 sw=4 cindent cino+=l0,\:4,N-s<|MERGE_RESOLUTION|>--- conflicted
+++ resolved
@@ -36,19 +36,6 @@
 namespace impl {
 namespace cpu {
 
-<<<<<<< HEAD
-template <typename src_data_t, typename acc_data_t>
-void gates_reduction(const rnn_utils::rnn_conf_t &rnn,
-        const src_data_t *ws_gates_, acc_data_t *diff_bias_) {
-
-    // The loop body needs to be inlined as some versions of icc have
-    // an issue with lambdas inside omp simd loops
-#define body_loop(i, k) \
-    for (int j = 0; j < rnn.mb; j++) \
-        diff_bias_[i * rnn.dic + k] \
-                += ws_gates_[j * rnn.gates_ws_ld + i * rnn.dic + k];
-
-=======
 namespace {
 template <typename gates_t, typename acc_t>
 // The loop body needs to be put in a function as some versions of icc have
@@ -65,24 +52,16 @@
 void gates_reduction(const rnn_utils::rnn_conf_t &rnn, const gates_t *ws_gates_,
         acc_t *diff_bias_) {
 
->>>>>>> f7c41dc7
     // @todo block k on simd-width to enable vectorization in
     // parallel_nd path
 #if DNNL_CPU_RUNTIME == DNNL_RUNTIME_OMP && _OPENMP >= 201307
 #pragma omp parallel for simd collapse(2)
     for (int i = 0; i < rnn.n_gates; i++)
-<<<<<<< HEAD
-        for (int k = 0; k < rnn.dic; k++)
-            body_loop(i, k);
-#else
-    parallel_nd(rnn.n_gates, rnn.dic, [&](int i, int k) { body_loop(i, k); });
-=======
         for (int k = 0; k < rnn.dhc; k++)
             body_loop(i, k, ws_gates_, diff_bias_, rnn);
 #else
     parallel_nd(rnn.n_gates, rnn.dhc,
             [&](int i, int k) { body_loop(i, k, ws_gates_, diff_bias_, rnn); });
->>>>>>> f7c41dc7
 #endif
 
 #undef body_loop
