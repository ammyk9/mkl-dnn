/*******************************************************************************
* Copyright 2018-2022 Intel Corporation
*
* Licensed under the Apache License, Version 2.0 (the "License");
* you may not use this file except in compliance with the License.
* You may obtain a copy of the License at
*
*     http://www.apache.org/licenses/LICENSE-2.0
*
* Unless required by applicable law or agreed to in writing, software
* distributed under the License is distributed on an "AS IS" BASIS,
* WITHOUT WARRANTIES OR CONDITIONS OF ANY KIND, either express or implied.
* See the License for the specific language governing permissions and
* limitations under the License.
*******************************************************************************/

#include <initializer_list>

#include "common/c_types_map.hpp"
#include "common/dnnl_thread.hpp"
#include "common/math_utils.hpp"
#include "common/rnn.hpp"
#include "common/type_helpers.hpp"

#include "cpu/gemm/gemm_pack.hpp"

#include "cpu/rnn/ref_rnn.hpp"
#include "cpu/rnn/rnn_utils.hpp"

namespace dnnl {
namespace impl {
namespace cpu {

using namespace dnnl::impl::utils;
using namespace rnn_utils;
using namespace format_tag;
using namespace rnn_packed_format;
using namespace data_type;

static bool check_dims_contiguous_except_one(const memory_desc_wrapper &mdw,
        int idx_with_arbitrary_stride, std::initializer_list<int> perm) {
    if (mdw.format_kind() != format_kind::blocked) return false;
    if ((size_t)mdw.ndims() != perm.size()) return false;

    const auto &blk = mdw.blocking_desc();

    dim_t expect_stride = 1;
    for (int idx = mdw.ndims() - 1; idx >= 0; --idx) {
        const int permuted_idx = *(perm.begin() + idx);
        const bool ok = (idx == idx_with_arbitrary_stride)
                ? expect_stride <= blk.strides[permuted_idx]
                : expect_stride == blk.strides[permuted_idx];
        if (!ok) return false;
        expect_stride = mdw.dims()[permuted_idx] * blk.strides[permuted_idx];
    }

    return true;
}

bool rnn_utils::is_ldigo(const memory_desc_wrapper &mdw) {
    return check_dims_contiguous_except_one(mdw, 2, {0, 1, 2, 3, 4});
}

bool rnn_utils::is_ldgoi(const memory_desc_wrapper &mdw) {
    return check_dims_contiguous_except_one(mdw, 3, {0, 1, 3, 4, 2});
}

bool rnn_utils::is_ldio(const memory_desc_wrapper &mdw) {
    return check_dims_contiguous_except_one(mdw, 2, {0, 1, 2, 3});
}

bool rnn_utils::is_ldoi(const memory_desc_wrapper &mdw) {
    return check_dims_contiguous_except_one(mdw, 2, {0, 1, 3, 2});
}

bool rnn_utils::is_ldigo_blocked(const memory_desc_wrapper &mdw) {
    format_tag_t md_format_tag = mdw.matches_one_of_tag(format_tag::ldgOi32o,
            format_tag::ldgOI32o2i, format_tag::ldgOI32o4i,
            format_tag::ldgOI64o2i, format_tag::ldgOI64o4i,
            format_tag::ldgOi16o);
    return md_format_tag != format_tag::undef;
}

bool rnn_utils::is_ldgoi_blocked(const memory_desc_wrapper &mdw) {
    format_tag_t md_format_tag = mdw.matches_one_of_tag(
            format_tag::ldgIo32i, format_tag::ldgIO32i2o, format_tag::ldgIo16i);
    return md_format_tag != format_tag::undef;
}

bool rnn_utils::is_ldio_blocked(const memory_desc_wrapper &mdw) {
    format_tag_t md_format_tag = mdw.matches_one_of_tag(
            format_tag::ldOi32o, format_tag::ldOI32o4i, format_tag::ldOi16o);
    return md_format_tag != format_tag::undef;
}

int rnn_utils::get_good_ld(int dim, int sizeof_dt) {
    // we want matrices leading dimentions to be 64-byte aligned,
    // and not divisible by 256 to avoid 4K aliasing effects
    const int ld = rnd_up(dim, 64 / sizeof_dt);
    return (ld % 256 == 0) ? ld + 64 / sizeof_dt : ld;
}

void rnn_utils::set_offsets(const rnn_conf_t &rnn, size_t &ws_gates_offset,
        size_t &ws_ht_offset, size_t &ws_states_layer_offset,
        size_t &ws_states_iter_offset, size_t &ws_states_iter_c_offset,
        size_t &ws_diff_states_layer_offset, size_t &ws_diff_states_iter_offset,
        size_t &ws_diff_states_iter_c_offset, size_t &ws_grid_comp_offset,
        size_t &ws_bias_offset, size_t &scratch_gates_offset,
        size_t &scratch_ht_offset, size_t &scratch_diff_ht_offset,
        size_t &scratch_cell_offset, size_t &scratchpad_size,
        size_t &workspace_size) {

    const size_t page_size = 4096; // 2097152;
    size_t current_offset;
    /* Mandatory workspaces: go to workspace if use_workspace, scratchpad
     * otherwise */
    current_offset = 0; // assumes the workspace base pointer is page aligned

#define register_space(a) \
    do { \
        current_offset = utils::rnd_up(current_offset, page_size); \
        CONCAT2(a, _offset) = current_offset; \
        current_offset += rnn.CONCAT2(a, _size); \
    } while (false)

    register_space(ws_gates);
    register_space(ws_ht);
    register_space(ws_states_layer);
    register_space(ws_states_iter);
    register_space(ws_states_iter);

    // For all currently supported cells, ws_iter should not be used
    // at all since dst_iter == dst_layer
    assert(rnn.ws_states_layer_size == rnn.ws_states_iter_size);
    ws_states_iter_offset = ws_states_layer_offset;

    register_space(ws_states_iter_c);
    register_space(ws_diff_states_layer);
    register_space(ws_diff_states_iter);
    register_space(ws_diff_states_iter_c);
    register_space(ws_grid_comp);

    workspace_size = rnn.use_workspace ? current_offset : 0;

    /* Optional scratchpads */
    // Assumes the scratchpad base pointer is page aligned.
    // If use_workspace, the following goes to scratchpad alone,
    // otherwise, all goes to scratchpad and continue incrementing offset
    current_offset = rnn.use_workspace ? 0 : current_offset;

    register_space(scratch_gates);
    register_space(scratch_ht);
    register_space(scratch_diff_ht);
    register_space(scratch_cell);
    if (rnn.copy_bias)
        register_space(ws_bias);
    else
        ws_bias_offset = 0;

    scratchpad_size = current_offset;
#undef register_space
}

void rnn_utils::get_scratchpad_and_workspace_sizes(const rnn_conf_t &rnn,
        size_t &scratchpad_size, size_t &workspace_size) {
    size_t ws_gates_offset, ws_ht_offset, ws_states_layer_offset,
            ws_states_iter_offset, ws_states_iter_c_offset,
            ws_diff_states_layer_offset, ws_diff_states_iter_offset,
            ws_diff_states_iter_c_offset, ws_grid_comp_offset,
            scratch_gates_offset, scratch_ht_offset, scratch_diff_ht_offset,
            scratch_cell_offset, ws_bias_offset;
    set_offsets(rnn, ws_gates_offset, ws_ht_offset, ws_states_layer_offset,
            ws_states_iter_offset, ws_states_iter_c_offset,
            ws_diff_states_layer_offset, ws_diff_states_iter_offset,
            ws_diff_states_iter_c_offset, ws_grid_comp_offset, ws_bias_offset,
            scratch_gates_offset, scratch_ht_offset, scratch_diff_ht_offset,
            scratch_cell_offset, scratchpad_size, workspace_size);
}

status_t rnn_utils::set_good_strides(
        memory_desc_t &weights_md, format_tag_t tag) {
    auto &strides = weights_md.format_desc.blocking.strides;
    const auto dims = weights_md.dims;

    int ld_dim_idx = 0;
    switch (tag) {
        case ldio:
        case ldigo:
            strides[2] = rnn_utils::get_good_ld((int)strides[2],
                    (int)types::data_type_size(weights_md.data_type));
            ld_dim_idx = 2;
            break;
        case ldoi:
        case ldgoi:
            strides[weights_md.ndims - 1]
                    = rnn_utils::get_good_ld((int)strides[weights_md.ndims - 1],
                            (int)types::data_type_size(weights_md.data_type));
            if (tag == ldgoi) strides[3] = dims[4] * strides[4];
            ld_dim_idx = 3;
            break;
        default: return status::unimplemented;
    }
    strides[1] = dims[ld_dim_idx] * strides[ld_dim_idx];
    strides[0] = dims[1] * strides[1];

    return status::success;
}

status_t rnn_utils::set_expected_desc(rnn_conf_t &rnn,
        memory_desc_t &weights_md, rnn_utils::weights_type_t weights_type) {
    using namespace rnn_utils;
    bool use_packed_gemm = false;
    switch (weights_type) {
        case weights_type_t::layer:
            use_packed_gemm = rnn.use_layer_packed_gemm;
            break;
        case weights_type_t::iter:
            use_packed_gemm = rnn.use_iter_packed_gemm;
            break;
        case weights_type_t::projection:
            use_packed_gemm = rnn.use_projection_packed_gemm;
            break;
        default: assert(!"unsupported weights type");
    }

    if (use_packed_gemm) {
        weights_md.format_kind = format_kind::rnn_packed;
        rnn_packed_desc_t &rnn_pdata = weights_md.format_desc.rnn_packed_desc;
        switch (weights_type) {
            case weights_type_t::iter:
                rnn_pdata.format = rnn.is_fwd
                        ? rnn_packed_memory_format_t::ldigo_p
                        : rnn_packed_memory_format_t::ldgoi_p;
                rnn_pdata.ldb = rnn.ws_states_iter_ld;
                rnn_pdata.n = rnn.mb;
                rnn_pdata.n_parts = rnn.n_parts_weights_iter;
                array_copy(rnn_pdata.parts, rnn.parts_weights_iter,
                        DNNL_RNN_MAX_N_PARTS);
                array_copy(rnn_pdata.part_pack_size,
                        rnn.part_weights_iter_pack_size, DNNL_RNN_MAX_N_PARTS);
                rnn_pdata.offset_compensation = rnn.weights_iter_comp_offset;
                rnn_pdata.size = rnn.weights_iter_pack_size;
                break;
            case weights_type_t::layer:
                rnn_pdata.format = rnn.is_fwd
                        ? rnn_packed_memory_format_t::ldigo_p
                        : rnn_packed_memory_format_t::ldgoi_p;
                rnn_pdata.ldb = rnn.ws_states_layer_ld;
                rnn_pdata.n
                        = rnn.merge_gemm_layer ? rnn.n_iter * rnn.mb : rnn.mb;
                rnn_pdata.n_parts = rnn.n_parts_weights_layer;
                array_copy(rnn_pdata.parts, rnn.parts_weights_layer,
                        DNNL_RNN_MAX_N_PARTS);
                array_copy(rnn_pdata.part_pack_size,
                        rnn.part_weights_layer_pack_size, DNNL_RNN_MAX_N_PARTS);
                rnn_pdata.offset_compensation = rnn.weights_layer_comp_offset;
                rnn_pdata.size = rnn.weights_layer_pack_size;
                break;
            case weights_type_t::projection:
                // TODO: add ldoi_p for bwd?
                rnn_pdata.format = rnn_packed_memory_format_t::ldio_p;
                rnn_pdata.ldb = rnn.proj_ht_ld;
                rnn_pdata.n = rnn.mb;
                rnn_pdata.n_parts = rnn.n_parts_weights_projection;
                array_copy(rnn_pdata.parts, rnn.parts_weights_projection,
                        DNNL_RNN_MAX_N_PARTS);
                array_copy(rnn_pdata.part_pack_size,
                        rnn.part_weights_projection_pack_size,
                        DNNL_RNN_MAX_N_PARTS);
                rnn_pdata.offset_compensation
                        = rnn.weights_projection_comp_offset;
                rnn_pdata.size = rnn.weights_projection_pack_size;
                break;
            default: assert(!"unsupported weights type");
        }
        if (rnn.is_signed_int8_conf()) {
            weights_md.extra.flags
                    = 0 | memory_extra_flags::rnn_s8s8_compensation;
            weights_md.extra.compensation_mask = 0;
        }
    } else {
        using namespace format_tag;
        if (rnn.is_brgemm) {
            const int n_block = rnn.n_block;
            format_tag_t tag = format_tag::undef;

            if (weights_type == weights_type_t::projection) {
                if (rnn.is_int8_conf())
                    tag = format_tag::ldOI32o4i;
                else
                    tag = utils::map(n_block, format_tag::undef, 32,
                            format_tag::ldOi32o, 16, format_tag::ldOi16o);
            } else if (rnn.is_fwd) {
<<<<<<< HEAD
                if (rnn.is_int8_conf())
                    tag = utils::map(n_block, format_tag::undef, 64,
                            format_tag::ldgOI64o4i, 32, ldgOI32o4i);
                else if (rnn.is_bf16_conf())
                    tag = utils::map(n_block, format_tag::undef, 64,
                            format_tag::ldgOI64o2i, 32, ldgOI32o2i);
                else {
                    assert(IMPLICATION(n_block == 64, rnn.is_bf32()));
                    tag = utils::map(n_block, format_tag::undef, 64,
                            format_tag::ldgOi32o /*bf32*/, 32,
                            format_tag::ldgOi32o, 16, ldgOi16o);
                }
=======
                tag = rnn.is_int8_conf()
                        ? (rnn.n_block == 64 ? format_tag::ldgOI64o4i
                                             : format_tag::ldgOI32o4i)
                        : rnn.is_bf16_conf()
                        ? (rnn.n_block == 64 ? format_tag::ldgOI64o2i
                                             : format_tag::ldgOI32o2i)
                        : format_tag::ldgOi32o;
>>>>>>> 9bea36e6
            } else {
                if (rnn.is_bf16_conf())
                    tag = format_tag::ldgIO32i2o;
                else
                    tag = utils::map(n_block, format_tag::undef, 32,
                            format_tag::ldgIo32i, 16, format_tag::ldgIo16i);
            }

            if (tag != format_tag::undef) {
                CHECK(memory_desc_init_by_tag(weights_md, tag));
                if (rnn.is_unsigned_int8_conf()) {
                    weights_md.extra.flags
                            = 0 | memory_extra_flags::rnn_u8s8_compensation;
                    weights_md.extra.compensation_mask
                            = (weights_type == weights_type_t::projection)
                            ? 13 // 1101
                            : 27; // 11011
                } else if (rnn.is_signed_int8_conf()) {
                    weights_md.extra.flags
                            = 0 | memory_extra_flags::rnn_s8s8_compensation;
                    weights_md.extra.compensation_mask = 0;
                }
                return status::success;
            } else {
                return status::unimplemented;
            }
        } else {
            const format_tag_t tag = weights_type == weights_type_t::projection
                    ? rnn.is_fwd ? ldio : ldoi
                    : rnn.is_fwd ? ldigo
                                 : ldgoi;
            CHECK(memory_desc_init_by_tag(weights_md, tag));
            // Adjust strides for good leading dimension in GEMM
            CHECK(set_good_strides(weights_md, tag));
        }
    }
    return status::success;
}

float rnn_utils::to_float(const void *data, const data_type_t dt) {
    if (dt == data_type::f32)
        return *static_cast<const float *>(data);
    else if (dt == data_type::bf16)
        return float(*static_cast<const bfloat16_t *>(data));
    return 0.0;
}

const void *rnn_utils::inc_ptr(
        const void *data, data_type_t data_type, int offset) {
    if (data_type == data_type::f32)
        return static_cast<const float *>(data) + offset;
    else if (data_type == data_type::bf16)
        return static_cast<const bfloat16_t *>(data) + offset;
    else
        return data;
}

void *rnn_utils::inc_ptr(void *data, data_type_t data_type, int offset) {
    return const_cast<void *>(
            inc_ptr(static_cast<const void *>(data), data_type, offset));
}

} // namespace cpu
} // namespace impl
} // namespace dnnl<|MERGE_RESOLUTION|>--- conflicted
+++ resolved
@@ -76,20 +76,19 @@
 bool rnn_utils::is_ldigo_blocked(const memory_desc_wrapper &mdw) {
     format_tag_t md_format_tag = mdw.matches_one_of_tag(format_tag::ldgOi32o,
             format_tag::ldgOI32o2i, format_tag::ldgOI32o4i,
-            format_tag::ldgOI64o2i, format_tag::ldgOI64o4i,
-            format_tag::ldgOi16o);
+            format_tag::ldgOI64o2i, format_tag::ldgOI64o4i);
     return md_format_tag != format_tag::undef;
 }
 
 bool rnn_utils::is_ldgoi_blocked(const memory_desc_wrapper &mdw) {
     format_tag_t md_format_tag = mdw.matches_one_of_tag(
-            format_tag::ldgIo32i, format_tag::ldgIO32i2o, format_tag::ldgIo16i);
+            format_tag::ldgIo32i, format_tag::ldgIO32i2o);
     return md_format_tag != format_tag::undef;
 }
 
 bool rnn_utils::is_ldio_blocked(const memory_desc_wrapper &mdw) {
     format_tag_t md_format_tag = mdw.matches_one_of_tag(
-            format_tag::ldOi32o, format_tag::ldOI32o4i, format_tag::ldOi16o);
+            format_tag::ldOi32o, format_tag::ldOI32o4i);
     return md_format_tag != format_tag::undef;
 }
 
@@ -281,30 +280,12 @@
     } else {
         using namespace format_tag;
         if (rnn.is_brgemm) {
-            const int n_block = rnn.n_block;
             format_tag_t tag = format_tag::undef;
 
             if (weights_type == weights_type_t::projection) {
-                if (rnn.is_int8_conf())
-                    tag = format_tag::ldOI32o4i;
-                else
-                    tag = utils::map(n_block, format_tag::undef, 32,
-                            format_tag::ldOi32o, 16, format_tag::ldOi16o);
+                tag = rnn.is_int8_conf() ? format_tag::ldOI32o4i
+                                         : format_tag::ldOi32o;
             } else if (rnn.is_fwd) {
-<<<<<<< HEAD
-                if (rnn.is_int8_conf())
-                    tag = utils::map(n_block, format_tag::undef, 64,
-                            format_tag::ldgOI64o4i, 32, ldgOI32o4i);
-                else if (rnn.is_bf16_conf())
-                    tag = utils::map(n_block, format_tag::undef, 64,
-                            format_tag::ldgOI64o2i, 32, ldgOI32o2i);
-                else {
-                    assert(IMPLICATION(n_block == 64, rnn.is_bf32()));
-                    tag = utils::map(n_block, format_tag::undef, 64,
-                            format_tag::ldgOi32o /*bf32*/, 32,
-                            format_tag::ldgOi32o, 16, ldgOi16o);
-                }
-=======
                 tag = rnn.is_int8_conf()
                         ? (rnn.n_block == 64 ? format_tag::ldgOI64o4i
                                              : format_tag::ldgOI32o4i)
@@ -312,13 +293,9 @@
                         ? (rnn.n_block == 64 ? format_tag::ldgOI64o2i
                                              : format_tag::ldgOI32o2i)
                         : format_tag::ldgOi32o;
->>>>>>> 9bea36e6
             } else {
-                if (rnn.is_bf16_conf())
-                    tag = format_tag::ldgIO32i2o;
-                else
-                    tag = utils::map(n_block, format_tag::undef, 32,
-                            format_tag::ldgIo32i, 16, format_tag::ldgIo16i);
+                tag = rnn.is_bf16_conf() ? format_tag::ldgIO32i2o
+                                         : format_tag::ldgIo32i;
             }
 
             if (tag != format_tag::undef) {
