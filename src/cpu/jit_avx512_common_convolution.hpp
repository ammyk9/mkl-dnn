/*******************************************************************************
* Copyright 2016-2018 Intel Corporation
*
* Licensed under the Apache License, Version 2.0 (the "License");
* you may not use this file except in compliance with the License.
* You may obtain a copy of the License at
*
*     http://www.apache.org/licenses/LICENSE-2.0
*
* Unless required by applicable law or agreed to in writing, software
* distributed under the License is distributed on an "AS IS" BASIS,
* WITHOUT WARRANTIES OR CONDITIONS OF ANY KIND, either express or implied.
* See the License for the specific language governing permissions and
* limitations under the License.
*******************************************************************************/

#ifndef CPU_JIT_AVX512_COMMON_CONVOLUTION_HPP
#define CPU_JIT_AVX512_COMMON_CONVOLUTION_HPP

#include "c_types_map.hpp"
#include "memory_tracking.hpp"
#include "mkldnn_thread.hpp"
#include "utils.hpp"

#include "cpu_barrier.hpp"
#include "cpu_convolution_pd.hpp"
#include "cpu_reducer.hpp"

#include "jit_transpose_src_utils.hpp"
#include "jit_avx512_common_conv_kernel.hpp"

namespace mkldnn {
namespace impl {
namespace cpu {

template <impl::data_type_t src_type,
         impl::data_type_t wei_type = src_type,
         impl::data_type_t dst_type = src_type>
struct jit_avx512_common_convolution_fwd_t : public cpu_primitive_t {
    struct pd_t : public cpu_convolution_fwd_pd_t {
        pd_t(engine_t *engine, const convolution_desc_t *adesc,
                const primitive_attr_t *attr,
                const typename pd_t::base_class *hint_fwd_pd)
            : cpu_convolution_fwd_pd_t(engine, adesc, attr, hint_fwd_pd)
            , jcp_()
        {
        }

        DECLARE_COMMON_PD_T(
                JIT_IMPL_NAME_HELPER("jit:", avx512_common, ""),
                jit_avx512_common_convolution_fwd_t);

        virtual status_t init() override
        {
            using namespace prop_kind;
            assert(this->engine()->kind() == engine_kind::cpu);
            bool ok = true
                    && utils::one_of(this->desc()->prop_kind, forward_training,
                               forward_inference)
                    && utils::one_of(this->desc()->alg_kind,
                               alg_kind::convolution_auto,
                               alg_kind::convolution_direct)
                    && !this->has_zero_dim_memory()
                    && this->desc()->src_desc.data_type == src_type
                    && this->desc()->weights_desc.data_type == wei_type
                    && this->desc()->dst_desc.data_type == dst_type
                    && IMPLICATION(this->with_bias(), dst_type
                                       == this->desc()->bias_desc.data_type);
            if (!ok)
                return status::unimplemented;

            status_t status = jit_avx512_common_conv_fwd_kernel::init_conf(
                    jcp_, *this->desc(), this->src_pd_, this->weights_pd_,
                    this->dst_pd_,this->bias_pd_, *this->attr(),
                    mkldnn_get_max_threads());
            if (status != status::success) return status;

            auto scratchpad = scratchpad_registry().registrar();
            jit_avx512_common_conv_fwd_kernel::init_scratchpad(scratchpad,
                    jcp_);

            if (status == status::success
                    && this->desc()->alg_kind == alg_kind::convolution_auto)
                CHECK(this->set_alg_kind(alg_kind::convolution_direct));
            return status;
        }

        jit_conv_conf_t jcp_;
    };

    jit_avx512_common_convolution_fwd_t(const pd_t *apd,
            const input_vector &inputs, const output_vector &outputs)
        : cpu_primitive_t(apd, inputs, outputs)
    {
        kernel_ = new jit_avx512_common_conv_fwd_kernel(pd()->jcp_,
                    *pd()->attr());
    }
    ~jit_avx512_common_convolution_fwd_t() { delete kernel_; }

    typedef typename prec_traits<src_type>::type src_data_t;
    typedef typename prec_traits<wei_type>::type wei_data_t;
    typedef typename prec_traits<dst_type>::type dst_data_t;

    virtual void execute(event_t *e) const
    {
        if (pd()->ndims() == 3)
            execute_forward_1d();
        else if (pd()->ndims() == 4)
            execute_forward_2d();
        else if (pd()->ndims() == 5)
            execute_forward_3d();
        else
            assert(false);

        if (pd()->wants_zero_pad_dst())
            output_memory_primitive(0)->zero_pad();

        e->set_state(event_t::ready);
    }

private:
    void prepare_padded_bias(const dst_data_t *&bias) const;
    void execute_forward_1d() const;
    void execute_forward_2d() const;
    void execute_forward_3d() const;
    const pd_t *pd() const { return (const pd_t *)primitive_t::pd(); }

    jit_avx512_common_conv_fwd_kernel *kernel_;
};

template <impl::data_type_t diff_dst_type,
          impl::data_type_t wei_type = diff_dst_type,
          impl::data_type_t diff_src_type = diff_dst_type>
struct jit_avx512_common_convolution_bwd_data_t: public cpu_primitive_t {
    struct pd_t: public cpu_convolution_bwd_data_pd_t {
        pd_t(engine_t *engine,
                const convolution_desc_t *adesc,
                const primitive_attr_t *attr,
                const convolution_fwd_pd_t *hint_fwd_pd)
            : cpu_convolution_bwd_data_pd_t(engine, adesc, attr, hint_fwd_pd)
            , jcp_()
        {}

        DECLARE_COMMON_PD_T(
                JIT_IMPL_NAME_HELPER("jit:", avx512_common, ""),
                jit_avx512_common_convolution_bwd_data_t);

        virtual status_t init() override {
            using namespace prop_kind;
            assert(this->engine()->kind() == engine_kind::cpu);
            bool ok = true
                && this->set_default_params() == status::success
                && utils::one_of(this->desc()->prop_kind, backward_data) // XXX (this->!)
                && utils::one_of(this->desc()->alg_kind,
                           alg_kind::convolution_auto,
                           alg_kind::convolution_direct)
                && !this->has_zero_dim_memory()
                && this->desc()->diff_dst_desc.data_type == diff_dst_type
                && this->desc()->weights_desc.data_type == wei_type
                && this->desc()->diff_src_desc.data_type == diff_src_type;
            if (!ok) return status::unimplemented;

            status_t status =
                jit_avx512_common_conv_bwd_data_kernel_f32::init_conf(jcp_,
                        *this->desc(), *this->diff_src_pd_.desc(),
                        *this->weights_pd_.desc(), *this->diff_dst_pd_.desc());
            if (status != status::success) return status;

            auto scratchpad = scratchpad_registry().registrar();
            jit_avx512_common_conv_bwd_data_kernel_f32::init_scratchpad(
                    scratchpad, jcp_);

            return status::success;
        }

        inline memory_format_t src_format()
        {
            using namespace memory_format;
            return utils::pick(ndims() - 3, nCw16c, nChw16c, nCdhw16c);
        }
        inline memory_format_t wei_format()
        {
            using namespace memory_format;
            if (diff_dst_type == data_type::s16
                && diff_src_type == data_type::s32
                && wei_type == data_type::s16) {
                return  this->with_groups() ? gOIhw8o16i2o : OIhw8o16i2o;
            } else {
                return this->with_groups()
                    ? utils::pick(ndims() - 3, gOIw16o16i, gOIhw16o16i,
                          gOIdhw16o16i)
                    : utils::pick(ndims() - 3, OIw16o16i, OIhw16o16i,
                          OIdhw16o16i);
            }
        }

        jit_conv_conf_t jcp_;

    protected:
        virtual status_t set_default_params() override {
            using namespace memory_format;

            if (this->diff_src_pd_.desc()->format == any)
                CHECK(this->diff_src_pd_.set_format(src_format()));
            if (this->diff_dst_pd_.desc()->format == any)
                CHECK(this->diff_dst_pd_.set_format(src_format()));
            if (this->weights_pd_.desc()->format == any)
                CHECK(this->weights_pd_.set_format(wei_format()));
            if (this->desc()->alg_kind == alg_kind::convolution_auto)
                CHECK(this->set_alg_kind(alg_kind::convolution_direct));
            return status::success;
        }
    };

    jit_avx512_common_convolution_bwd_data_t(const pd_t *apd,
            const input_vector &inputs, const output_vector &outputs)
        : cpu_primitive_t(apd, inputs, outputs)
    { kernel_ = new jit_avx512_common_conv_bwd_data_kernel_f32(pd()->jcp_); }
    ~jit_avx512_common_convolution_bwd_data_t() { delete kernel_; };

    typedef typename prec_traits<diff_dst_type>::type diff_dst_data_t;
    typedef typename prec_traits<wei_type>::type wei_data_t;
    typedef typename prec_traits<diff_src_type>::type diff_src_data_t;

    virtual void execute(event_t *e) const {
        switch (pd()->desc()->prop_kind) {
        case prop_kind::backward_data:
            if (pd()->ndims() == 3)
                execute_backward_data_1d();
            else if (pd()->ndims() == 4)
                execute_backward_data_2d();
            else if (pd()->ndims() == 5)
                execute_backward_data_3d();
            else
                assert(false);
            break;
        default:
            assert(!"invalid prop_kind");
        }
        e->set_state(event_t::ready);
    }

private:
    void execute_backward_data_1d() const;
    void execute_backward_data_2d() const;
    void execute_backward_data_3d() const;
    const pd_t *pd() const { return (const pd_t *)primitive_t::pd(); }

    jit_avx512_common_conv_bwd_data_kernel_f32 *kernel_;
};

template <impl::data_type_t src_type,
          impl::data_type_t diff_dst_type = src_type,
          impl::data_type_t diff_weights_type = src_type>
struct jit_avx512_common_convolution_bwd_weights_t: public cpu_primitive_t {
    struct pd_t: public  cpu_convolution_bwd_weights_pd_t {
        pd_t(engine_t *engine, const convolution_desc_t *adesc,
                const primitive_attr_t *attr,
                const convolution_fwd_pd_t *hint_fwd_pd)
            : cpu_convolution_bwd_weights_pd_t(engine, adesc, attr, hint_fwd_pd)
            , jcp_() {}

        DECLARE_COMMON_PD_T(
                JIT_IMPL_NAME_HELPER("jit:", avx512_common, ""),
                jit_avx512_common_convolution_bwd_weights_t);

        virtual status_t init() override {
            assert(this->engine()->kind() == engine_kind::cpu);
            bool ok = true
                && this->desc()->prop_kind == prop_kind::backward_weights
                && utils::one_of(this->desc()->alg_kind,
                           alg_kind::convolution_auto,
                           alg_kind::convolution_direct)
                && !this->has_zero_dim_memory()
                && this->desc()->src_desc.data_type == src_type
                && this->desc()->diff_dst_desc.data_type == diff_dst_type
                && this->desc()->diff_weights_desc.data_type
                    == diff_weights_type;
            if (!ok) return status::unimplemented;

            status_t status =
                jit_avx512_common_conv_bwd_weights_kernel_f32::init_conf(jcp_,
                        *this->desc(), this->src_pd_, this->diff_weights_pd_,
                        this->diff_bias_pd_, this->diff_dst_pd_);
            if (status != status::success) return status;

            init_balancers();

            auto scratchpad = scratchpad_registry().registrar();
            jit_avx512_common_conv_bwd_weights_kernel_f32::init_scratchpad(
                    scratchpad, jcp_);

            auto reducer_bia_scratchpad = memory_tracking::registrar_t(
                    scratchpad, memory_tracking::names::prefix_reducer_bia);
            reducer_bia_conf_.init_scratchpad(reducer_bia_scratchpad);

            if (status == status::success &&
                    this->desc()->alg_kind == alg_kind::convolution_auto)
                CHECK(this->set_alg_kind(alg_kind::convolution_direct));
            return status;
        }

        inline memory_format_t src_format()
        {
            using namespace memory_format;
            return utils::pick(ndims() - 3, nCw16c, nChw16c, nCdhw16c);
        }
        inline memory_format_t wei_format()
        {
            using namespace memory_format;
            return this->with_groups()
                ? utils::pick(ndims() - 3, gOIw16o16i, gOIhw16o16i,
                      gOIdhw16o16i)
                : utils::pick(ndims() - 3, OIw16o16i, OIhw16o16i,
                      OIdhw16o16i);
        }

        jit_conv_conf_t jcp_;
        typename cpu_reducer_t<diff_weights_type>::conf_t reducer_bia_conf_;

    protected:
        virtual status_t set_default_params() override {
            using namespace memory_format;

            if (this->src_pd_.desc()->format == any)
                CHECK(this->src_pd_.set_format(src_format()));
            if (this->diff_weights_pd_.desc()->format == any)
                CHECK(this->diff_weights_pd_.set_format(wei_format()));
            if (this->diff_dst_pd_.desc()->format == any)
                CHECK(this->diff_dst_pd_.set_format(src_format()));

            return status::success;
        }

    private:
        void init_balancers() {
            const size_t max_buffer_size = jcp_.nthr * 3 * 5 * 5 * 16 * 16;
            if (with_bias()) {
                reducer_bia_conf_.init(reduce_balancer_t(jcp_.nthr,
                            jcp_.oc_block, jcp_.ngroups * jcp_.nb_oc, jcp_.mb,
                            max_buffer_size));
            }
        }
    };

    jit_avx512_common_convolution_bwd_weights_t(const pd_t *apd,
            const input_vector &inputs, const output_vector &outputs);
    ~jit_avx512_common_convolution_bwd_weights_t() {
        delete kernel_;
        if (trans_kernel_)
            delete trans_kernel_;
        if (trans_dst_kernel_)
            delete trans_dst_kernel_;
        if (acc_ker_)
            delete acc_ker_;
        delete reducer_bias_;
<<<<<<< HEAD
        free(padded_bias_);

        free(tr_src_);
        free(ws_reduction_);

        free(tr_src_bctx_);
        free(tr_diff_dst_bctx_);

        free(tr_diff_dst_);
=======
>>>>>>> 863ff6e7
    }

    typedef typename prec_traits<src_type>::type src_data_t;
    typedef typename prec_traits<diff_dst_type>::type diff_dst_data_t;
    typedef typename prec_traits<diff_weights_type>::type diff_weights_data_t;

    virtual void execute(event_t *e) const {
        execute_backward_weights();
        e->set_state(event_t::ready);
    }

private:
    void execute_backward_weights() const;
    void prepare_scratchpad_data() const;
    struct thread_info_t;
    void compute_diff_weights(const thread_info_t *) const;
    void compute_diff_weights_3d(const thread_info_t *) const;
    void reduce_diff_weights(const thread_info_t *) const;
    void reduce_diff_weights_3d(const thread_info_t *) const;
    void compute_diff_bias(const thread_info_t *) const;
    void compute_diff_bias_3d(const thread_info_t *) const;

    const pd_t *pd() const { return (const pd_t *)primitive_t::pd(); }

    int nthr_, nthr_mb_, nthr_g_, nthr_oc_b_, nthr_ic_b_;

    jit_avx512_common_conv_bwd_weights_kernel_f32 *kernel_;
    jit_trans_src_t *trans_kernel_;
    jit_trans_dst_t *trans_dst_kernel_;
    cpu_accumulator_1d_t<diff_weights_type> *acc_ker_;
    cpu_reducer_t<diff_weights_type> *reducer_bias_;
};

}
}
}

#endif

// vim: et ts=4 sw=4 cindent cino^=l0,\:0,N-s<|MERGE_RESOLUTION|>--- conflicted
+++ resolved
@@ -354,18 +354,6 @@
         if (acc_ker_)
             delete acc_ker_;
         delete reducer_bias_;
-<<<<<<< HEAD
-        free(padded_bias_);
-
-        free(tr_src_);
-        free(ws_reduction_);
-
-        free(tr_src_bctx_);
-        free(tr_diff_dst_bctx_);
-
-        free(tr_diff_dst_);
-=======
->>>>>>> 863ff6e7
     }
 
     typedef typename prec_traits<src_type>::type src_data_t;
