/*******************************************************************************
* Copyright 2017-2018 Intel Corporation
*
* Licensed under the Apache License, Version 2.0 (the "License");
* you may not use this file except in compliance with the License.
* You may obtain a copy of the License at
*
*     http://www.apache.org/licenses/LICENSE-2.0
*
* Unless required by applicable law or agreed to in writing, software
* distributed under the License is distributed on an "AS IS" BASIS,
* WITHOUT WARRANTIES OR CONDITIONS OF ANY KIND, either express or implied.
* See the License for the specific language governing permissions and
* limitations under the License.
*******************************************************************************/

#ifndef CPU_JIT_AVX512_COMMON_CONVOLUTION_WINOGRAD_HPP
#define CPU_JIT_AVX512_COMMON_CONVOLUTION_WINOGRAD_HPP

#include "c_types_map.hpp"
#include "dnnl_thread.hpp"
#include "memory_tracking.hpp"

#include "cpu_convolution_pd.hpp"

#include "jit_avx512_common_conv_winograd_kernel_f32.hpp"

namespace dnnl {
namespace impl {
namespace cpu {

namespace winograd_avx512_common {
inline void init_scratchpad(memory_tracking::registrar_t &scratchpad,
        const jit_conv_winograd_conf_t &jcp) {
    using namespace memory_tracking::names;

    size_t U_sz = (size_t)alpha * alpha * jcp.ic * jcp.oc;
    size_t V_sz = (size_t)alpha * alpha * jcp.mb * jcp.ic
            * (jcp.itiles * jcp.jtiles + jcp.tile_4fma_padding);
    size_t M_sz = (size_t)alpha * alpha * jcp.mb * jcp.oc
            * (jcp.itiles * jcp.jtiles + jcp.tile_4fma_padding);

    scratchpad.book(key_wino_U, sizeof(float) * U_sz, PAGE_2M);
    scratchpad.book(key_wino_V, sizeof(float) * V_sz, PAGE_2M);
    scratchpad.book(key_wino_M, sizeof(float) * M_sz, PAGE_2M);

    if (jcp.sched_policy == WSCHED_WEI_S_D_G_W) {
        const int nthr = dnnl_get_max_threads();

        size_t tr_src_sz = jcp.ver != ver_4fma ? 0
                                               : (size_t)nthr * alpha * alpha
                        * jcp.tile_4fma * jcp.ic_simd_block;
        scratchpad.book(key_conv_tr_src, sizeof(float) * tr_src_sz, PAGE_2M);

        size_t br_sz = jcp.with_bias ? nthr * jcp.oc : 0;
        scratchpad.book(key_conv_bia_reduction, sizeof(float) * br_sz, PAGE_2M);

        size_t padded_bias_sz
                = jcp.with_bias && jcp.oc_without_padding != jcp.oc ? jcp.oc
                                                                    : 0;
        scratchpad.book(key_conv_padded_bias, sizeof(float) * padded_bias_sz);
    }
}
} // namespace winograd_avx512_common

template <bool is_fwd>
struct _jit_avx512_common_convolution_winograd_t {
    _jit_avx512_common_convolution_winograd_t(
            const jit_conv_winograd_conf_t &jcp, const primitive_attr_t *attr)
        : kernel_(nullptr), attr_(attr) {
        kernel_ = new _jit_avx512_common_conv_winograd_data_kernel_f32(jcp);
    }

    ~_jit_avx512_common_convolution_winograd_t() { delete kernel_; }

protected:
    void _execute_data_W_S_G_D(float *inp_ptr, float *out_ptr, float *wei_ptr,
            float *bias_ptr,
            const memory_tracking::grantor_t &scratchpad) const;
    _jit_avx512_common_conv_winograd_data_kernel_f32 *kernel_;
    const primitive_attr_t *attr_;
};

struct jit_avx512_common_convolution_winograd_fwd_t
    : _jit_avx512_common_convolution_winograd_t<true>,
      public primitive_impl_t {
    struct pd_t : public cpu_convolution_fwd_pd_t {
        pd_t(engine_t *engine, const convolution_desc_t *adesc,
                const primitive_attr_t *attr,
                const typename pd_t::base_class *hint_fwd_pd)
            : cpu_convolution_fwd_pd_t(engine, adesc, attr, hint_fwd_pd)
            , jcp_() {}

        DECLARE_COMMON_PD_T(
                JIT_IMPL_NAME_HELPER("jit_wino:", avx512_common, ""),
                jit_avx512_common_convolution_winograd_fwd_t,
                USE_GLOBAL_SCRATCHPAD);

        status_t init() {
<<<<<<< HEAD
            bool ok = true
                && is_fwd()
                && utils::one_of(desc()->alg_kind,
                        alg_kind::convolution_auto,
                        alg_kind::convolution_winograd)
                && expect_data_types(data_type::f32, data_type::f32,
                        data_type::f32, data_type::f32, data_type::f32)
                && !has_zero_dim_memory()
                && set_default_formats();
=======
            bool ok = true && is_fwd()
                    && utils::one_of(desc()->alg_kind,
                            alg_kind::convolution_auto,
                            alg_kind::convolution_winograd)
                    && expect_data_types(data_type::f32, data_type::f32,
                            data_type::f32, data_type::f32, data_type::f32)
                    && !has_zero_dim_memory() && set_default_formats()
                    && dnnl_thr_syncable();
>>>>>>> 8d5fc054
            if (!ok) return status::unimplemented;

            status_t status
                    = jit_avx512_common_conv_winograd_fwd_kernel_f32::init_conf(
                            jcp_, *desc(), *src_md(), *weights_md(), *dst_md(),
                            *attr());
            if (status != status::success) return status;
            set_default_alg_kind(alg_kind::convolution_winograd);

            auto scratchpad = scratchpad_registry().registrar();
            winograd_avx512_common::init_scratchpad(scratchpad, jcp_);

            return status;
        }

        jit_conv_winograd_conf_t jcp_;

    protected:
        bool set_default_formats() {
            using namespace format_tag;
            auto wei_tag = with_groups() ? gOIhw16i16o : OIhw16i16o;
            return set_default_formats_common(nChw16c, wei_tag, nChw16c);
        }
    };

    jit_avx512_common_convolution_winograd_fwd_t(const pd_t *apd)
        : _jit_avx512_common_convolution_winograd_t<true>(
                apd->jcp_, apd->attr())
        , primitive_impl_t(apd) {}

    ~jit_avx512_common_convolution_winograd_fwd_t() {};

    typedef typename prec_traits<data_type::f32>::type data_t;

    virtual status_t execute(const exec_ctx_t &ctx) const override {
        auto src = CTX_IN_MEM(const float *, DNNL_ARG_SRC);
        auto weights = CTX_IN_MEM(const float *, DNNL_ARG_WEIGHTS);
        auto bias = CTX_IN_MEM(const float *, DNNL_ARG_BIAS);
        auto dst = CTX_OUT_MEM(float *, DNNL_ARG_DST);
        this->_execute_data_W_S_G_D((float *)src, dst, (float *)weights,
                (float *)bias, ctx.get_scratchpad_grantor());
        return status::success;
    }

private:
    const pd_t *pd() const { return (const pd_t *)primitive_impl_t::pd(); }
};

struct jit_avx512_common_convolution_winograd_bwd_data_t
    : _jit_avx512_common_convolution_winograd_t<false>,
      public primitive_impl_t {
    struct pd_t : public cpu_convolution_bwd_data_pd_t {
        pd_t(engine_t *engine, const convolution_desc_t *adesc,
                const primitive_attr_t *attr,
                const convolution_fwd_pd_t *hint_fwd_pd)
            : cpu_convolution_bwd_data_pd_t(engine, adesc, attr, hint_fwd_pd)
            , jcp_() {}

        DECLARE_COMMON_PD_T(
                JIT_IMPL_NAME_HELPER("jit_wino:", avx512_common, ""),
                jit_avx512_common_convolution_winograd_bwd_data_t,
                USE_GLOBAL_SCRATCHPAD);

        status_t init() {
            bool ok = true && desc()->prop_kind == prop_kind::backward_data
                    && expect_data_types(data_type::f32, data_type::f32,
                            data_type::undef, data_type::f32, data_type::f32)
                    && utils::one_of(desc()->alg_kind,
                            alg_kind::convolution_auto,
                            alg_kind::convolution_winograd)
                    && !has_zero_dim_memory() && set_default_formats()
                    && dnnl_thr_syncable();
            if (!ok) return status::unimplemented;

            status_t status
                    = jit_avx512_common_conv_winograd_bwd_data_kernel_f32::
                            init_conf(jcp_, *desc(), *diff_src_md(),
                                    *weights_md(), *diff_dst_md());
            if (status != status::success) return status;
            set_default_alg_kind(alg_kind::convolution_winograd);

            auto scratchpad = scratchpad_registry().registrar();
            winograd_avx512_common::init_scratchpad(scratchpad, jcp_);

            return status;
        }

        jit_conv_winograd_conf_t jcp_;

    protected:
        bool set_default_formats() {
            using namespace format_tag;
            auto wei_tag = with_groups() ? gOIhw16i16o : OIhw16i16o;
            return set_default_formats_common(nChw16c, wei_tag, nChw16c);
        }
    };

    jit_avx512_common_convolution_winograd_bwd_data_t(const pd_t *apd)
        : _jit_avx512_common_convolution_winograd_t<false>(
                apd->jcp_, apd->attr())
        , primitive_impl_t(apd) {}

    ~jit_avx512_common_convolution_winograd_bwd_data_t() {};

    typedef typename prec_traits<data_type::f32>::type data_t;

    virtual status_t execute(const exec_ctx_t &ctx) const override {
        auto diff_dst = CTX_IN_MEM(const float *, DNNL_ARG_DIFF_DST);
        auto weights = CTX_IN_MEM(const float *, DNNL_ARG_WEIGHTS);
        auto diff_src = CTX_OUT_MEM(float *, DNNL_ARG_DIFF_SRC);
        this->_execute_data_W_S_G_D((float *)diff_dst, diff_src,
                (float *)weights, nullptr, ctx.get_scratchpad_grantor());
        return status::success;
    }

private:
    const pd_t *pd() const { return (const pd_t *)primitive_impl_t::pd(); }
};

struct jit_avx512_common_convolution_winograd_bwd_weights_t
    : public primitive_impl_t {
    struct pd_t : public cpu_convolution_bwd_weights_pd_t {
        pd_t(engine_t *engine, const convolution_desc_t *adesc,
                const primitive_attr_t *attr,
                const convolution_fwd_pd_t *hint_fwd_pd)
            : cpu_convolution_bwd_weights_pd_t(engine, adesc, attr, hint_fwd_pd)
            , jcp_() {}

        DECLARE_COMMON_PD_T(
                JIT_IMPL_NAME_HELPER("jit_wino:", avx512_common, ""),
                jit_avx512_common_convolution_winograd_bwd_weights_t,
                USE_GLOBAL_SCRATCHPAD);

        status_t init() {
            bool ok = true && desc()->prop_kind == prop_kind::backward_weights
                    && utils::one_of(desc()->alg_kind,
                            alg_kind::convolution_auto,
                            alg_kind::convolution_winograd)
                    && expect_data_types(data_type::f32, data_type::f32,
                            data_type::f32, data_type::f32, data_type::f32)
                    && !has_zero_dim_memory() && set_default_formats()
                    && dnnl_thr_syncable();
            if (!ok) return status::unimplemented;

            status_t status
                    = jit_avx512_common_conv_winograd_bwd_weights_kernel_f32::
                            init_conf(jcp_, *desc(), *src_md(), *diff_dst_md(),
                                    *diff_weights_md());
            if (status != status::success) return status;
            set_default_alg_kind(alg_kind::convolution_winograd);

            auto scratchpad = scratchpad_registry().registrar();
            winograd_avx512_common::init_scratchpad(scratchpad, jcp_);

            return status;
        }

        jit_conv_winograd_conf_t jcp_;

    protected:
        bool set_default_formats() {
            using namespace format_tag;
            auto wei_tag = with_groups() ? gOIhw16i16o : OIhw16i16o;
            return set_default_formats_common(nChw16c, wei_tag, nChw16c);
        }
    };

    jit_avx512_common_convolution_winograd_bwd_weights_t(const pd_t *apd)
        : primitive_impl_t(apd), kernel_(nullptr) {
        kernel_ = new jit_avx512_common_conv_winograd_bwd_weights_kernel_f32(
                pd()->jcp_);
    }

    ~jit_avx512_common_convolution_winograd_bwd_weights_t() { delete kernel_; }

    typedef typename prec_traits<data_type::f32>::type data_t;

    virtual status_t execute(const exec_ctx_t &ctx) const override {
        _execute_backward_weights_S_D_G_W(ctx, ctx.get_scratchpad_grantor());
        return status::success;
    }

private:
    void _execute_backward_weights_S_D_G_W(const exec_ctx_t &ctx,
            const memory_tracking::grantor_t &scratchpad) const;
    void _maybe_execute_diff_bias_copy(float *diff_bias,
            const memory_tracking::grantor_t &scratchpad) const;

    const pd_t *pd() const { return (const pd_t *)primitive_impl_t::pd(); }
    jit_avx512_common_conv_winograd_bwd_weights_kernel_f32 *kernel_;
};

void trans_W_4x4_3x3(float Fw_[6][6][16][16], float F[3][3][16][16]);
void trans_O_4x4_3x3(float Mw[6][6][16], float O[4][4][16]);
void trans_W_3x3_4x4(float Fw[6][6][16], float F[4][6][16]);
void trans_O_3x3_4x4(float Mw[6][6][16][16], float M[3][3][16][16]);
void trans_I_4x4_3x3(float Iw[6][6][16], float I[6][6][16]);
void trans_W_3x3_4x4_wu(float Fw[6][6][16], float F[4][6][16]);
void trans_O_3x3_4x4_wu(float Mw[6][6][16][16], float M[3][3][16][16]);

} // namespace cpu
} // namespace impl
} // namespace dnnl

#endif

// vim: et ts=4 sw=4 cindent cino+=l0,\:4,N-s<|MERGE_RESOLUTION|>--- conflicted
+++ resolved
@@ -97,26 +97,13 @@
                 USE_GLOBAL_SCRATCHPAD);
 
         status_t init() {
-<<<<<<< HEAD
-            bool ok = true
-                && is_fwd()
-                && utils::one_of(desc()->alg_kind,
-                        alg_kind::convolution_auto,
-                        alg_kind::convolution_winograd)
-                && expect_data_types(data_type::f32, data_type::f32,
-                        data_type::f32, data_type::f32, data_type::f32)
-                && !has_zero_dim_memory()
-                && set_default_formats();
-=======
             bool ok = true && is_fwd()
                     && utils::one_of(desc()->alg_kind,
                             alg_kind::convolution_auto,
                             alg_kind::convolution_winograd)
                     && expect_data_types(data_type::f32, data_type::f32,
                             data_type::f32, data_type::f32, data_type::f32)
-                    && !has_zero_dim_memory() && set_default_formats()
-                    && dnnl_thr_syncable();
->>>>>>> 8d5fc054
+                    && !has_zero_dim_memory() && set_default_formats();
             if (!ok) return status::unimplemented;
 
             status_t status
