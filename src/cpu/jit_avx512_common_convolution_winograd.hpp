--- conflicted
+++ resolved
@@ -105,11 +105,8 @@
                             alg_kind::convolution_winograd)
                     && expect_data_types(data_type::f32, data_type::f32,
                             data_type::f32, data_type::f32, data_type::f32)
-<<<<<<< HEAD
-=======
                     && attr()->has_default_values(
                             primitive_attr_t::skip_mask_t::post_ops)
->>>>>>> 4ea278bf
                     && !has_zero_dim_memory() && set_default_formats();
             if (!ok) return status::unimplemented;
 
