/*******************************************************************************
* Copyright 2017-2018 Intel Corporation
*
* Licensed under the Apache License, Version 2.0 (the "License");
* you may not use this file except in compliance with the License.
* You may obtain a copy of the License at
*
*     http://www.apache.org/licenses/LICENSE-2.0
*
* Unless required by applicable law or agreed to in writing, software
* distributed under the License is distributed on an "AS IS" BASIS,
* WITHOUT WARRANTIES OR CONDITIONS OF ANY KIND, either express or implied.
* See the License for the specific language governing permissions and
* limitations under the License.
*******************************************************************************/

#ifndef CPU_JIT_AVX512_COMMON_CONVOLUTION_WINOGRAD_HPP
#define CPU_JIT_AVX512_COMMON_CONVOLUTION_WINOGRAD_HPP

#include "c_types_map.hpp"
#include "memory_tracking.hpp"
#include "mkldnn_thread.hpp"

#include "cpu_convolution_pd.hpp"
#include "cpu_primitive.hpp"

#include "jit_avx512_common_conv_winograd_kernel_f32.hpp"

namespace mkldnn {
namespace impl {
namespace cpu {

namespace winograd_avx512_common {
inline void init_scratchpad(memory_tracking::registrar_t &scratchpad,
        const jit_conv_winograd_conf_t &jcp) {
    using namespace memory_tracking::names;

    size_t U_sz = (size_t)alpha * alpha * jcp.ic * jcp.oc;
    size_t V_sz = (size_t)alpha * alpha * jcp.mb * jcp.ic
        * (jcp.itiles * jcp.jtiles + jcp.tile_4fma_padding);
    size_t M_sz = (size_t)alpha * alpha * jcp.mb * jcp.oc
        * (jcp.itiles * jcp.jtiles + jcp.tile_4fma_padding);

    scratchpad.book(key_wino_U, sizeof(float) * U_sz, PAGE_2M);
    scratchpad.book(key_wino_V, sizeof(float) * V_sz, PAGE_2M);
    scratchpad.book(key_wino_M, sizeof(float) * M_sz, PAGE_2M);

    if (jcp.sched_policy == WSCHED_WEI_S_D_G_W) {
        const int nthr = mkldnn_get_max_threads();

        size_t tr_src_sz = jcp.ver != ver_4fma ? 0 : (size_t)nthr
            * alpha * alpha * jcp.tile_4fma * jcp.ic_simd_block;
        scratchpad.book(key_conv_tr_src, sizeof(float) * tr_src_sz, PAGE_2M);

        size_t br_sz = jcp.with_bias ? nthr * jcp.oc : 0;
        scratchpad.book(key_conv_bia_reduction, sizeof(float) * br_sz, PAGE_2M);

        size_t padded_bias_sz =
            jcp.with_bias && jcp.oc_without_padding != jcp.oc ? jcp.oc : 0;
        scratchpad.book(key_conv_padded_bias, sizeof(float) * padded_bias_sz);
    }
}
}

template <bool is_fwd>
struct _jit_avx512_common_convolution_winograd_t {
    _jit_avx512_common_convolution_winograd_t(
            const jit_conv_winograd_conf_t &jcp, const primitive_attr_t *attr)
        : kernel_(nullptr), attr_(attr) {
        kernel_ = new _jit_avx512_common_conv_winograd_data_kernel_f32(jcp);
    }

    ~_jit_avx512_common_convolution_winograd_t() { delete kernel_; }

    protected:
        void _execute_data_W_S_G_D(float *inp_ptr, float *out_ptr,
                float *wei_ptr, float *bias_ptr,
                const memory_tracking::grantor_t &scratchpad) const;
        _jit_avx512_common_conv_winograd_data_kernel_f32 *kernel_;
        const primitive_attr_t *attr_;
};

struct jit_avx512_common_convolution_winograd_fwd_t
     : _jit_avx512_common_convolution_winograd_t<true>
     , public cpu_primitive_t
    {
    struct pd_t : public cpu_convolution_fwd_pd_t {
        pd_t(engine_t *engine, const convolution_desc_t *adesc,
                const primitive_attr_t *attr,
                const typename pd_t::base_class *hint_fwd_pd)
            : cpu_convolution_fwd_pd_t(engine, adesc, attr, hint_fwd_pd)
            , jcp_() {}

        DECLARE_COMMON_PD_T(
                JIT_IMPL_NAME_HELPER("jit_wino:", avx512_common, ""),
                jit_avx512_common_convolution_winograd_fwd_t);

<<<<<<< HEAD
        virtual status_t init() override
        {
            using namespace prop_kind;
            assert(this->engine()->kind() == engine_kind::cpu);
            bool ok = true && this->set_default_params() == status::success
                    && utils::one_of(this->desc()->prop_kind, forward_training,
                               forward_inference)
                    && utils::one_of(this->desc()->alg_kind,
                               alg_kind::convolution_auto,
                               alg_kind::convolution_winograd)
                    && !this->has_zero_dim_memory()
                    && utils::everyone_is(data_type::f32,
                               this->desc()->src_desc.data_type,
                               this->desc()->weights_desc.data_type,
                               this->desc()->dst_desc.data_type)
                    && IMPLICATION(this->with_bias(), data_type::f32
                                       == this->desc()->bias_desc.data_type);
            if (!ok)
                return status::unimplemented;

            status_t status =
                jit_avx512_common_conv_winograd_fwd_kernel_f32::init_conf(
                        jcp_, *this->desc(), *this->src_pd_.desc(),
                        *this->weights_pd_.desc(), *this->dst_pd_.desc(),
                        *this->attr());
=======
        status_t init() {
            bool ok = true
                && is_fwd()
                && utils::one_of(desc()->alg_kind,
                        alg_kind::convolution_auto,
                        alg_kind::convolution_winograd)
                && expect_data_types(data_type::f32, data_type::f32,
                        data_type::f32, data_type::f32, data_type::f32)
                && !has_zero_dim_memory()
                && set_default_formats()
                && mkldnn_thr_syncable();
            if (!ok) return status::unimplemented;

            status_t status = jit_avx512_common_conv_winograd_fwd_kernel_f32::
                init_conf(jcp_, *desc(), *src_md(), *weights_md(), *dst_md(),
                        *attr());
>>>>>>> 002d23b3
            if (status != status::success) return status;
            set_default_alg_kind(alg_kind::convolution_winograd);

            auto scratchpad = scratchpad_registry().registrar();
            winograd_avx512_common::init_scratchpad(scratchpad, jcp_);

            return status;
        }

        jit_conv_winograd_conf_t jcp_;

    protected:
        bool set_default_formats() {
            using namespace format_tag;
            auto wei_tag = with_groups() ? gOIhw16i16o : OIhw16i16o;
            return set_default_formats_common(nChw16c, wei_tag, nChw16c);
        }
    };

    jit_avx512_common_convolution_winograd_fwd_t(const pd_t *apd)
        : _jit_avx512_common_convolution_winograd_t<true>(apd->jcp_, apd->attr())
        , cpu_primitive_t(apd, true) {}

    ~jit_avx512_common_convolution_winograd_fwd_t(){};

    typedef typename prec_traits<data_type::f32>::type data_t;

    virtual status_t execute(const exec_ctx_t &ctx) const override
    {
        auto src = CTX_IN_MEM(const float *, MKLDNN_ARG_SRC);
        auto weights = CTX_IN_MEM(const float *, MKLDNN_ARG_WEIGHTS);
        auto bias = CTX_IN_MEM(const float *, MKLDNN_ARG_BIAS);
        auto dst = CTX_OUT_MEM(float *, MKLDNN_ARG_DST);
        this->_execute_data_W_S_G_D((float *)src, dst, (float *)weights,
                (float *)bias, this->scratchpad(ctx));
        return status::success;
    }

private:
    const pd_t *pd() const { return (const pd_t *)primitive_t::pd(); }
};

struct jit_avx512_common_convolution_winograd_bwd_data_t
        : _jit_avx512_common_convolution_winograd_t<false>,
        public cpu_primitive_t {
    struct pd_t : public cpu_convolution_bwd_data_pd_t {
        pd_t(engine_t *engine, const convolution_desc_t *adesc,
                const primitive_attr_t *attr,
                const convolution_fwd_pd_t *hint_fwd_pd)
            : cpu_convolution_bwd_data_pd_t(engine, adesc, attr, hint_fwd_pd)
            , jcp_() {}

        DECLARE_COMMON_PD_T(
                JIT_IMPL_NAME_HELPER("jit_wino:", avx512_common, ""),
                jit_avx512_common_convolution_winograd_bwd_data_t);

        status_t init() {
            bool ok = true
                && desc()->prop_kind == prop_kind::backward_data
                && expect_data_types(data_type::f32, data_type::f32,
                        data_type::undef, data_type::f32, data_type::f32)
                && utils::one_of(desc()->alg_kind,
                        alg_kind::convolution_auto,
                        alg_kind::convolution_winograd)
                && !has_zero_dim_memory()
                && set_default_formats()
                && mkldnn_thr_syncable();
            if (!ok) return status::unimplemented;

            status_t status =
                jit_avx512_common_conv_winograd_bwd_data_kernel_f32::init_conf(
                        jcp_, *desc(), *diff_src_md(), *weights_md(),
                        *diff_dst_md());
            if (status != status::success) return status;
            set_default_alg_kind(alg_kind::convolution_winograd);

            auto scratchpad = scratchpad_registry().registrar();
            winograd_avx512_common::init_scratchpad(scratchpad, jcp_);

            return status;
        }

        jit_conv_winograd_conf_t jcp_;

    protected:
        bool set_default_formats() {
            using namespace format_tag;
            auto wei_tag = with_groups() ? gOIhw16i16o : OIhw16i16o;
            return set_default_formats_common(nChw16c, wei_tag, nChw16c);
        }
    };

    jit_avx512_common_convolution_winograd_bwd_data_t(const pd_t *apd)
        : _jit_avx512_common_convolution_winograd_t<false>(apd->jcp_, apd->attr())
        , cpu_primitive_t(apd, true) {}

    ~jit_avx512_common_convolution_winograd_bwd_data_t(){};

    typedef typename prec_traits<data_type::f32>::type data_t;

    virtual status_t execute(const exec_ctx_t &ctx) const override {
        auto diff_dst = CTX_IN_MEM(const float *, MKLDNN_ARG_DIFF_DST);
        auto weights = CTX_IN_MEM(const float *, MKLDNN_ARG_WEIGHTS);
        auto diff_src = CTX_OUT_MEM(float *, MKLDNN_ARG_DIFF_SRC);
        this->_execute_data_W_S_G_D((float *)diff_dst, diff_src,
                (float *)weights, nullptr, this->scratchpad(ctx));
        return status::success;
    }

private:
    const pd_t *pd() const { return (const pd_t *)primitive_t::pd(); }
};

struct jit_avx512_common_convolution_winograd_bwd_weights_t
        : public cpu_primitive_t {
    struct pd_t : public cpu_convolution_bwd_weights_pd_t {
        pd_t(engine_t *engine, const convolution_desc_t *adesc,
                const primitive_attr_t *attr,
                const convolution_fwd_pd_t *hint_fwd_pd)
            : cpu_convolution_bwd_weights_pd_t(engine, adesc, attr,
                    hint_fwd_pd)
            , jcp_() {}

        DECLARE_COMMON_PD_T(
                JIT_IMPL_NAME_HELPER("jit_wino:", avx512_common, ""),
                jit_avx512_common_convolution_winograd_bwd_weights_t);

        status_t init() {
            bool ok = true
                && desc()->prop_kind == prop_kind::backward_weights
                && utils::one_of(desc()->alg_kind,
                        alg_kind::convolution_auto,
                        alg_kind::convolution_winograd)
                && expect_data_types(data_type::f32, data_type::f32,
                        data_type::f32, data_type::f32, data_type::f32)
                && !has_zero_dim_memory()
                && set_default_formats()
                && mkldnn_thr_syncable();
            if (!ok) return status::unimplemented;

            status_t status =
                jit_avx512_common_conv_winograd_bwd_weights_kernel_f32::
                init_conf(jcp_, *desc(), *src_md(), *diff_dst_md(),
                        *diff_weights_md());
            if (status != status::success) return status;
            set_default_alg_kind(alg_kind::convolution_winograd);

            auto scratchpad = scratchpad_registry().registrar();
            winograd_avx512_common::init_scratchpad(scratchpad, jcp_);

            return status;
        }

        jit_conv_winograd_conf_t jcp_;

    protected:
        bool set_default_formats() {
            using namespace format_tag;
            auto wei_tag = with_groups() ? gOIhw16i16o : OIhw16i16o;
            return set_default_formats_common(nChw16c, wei_tag, nChw16c);
        }
    };

    jit_avx512_common_convolution_winograd_bwd_weights_t(const pd_t *apd)
        : cpu_primitive_t(apd, true), kernel_(nullptr)
    {
        kernel_ = new jit_avx512_common_conv_winograd_bwd_weights_kernel_f32(
                pd()->jcp_);
    }

    ~jit_avx512_common_convolution_winograd_bwd_weights_t()
    { delete kernel_; }

    typedef typename prec_traits<data_type::f32>::type data_t;

    virtual status_t execute(const exec_ctx_t &ctx) const override
    {
        _execute_backward_weights_S_D_G_W(ctx, scratchpad(ctx));
        return status::success;
    }

private:
    void _execute_backward_weights_S_D_G_W(const exec_ctx_t &ctx,
            const memory_tracking::grantor_t &scratchpad) const;
    void _maybe_execute_diff_bias_copy(float *diff_bias,
            const memory_tracking::grantor_t &scratchpad) const;

    const pd_t *pd() const { return (const pd_t *)primitive_t::pd(); }
    jit_avx512_common_conv_winograd_bwd_weights_kernel_f32 *kernel_;
};

void trans_W_4x4_3x3(float Fw_[6][6][16][16], float F[3][3][16][16]);
void trans_O_4x4_3x3(float Mw[6][6][16], float O[4][4][16]);
void trans_W_3x3_4x4(float Fw[6][6][16], float F[4][6][16]);
void trans_O_3x3_4x4(float Mw[6][6][16][16], float M[3][3][16][16]);
void trans_I_4x4_3x3(float Iw[6][6][16], float I[6][6][16]);
void trans_W_3x3_4x4_wu(float Fw[6][6][16], float F[4][6][16]);
void trans_O_3x3_4x4_wu(float Mw[6][6][16][16], float M[3][3][16][16]);

}
}
}

#endif

// vim: et ts=4 sw=4 cindent cino^=l0,\:0,N-s<|MERGE_RESOLUTION|>--- conflicted
+++ resolved
@@ -95,33 +95,6 @@
                 JIT_IMPL_NAME_HELPER("jit_wino:", avx512_common, ""),
                 jit_avx512_common_convolution_winograd_fwd_t);
 
-<<<<<<< HEAD
-        virtual status_t init() override
-        {
-            using namespace prop_kind;
-            assert(this->engine()->kind() == engine_kind::cpu);
-            bool ok = true && this->set_default_params() == status::success
-                    && utils::one_of(this->desc()->prop_kind, forward_training,
-                               forward_inference)
-                    && utils::one_of(this->desc()->alg_kind,
-                               alg_kind::convolution_auto,
-                               alg_kind::convolution_winograd)
-                    && !this->has_zero_dim_memory()
-                    && utils::everyone_is(data_type::f32,
-                               this->desc()->src_desc.data_type,
-                               this->desc()->weights_desc.data_type,
-                               this->desc()->dst_desc.data_type)
-                    && IMPLICATION(this->with_bias(), data_type::f32
-                                       == this->desc()->bias_desc.data_type);
-            if (!ok)
-                return status::unimplemented;
-
-            status_t status =
-                jit_avx512_common_conv_winograd_fwd_kernel_f32::init_conf(
-                        jcp_, *this->desc(), *this->src_pd_.desc(),
-                        *this->weights_pd_.desc(), *this->dst_pd_.desc(),
-                        *this->attr());
-=======
         status_t init() {
             bool ok = true
                 && is_fwd()
@@ -131,14 +104,12 @@
                 && expect_data_types(data_type::f32, data_type::f32,
                         data_type::f32, data_type::f32, data_type::f32)
                 && !has_zero_dim_memory()
-                && set_default_formats()
-                && mkldnn_thr_syncable();
+                && set_default_formats();
             if (!ok) return status::unimplemented;
 
             status_t status = jit_avx512_common_conv_winograd_fwd_kernel_f32::
                 init_conf(jcp_, *desc(), *src_md(), *weights_md(), *dst_md(),
                         *attr());
->>>>>>> 002d23b3
             if (status != status::success) return status;
             set_default_alg_kind(alg_kind::convolution_winograd);
 
