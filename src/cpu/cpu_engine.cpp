--- conflicted
+++ resolved
@@ -24,44 +24,8 @@
 #include "cpu_concat.hpp"
 #include "cpu_sum.hpp"
 
-//#include "cpu/ref_rnn.hpp"
-
-<<<<<<< HEAD
-//#include "cpu/jit_avx512_core_u8s8s32x_1x1_convolution.hpp"
-//#include "cpu/jit_avx512_common_1x1_convolution.hpp"
-#include "cpu/jit_avx512_core_convolution_winograd.hpp"
-//#include "cpu/jit_avx512_common_convolution_winograd.hpp"
-//#include "cpu/jit_avx512_core_u8s8s32x_convolution.hpp"
-//#include "cpu/jit_avx512_common_convolution.hpp"
-//#include "cpu/jit_avx2_1x1_convolution.hpp"
-//#include "cpu/jit_sse42_1x1_convolution.hpp"
-#include "cpu/jit_avx2_convolution.hpp"
-#include "cpu/jit_sse42_convolution.hpp"
-//#include "cpu/gemm_convolution.hpp"
-//#include "cpu/gemm_u8s8s32x_convolution.hpp"
-//#include "cpu/ref_convolution.hpp"
-//#include "cpu/ref_deconvolution.hpp"
-//#include "cpu/jit_uni_eltwise.hpp"
-//#include "cpu/ref_eltwise.hpp"
-//#include "cpu/ref_softmax.hpp"
-#include "cpu/jit_uni_pooling.hpp"
-//#include "cpu/jit_avx512_core_i8i8_pooling.hpp"
-//#include "cpu/ref_pooling.hpp"
-//#include "cpu/nchw_pooling.hpp"
-//#include "cpu/nhwc_pooling.hpp"
-//#include "cpu/jit_avx512_common_lrn.hpp"
-//#include "cpu/jit_uni_lrn.hpp"
-//#include "cpu/ref_lrn.hpp"
-//#include "cpu/jit_uni_batch_normalization.hpp"
-//#include "cpu/ref_batch_normalization.hpp"
-//#include "cpu/ncsp_batch_normalization.hpp"
-//#include "cpu/nspc_batch_normalization.hpp"
-//#include "cpu/ref_inner_product.hpp"
-//#include "cpu/gemm_inner_product.hpp"
-//#include "cpu/jit_uni_inner_product.hpp"
-//#include "cpu/jit_uni_dw_convolution.hpp"
-//#include "cpu/jit_avx512_core_u8s8s32x_wino_convolution.hpp"
-=======
+#include "cpu/ref_rnn.hpp"
+
 #include "cpu/jit_avx512_core_x8s8s32x_1x1_convolution.hpp"
 #include "cpu/jit_avx512_common_1x1_convolution.hpp"
 #include "cpu/jit_avx512_core_fp32_wino_conv_4x3.hpp"
@@ -99,7 +63,6 @@
 #include "cpu/jit_uni_dw_convolution.hpp"
 #include "cpu/jit_avx512_core_u8s8s32x_wino_convolution.hpp"
 #include "cpu/jit_avx512_core_fp32_wino_conv_2x3.hpp"
->>>>>>> a7c5f538
 
 namespace mkldnn {
 namespace impl {
@@ -133,37 +96,9 @@
 #define INSTANCE(...) &primitive_desc_t::create<__VA_ARGS__::pd_t>
 static const pd_create_f cpu_impl_list[] = {
     /* RNN */
-    /*
     INSTANCE(ref_rnn_fwd_t),
     INSTANCE(ref_rnn_bwd_t),
-    */
     /* conv */
-<<<<<<< HEAD
-    //INSTANCE(jit_avx512_common_dw_convolution_fwd_t),
-    //INSTANCE(jit_avx512_common_dw_convolution_bwd_data_t),
-    //INSTANCE(jit_avx512_common_1x1_convolution_fwd_f32_t),
-    //INSTANCE(jit_avx512_common_1x1_convolution_bwd_data_f32_t),
-    //INSTANCE(jit_avx512_common_1x1_convolution_bwd_weights_t),
-    //INSTANCE(jit_avx512_common_1x1_convolution_fwd_s16s16s32_t),
-    //INSTANCE(jit_avx512_common_1x1_convolution_bwd_data_s16s16s32_t),
-    INSTANCE(jit_avx512_core_convolution_winograd_fwd_t),
-    //INSTANCE(jit_avx512_core_convolution_winograd_bwd_data_t),
-    //INSTANCE(jit_avx512_core_convolution_winograd_bwd_weights_t),
-    //INSTANCE(jit_avx512_common_convolution_winograd_fwd_t),
-    //INSTANCE(jit_avx512_common_convolution_winograd_bwd_data_t),
-    //INSTANCE(jit_avx512_common_convolution_winograd_bwd_weights_t),
-    //INSTANCE(jit_avx512_common_convolution_fwd_t<f32>),
-    //INSTANCE(jit_avx512_common_convolution_bwd_data_t<f32>),
-    //INSTANCE(jit_avx512_common_convolution_bwd_weights_t<f32>),
-    //INSTANCE(jit_avx2_dw_convolution_fwd_t),
-    //INSTANCE(jit_avx2_dw_convolution_bwd_data_t),
-    //INSTANCE(jit_avx2_1x1_convolution_fwd_t),
-    //INSTANCE(jit_avx2_1x1_convolution_bwd_data_t),
-    //INSTANCE(jit_avx2_1x1_convolution_bwd_weights_t),
-    //INSTANCE(jit_sse42_dw_convolution_fwd_t),
-    //INSTANCE(jit_sse42_dw_convolution_bwd_data_t),
-    //INSTANCE(jit_sse42_1x1_convolution_fwd_t),
-=======
     INSTANCE(jit_avx512_common_dw_convolution_fwd_t),
     INSTANCE(jit_avx512_common_dw_convolution_bwd_data_t),
     INSTANCE(jit_avx512_common_dw_convolution_bwd_weights_t),
@@ -192,34 +127,17 @@
     INSTANCE(jit_sse42_dw_convolution_bwd_data_t),
     INSTANCE(jit_sse42_dw_convolution_bwd_weights_t),
     INSTANCE(jit_sse42_1x1_convolution_fwd_t),
->>>>>>> a7c5f538
     INSTANCE(jit_avx2_convolution_fwd_t),
-    //INSTANCE(jit_avx2_convolution_bwd_data_t),
-    //INSTANCE(jit_avx2_convolution_bwd_weights_t),
+    INSTANCE(jit_avx2_convolution_bwd_data_t),
+    INSTANCE(jit_avx2_convolution_bwd_weights_t),
     INSTANCE(jit_sse42_convolution_fwd_t),
-<<<<<<< HEAD
-    //INSTANCE(mkl_gemm_convolution_fwd_t),
-    //INSTANCE(mkl_gemm_convolution_bwd_data_t),
-    //INSTANCE(mkl_gemm_convolution_bwd_weights_t),
-    //INSTANCE(jit_avx512_common_gemm_convolution_fwd_t),
-    //INSTANCE(jit_avx512_common_gemm_convolution_bwd_data_t),
-    //INSTANCE(jit_avx512_common_gemm_convolution_bwd_weights_t),
-    //INSTANCE(jit_avx2_gemm_convolution_fwd_t),
-    //INSTANCE(jit_avx2_gemm_convolution_bwd_data_t),
-    //INSTANCE(jit_avx2_gemm_convolution_bwd_weights_t),
-    //INSTANCE(ref_convolution_fwd_t<f32>),
-    //INSTANCE(ref_convolution_bwd_data_t<f32, f32, f32, f32>),
-    //INSTANCE(ref_convolution_bwd_weights_t<f32, f32, f32, f32>),
-=======
     INSTANCE(gemm_convolution_fwd_t),
     INSTANCE(gemm_convolution_bwd_data_t),
     INSTANCE(gemm_convolution_bwd_weights_t),
     INSTANCE(ref_convolution_fwd_t<f32>),
     INSTANCE(ref_convolution_bwd_data_t<f32, f32, f32, f32>),
     INSTANCE(ref_convolution_bwd_weights_t<f32, f32, f32, f32>),
->>>>>>> a7c5f538
     /* conv (int) */
-    /*
     INSTANCE(jit_avx512_core_u8s8s32x_wino_convolution_fwd_t<f32>),
     INSTANCE(jit_avx512_core_u8s8s32x_wino_convolution_fwd_t<s32>),
     INSTANCE(jit_avx512_core_u8s8s32x_wino_convolution_fwd_t<s8>),
@@ -266,15 +184,7 @@
     INSTANCE(ref_convolution_bwd_data_t<s8, s8, u8, s32>),
     INSTANCE(ref_convolution_bwd_data_t<u8, s8, u8, s32>),
     INSTANCE(ref_convolution_bwd_weights_t<s16, s32, s16, s32>),
-    */
     /* deconv */
-<<<<<<< HEAD
-    /*
-    INSTANCE(ref_deconvolution_bwd_weights_t),
-    INSTANCE(ref_deconvolution_bwd_data_t),
-    INSTANCE(ref_deconvolution_fwd_t),
-    */
-=======
     INSTANCE(_jit_avx512_core_u8s8s32x_deconvolution_fwd_t<s32>),
     INSTANCE(_jit_avx512_core_u8s8s32x_deconvolution_fwd_t<u8>),
     INSTANCE(_jit_avx512_core_u8s8s32x_deconvolution_fwd_t<s8>),
@@ -285,9 +195,7 @@
     /* shuffle */
     INSTANCE(ref_shuffle_t<4>), /* f32 or s32 */
     INSTANCE(ref_shuffle_t<1>), /* s8 or u8 */
->>>>>>> a7c5f538
     /* eltwise */
-    /*
     INSTANCE(jit_uni_eltwise_fwd_t<avx512_common>),
     INSTANCE(jit_uni_eltwise_bwd_t<avx512_common>),
     INSTANCE(jit_uni_eltwise_fwd_t<avx2>),
@@ -296,42 +204,30 @@
     INSTANCE(jit_uni_eltwise_bwd_t<sse42>),
     INSTANCE(ref_eltwise_fwd_t<f32>),
     INSTANCE(ref_eltwise_bwd_t<f32>),
-    */
     /* eltwise (int) */
-    /*
     INSTANCE(ref_eltwise_fwd_t<s32>),
     INSTANCE(ref_eltwise_fwd_t<s16>),
     INSTANCE(ref_eltwise_fwd_t<s8>),
     INSTANCE(ref_eltwise_fwd_t<u8>),
     INSTANCE(ref_eltwise_bwd_t<s32>),
     INSTANCE(ref_eltwise_bwd_t<s16>),
-    */
     /* softmax */
-    /*
     INSTANCE(ref_softmax_fwd_t<f32>),
     INSTANCE(ref_softmax_bwd_t<f32>),
-    */
     /* pool */
     INSTANCE(jit_uni_pooling_fwd_t<avx512_common>),
-<<<<<<< HEAD
-    //INSTANCE(jit_uni_pooling_bwd_t<avx512_common>),
-    INSTANCE(jit_uni_pooling_fwd_t<avx2>),
-    //INSTANCE(jit_uni_pooling_bwd_t<avx2>),
-=======
     INSTANCE(jit_uni_pooling_bwd_t<avx512_common>),
     INSTANCE(jit_uni_pooling_fwd_t<avx>),
     INSTANCE(jit_uni_pooling_bwd_t<avx>),
->>>>>>> a7c5f538
     INSTANCE(jit_uni_pooling_fwd_t<sse42>),
-    //INSTANCE(jit_uni_pooling_bwd_t<sse42>),
-    //INSTANCE(nchw_pooling_fwd_t<f32>),
-    //INSTANCE(nchw_pooling_bwd_t<f32>),
-    //INSTANCE(nhwc_pooling_fwd_t<f32>),
-    //INSTANCE(nhwc_pooling_bwd_t<f32>),
-    //INSTANCE(ref_pooling_fwd_t<f32>),
-    //INSTANCE(ref_pooling_bwd_t<f32>),
+    INSTANCE(jit_uni_pooling_bwd_t<sse42>),
+    INSTANCE(nchw_pooling_fwd_t<f32>),
+    INSTANCE(nchw_pooling_bwd_t<f32>),
+    INSTANCE(nhwc_pooling_fwd_t<f32>),
+    INSTANCE(nhwc_pooling_bwd_t<f32>),
+    INSTANCE(ref_pooling_fwd_t<f32>),
+    INSTANCE(ref_pooling_bwd_t<f32>),
     /* pool (int) */
-    /*
     INSTANCE(jit_avx512_core_i8i8_pooling_fwd_t),
     INSTANCE(ref_pooling_fwd_t<s32>),
     INSTANCE(ref_pooling_fwd_t<s16, s32>),
@@ -339,9 +235,7 @@
     INSTANCE(ref_pooling_fwd_t<u8, s32>),
     INSTANCE(ref_pooling_bwd_t<s32>),
     INSTANCE(ref_pooling_bwd_t<s16, s32>),
-    */
     /* lrn */
-    /*
     INSTANCE(jit_avx512_common_lrn_fwd_t),
     INSTANCE(jit_avx512_common_lrn_bwd_t),
     INSTANCE(jit_uni_lrn_fwd_t<avx2>),
@@ -349,9 +243,7 @@
     INSTANCE(jit_uni_lrn_fwd_t<sse42>),
     INSTANCE(ref_lrn_fwd_t<f32>),
     INSTANCE(ref_lrn_bwd_t<f32>),
-    */
     /* batch normalization */
-    /*
     INSTANCE(jit_uni_batch_normalization_fwd_t<avx512_common>),
     INSTANCE(jit_uni_batch_normalization_bwd_t<avx512_common>),
     INSTANCE(jit_uni_batch_normalization_fwd_t<avx2>),
@@ -364,24 +256,14 @@
     INSTANCE(nspc_batch_normalization_bwd_t),
     INSTANCE(ref_batch_normalization_fwd_t<f32>),
     INSTANCE(ref_batch_normalization_bwd_t<f32>),
-    */
     /* inner product */
-    /*
     INSTANCE(gemm_inner_product_fwd_t<f32>),
     INSTANCE(gemm_inner_product_bwd_data_t<f32>),
     INSTANCE(gemm_inner_product_bwd_weights_t<f32>),
     INSTANCE(ref_inner_product_fwd_t<f32>),
     INSTANCE(ref_inner_product_bwd_data_t<f32, f32, f32, f32>),
     INSTANCE(ref_inner_product_bwd_weights_t<f32>),
-    */
     /* inner product (int) */
-<<<<<<< HEAD
-    /*
-    INSTANCE(ref_inner_product_fwd_t<s16, s16, s32, s32>),
-    INSTANCE(ref_inner_product_bwd_data_t<s32, s16, s16, s32>),
-    INSTANCE(ref_inner_product_fwd_t<u8, s8, u8, s32>),
-    */
-=======
     INSTANCE(gemm_u8s8s32x_inner_product_fwd_t<u8>),
     INSTANCE(gemm_u8s8s32x_inner_product_fwd_t<s8>),
     INSTANCE(gemm_u8s8s32x_inner_product_fwd_t<s32>),
@@ -392,29 +274,20 @@
     INSTANCE(ref_inner_product_fwd_t<u8, s8, f32, s32>),
     INSTANCE(ref_inner_product_fwd_t<s16, s16, s32, s32>),
     INSTANCE(ref_inner_product_bwd_data_t<s32, s16, s16, s32>),
->>>>>>> a7c5f538
     /* conv_eltwise */
-    //INSTANCE(jit_avx512_common_dw_convolution_relu_t),
-    //INSTANCE(jit_avx512_common_convolution_winograd_relu_t),
-    //INSTANCE(jit_avx512_common_1x1_convolution_relu_f32_t),
-    //INSTANCE(jit_avx512_common_convolution_relu_t<f32>),
-    //INSTANCE(jit_avx2_dw_convolution_relu_t),
-    //INSTANCE(jit_avx2_1x1_convolution_relu_t),
-    //INSTANCE(jit_sse42_dw_convolution_relu_t),
-    //INSTANCE(jit_sse42_1x1_convolution_relu_t),
+    INSTANCE(jit_avx512_common_dw_convolution_relu_t),
+    INSTANCE(jit_avx512_common_convolution_winograd_relu_t),
+    INSTANCE(jit_avx512_common_1x1_convolution_relu_f32_t),
+    INSTANCE(jit_avx512_common_convolution_relu_t<f32>),
+    INSTANCE(jit_avx2_dw_convolution_relu_t),
+    INSTANCE(jit_avx2_1x1_convolution_relu_t),
+    INSTANCE(jit_sse42_dw_convolution_relu_t),
+    INSTANCE(jit_sse42_1x1_convolution_relu_t),
     INSTANCE(jit_avx2_convolution_relu_t),
     INSTANCE(jit_sse42_convolution_relu_t),
-<<<<<<< HEAD
-    //INSTANCE(mkl_gemm_convolution_relu_t),
-    //INSTANCE(jit_avx512_common_gemm_convolution_relu_t),
-    //INSTANCE(jit_avx2_gemm_convolution_relu_t),
-    //INSTANCE(ref_convolution_relu_t<f32>),
-=======
     INSTANCE(gemm_convolution_relu_t),
     INSTANCE(ref_convolution_relu_t<f32>),
->>>>>>> a7c5f538
     /* conv_eltwise (int) */
-    /*
     INSTANCE(jit_avx512_core_u8s8s32x_wino_convolution_relu_t<f32>),
     INSTANCE(jit_avx512_core_u8s8s32x_wino_convolution_relu_t<s32>),
     INSTANCE(jit_avx512_core_u8s8s32x_wino_convolution_relu_t<s8>),
@@ -449,7 +322,6 @@
     INSTANCE(ref_convolution_relu_t<u8, s8, s32, s32>),
     INSTANCE(ref_convolution_relu_t<u8, s8, s8, s32>),
     INSTANCE(ref_convolution_relu_t<u8, s8, u8, s32>),
-    */
     /* eol */
     nullptr,
 };
