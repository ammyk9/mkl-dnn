--- conflicted
+++ resolved
@@ -270,11 +270,8 @@
     INSTANCE(nspc_batch_normalization_bwd_t),
     INSTANCE(ref_batch_normalization_fwd_t<f32>),
     INSTANCE(ref_batch_normalization_bwd_t<f32>),
-<<<<<<< HEAD
-    */
-=======
     INSTANCE(ref_batch_normalization_fwd_t<s8>),
->>>>>>> e35877d2
+    */
     /* inner product */
     /*
     INSTANCE(gemm_inner_product_fwd_t<f32>),
