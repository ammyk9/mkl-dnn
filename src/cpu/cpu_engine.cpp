--- conflicted
+++ resolved
@@ -94,12 +94,7 @@
     INSTANCE(jit_avx512_common_1x1_convolution_fwd_f32_t),
     INSTANCE(jit_avx512_common_1x1_convolution_bwd_data_f32_t),
     INSTANCE(jit_avx512_common_1x1_convolution_bwd_weights_t),
-<<<<<<< HEAD
-    INSTANCE(jit_avx512_common_1x1_convolution_fwd_s16s16s32_t),
-    INSTANCE(jit_avx512_common_1x1_convolution_bwd_data_s16s16s32_t),
-    */
-=======
->>>>>>> 002d23b3
+    */
     INSTANCE(jit_avx512_core_fp32_wino_conv_2x3_fwd_t),
     INSTANCE(jit_avx512_core_fp32_wino_conv_4x3_fwd_t),
     //INSTANCE(jit_avx512_core_fp32_wino_conv_4x3_bwd_data_t),
@@ -176,11 +171,7 @@
     INSTANCE(ref_convolution_bwd_data_t<s32, s8, u8, s32>),
     INSTANCE(ref_convolution_bwd_data_t<s8, s8, u8, s32>),
     INSTANCE(ref_convolution_bwd_data_t<u8, s8, u8, s32>),
-<<<<<<< HEAD
-    INSTANCE(ref_convolution_bwd_weights_t<s16, s32, s16, s32>),
-    */
-=======
->>>>>>> 002d23b3
+    */
     /* deconv */
     /*
     INSTANCE(jit_avx512_core_x8s8s32x_1x1_deconvolution_fwd_t<u8,f32>),
@@ -225,11 +216,7 @@
     INSTANCE(ref_eltwise_fwd_t<s8>),
     INSTANCE(ref_eltwise_fwd_t<u8>),
     INSTANCE(ref_eltwise_bwd_t<s32>),
-<<<<<<< HEAD
-    INSTANCE(ref_eltwise_bwd_t<s16>),
-    */
-=======
->>>>>>> 002d23b3
+    */
     /* softmax */
     /*
     INSTANCE(ref_softmax_fwd_t<f32>),
@@ -258,11 +245,7 @@
     INSTANCE(ref_pooling_fwd_t<s8, s32>),
     INSTANCE(ref_pooling_fwd_t<u8, s32>),
     INSTANCE(ref_pooling_bwd_t<s32>),
-<<<<<<< HEAD
-    INSTANCE(ref_pooling_bwd_t<s16, s32>),
-    */
-=======
->>>>>>> 002d23b3
+    */
     /* lrn */
     /*
     INSTANCE(jit_avx512_common_lrn_fwd_t),
@@ -311,12 +294,7 @@
     INSTANCE(ref_inner_product_fwd_t<u8, s8, s8, s32>),
     INSTANCE(ref_inner_product_fwd_t<u8, s8, s32, s32>),
     INSTANCE(ref_inner_product_fwd_t<u8, s8, f32, s32>),
-<<<<<<< HEAD
-    INSTANCE(ref_inner_product_fwd_t<s16, s16, s32, s32>),
-    INSTANCE(ref_inner_product_bwd_data_t<s32, s16, s16, s32>),
-    */
-=======
->>>>>>> 002d23b3
+    */
     /* eol */
     nullptr,
 };
