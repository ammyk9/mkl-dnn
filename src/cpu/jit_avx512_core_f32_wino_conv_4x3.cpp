--- conflicted
+++ resolved
@@ -322,48 +322,6 @@
             last_slice_bias[oc] = bias(jcp.dimM / jcp.dimM_simd_block - 1, oc);
     }
 
-<<<<<<< HEAD
-    {
-
-        parallel_nd(jcp.mb, jcp.dimK_nb_block, jcp.dimK_block,
-                [&](int img, int K_blk1, int K_blk2) {
-                    input_transform_data(img, jcp,
-                            &(input(img, K_blk1 * jcp.dimK_block + K_blk2, 0, 0,
-                                    0)),
-                            &(V(0, 0, 0, 0, K_blk1, K_blk2, 0, 0)));
-                });
-
-        if (jcp.prop_kind != prop_kind::forward_inference) {
-            parallel_nd(jcp.nb_oc, jcp.nb_ic,
-                    (jcp.oc_block * jcp.oc_reg_block),
-                    (jcp.ic_block * jcp.ic_reg_block),
-                    [&](int ofm1, int ifm1, int ofm2, int ifm2) {
-                        float *U_base_ptr = is_fwd
-                                ? &(U(ofm1, 0, 0, ifm1, ofm2, ifm2, 0, 0))
-                                : &(U(ifm1, 0, 0, ofm1, ifm2, ofm2, 0, 0));
-                        weight_transform_data(jcp,
-                                &(weights(ofm1 * jcp.oc_block * jcp.oc_reg_block
-                                                + ofm2,
-                                        ifm1 * jcp.ic_block * jcp.ic_reg_block
-                                                + ifm2,
-                                        0, 0, 0, 0)),
-                                U_base_ptr);
-                    });
-        }
-
-        parallel_nd(jcp.dimN_nb_block, alpha, alpha, jcp.dimM_nb_block,
-                [&](int N_blk1, int oj, int oi, int M_blk1) {
-                    for (int K_blk1 = 0; K_blk1 < jcp.dimK_nb_block; K_blk1++)
-                        for (int N_blk2 = 0; N_blk2 < jcp.dimN_block; N_blk2++)
-                            kernel_->gemm_loop_ker(
-                                    (float *)&(M(N_blk1, M_blk1, oj, oi, N_blk2,
-                                            0, 0, 0)),
-                                    (const float *)&(U(M_blk1, oj, oi, K_blk1,
-                                            0, 0, 0, 0)),
-                                    (const float *)&(V(N_blk1, oj, oi, N_blk2,
-                                            K_blk1, 0, 0, 0)),
-                                    K_blk1);
-=======
     parallel_nd(jcp.mb, jcp.dimK_nb_block, jcp.dimK_block,
             [&](int img, int K_blk1, int K_blk2) {
                 input_transform_data(img, jcp,
@@ -386,30 +344,9 @@
                                             + ifm2,
                                     0, 0, 0, 0)),
                             U_base_ptr);
->>>>>>> 4ea278bf
                 });
     }
 
-<<<<<<< HEAD
-        parallel_nd(jcp.mb, jcp.dimM_nb_block,
-                (jcp.dimM_block * jcp.dimM_reg_block),
-                [&](int img, int M_blk1, int M_blk2) {
-                    const int M_blk
-                            = M_blk1 * jcp.dimM_block * jcp.dimM_reg_block
-                            + M_blk2;
-
-                    float *bias_ptr = wants_padded_bias
-                                    && M_blk
-                                            == jcp.dimM / jcp.dimM_simd_block
-                                                    - 1
-                            ? last_slice_bias
-                            : &bias(M_blk, 0);
-                    output_transform_data(img, jcp, p_ops,
-                            &(M(0, M_blk1, 0, 0, 0, M_blk2, 0, 0)),
-                            &(output(img, M_blk, 0, 0, 0)), bias_ptr);
-                });
-    }
-=======
     parallel_nd(jcp.dimN_nb_block, alpha, alpha, jcp.dimM_nb_block,
             [&](int N_blk1, int oj, int oi, int M_blk1) {
                 for (int K_blk1 = 0; K_blk1 < jcp.dimK_nb_block; K_blk1++)
@@ -437,7 +374,6 @@
                         &(M(0, M_blk1, 0, 0, 0, M_blk2, 0, 0)),
                         &(output(img, M_blk, 0, 0, 0)), bias_ptr);
             });
->>>>>>> 4ea278bf
 }
 
 template <bool is_fwd>
@@ -509,18 +445,10 @@
     }
 
     parallel_nd(jcp.tile_block, [&](int tile_block) {
-<<<<<<< HEAD
-
-        int ithr = dnnl_get_thread_num();
-
-    for (int K_blk1 = 0; K_blk1 < jcp.dimK_nb_block; K_blk1++) {
-        for (int K_blk2 = 0; K_blk2 < jcp.dimK_block; K_blk2++) {
-=======
         int ithr = dnnl_get_thread_num();
 
         for (int K_blk1 = 0; K_blk1 < jcp.dimK_nb_block; K_blk1++) {
             for (int K_blk2 = 0; K_blk2 < jcp.dimK_block; K_blk2++) {
->>>>>>> 4ea278bf
 
                 input_transform_tileblock_data(tile_block, jcp,
                         &(input(0, K_blk1 * jcp.dimK_block + K_blk2, 0, 0, 0)),
@@ -559,10 +487,6 @@
                         &(output(0, M_blk, 0, 0, 0)), bias_ptr);
             }
         }
-<<<<<<< HEAD
-    }
-=======
->>>>>>> 4ea278bf
     });
 }
 
