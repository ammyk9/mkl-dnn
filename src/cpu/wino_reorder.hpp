--- conflicted
+++ resolved
@@ -194,13 +194,8 @@
             for_nd(0, 1, size_wspace_, [&](int i) { wspace[i] = 0.f; });
 
             if (has_oihw_format) {
-<<<<<<< HEAD
-                for_nd(0, 1,
-                        r_, w_alpha_, oc_block_, [&](int ih, int j, int ioc) {
-=======
                 for_nd(0, 1, r_, w_alpha_, oc_block_,
                         [&](int ih, int j, int ioc) {
->>>>>>> 4ea278bf
                             for (int iw = 0; iw < r_; ++iw) {
                                 int inp_oc = ob * oc_block_ + ioc;
                                 int inp_ic = iic;
@@ -236,13 +231,8 @@
                 });
             }
 
-<<<<<<< HEAD
-            for_nd(0, 1,
-                    w_alpha_, w_alpha_, oc_block_, [&](int i, int j, int ioc) {
-=======
             for_nd(0, 1, w_alpha_, w_alpha_, oc_block_,
                     [&](int i, int j, int ioc) {
->>>>>>> 4ea278bf
                         float t = 0;
                         for (int k = 0; k < r_; ++k)
                             t += g[i * r_ + k]
@@ -331,13 +321,8 @@
             const out_data_t *__restrict tmp_wei) const {
         int oc_chunks = nb_oc_ / oc2_block_;
 
-<<<<<<< HEAD
-        for_nd(0, 1,
-                w_alpha_, w_alpha_, oc_chunks, [&](int u_h, int u_w, int occ) {
-=======
         for_nd(0, 1, w_alpha_, w_alpha_, oc_chunks,
                 [&](int u_h, int u_w, int occ) {
->>>>>>> 4ea278bf
                     for (int ib = 0; ib < nb_ic_; ib++) {
                         out_data_t *__restrict wei_ptr = output
                                 + (((u_h * w_alpha_ + u_w) * oc_chunks + occ)
@@ -367,13 +352,8 @@
         int ic_chunks = nb_ic_ / ic2_block_;
         int oc_chunks = nb_oc_ / oc2_block_;
 
-<<<<<<< HEAD
-        for_nd(0, 1,
-                oc_chunks, w_alpha_, w_alpha_, [&](int occ, int u_h, int u_w) {
-=======
         for_nd(0, 1, oc_chunks, w_alpha_, w_alpha_,
                 [&](int occ, int u_h, int u_w) {
->>>>>>> 4ea278bf
                     for_(int icc = 0; icc < ic_chunks; icc++)
                     for (int ob = 0; ob < oc2_block_; ob++) {
                         int ocp = (occ * oc2_block_ + ob) * oc_block_;
