/*******************************************************************************
* Copyright 2016-2023 Intel Corporation
*
* Licensed under the Apache License, Version 2.0 (the "License");
* you may not use this file except in compliance with the License.
* You may obtain a copy of the License at
*
*     http://www.apache.org/licenses/LICENSE-2.0
*
* Unless required by applicable law or agreed to in writing, software
* distributed under the License is distributed on an "AS IS" BASIS,
* WITHOUT WARRANTIES OR CONDITIONS OF ANY KIND, either express or implied.
* See the License for the specific language governing permissions and
* limitations under the License.
*******************************************************************************/

#ifndef CPU_REORDER_SIMPLE_REORDER_HPP
#define CPU_REORDER_SIMPLE_REORDER_HPP

#include <algorithm>
#include <assert.h>

#include "common/bfloat16.hpp"
#include "common/c_types_map.hpp"
#include "common/dnnl_thread.hpp"
#include "common/math_utils.hpp"
#include "common/primitive.hpp"
#include "common/primitive_attr.hpp"
#include "common/tag_traits.hpp"
#include "common/type_helpers.hpp"
#include "common/utils.hpp"

#include "cpu/cpu_primitive.hpp"
#include "cpu/reorder/cpu_reorder_pd.hpp"

#include "cpu/simple_q10n.hpp"

namespace dnnl {
namespace impl {
namespace cpu {

using bd = block_dim_t;
using ib = inner_blk_t;

template <impl::data_type_t type>
using data_t = typename prec_traits<type>::type;

template <impl::data_type_t type_i, impl::data_type_t type_o>
using _qz_a1b0 = qz_a1b0<data_t<type_i>, data_t<type_o>>;

template <impl::data_type_t type_i, impl::data_type_t type_o>
using _qz = qz<data_t<type_i>, data_t<type_o>>;

namespace fmt_order {
const bool keep = true;
const bool reverse = false;
const bool any = keep;
} // namespace fmt_order

namespace spec {
struct direct_copy {};
struct direct_copy_except_dim_0 {};
struct reference {};
struct conv_req_comp {}; // {s8, u8: asymmetric quantization}
} // namespace spec

#define SIMPLE_REORDER_TEMPL_DECL \
    impl::data_type_t type_i, impl::format_tag_t tag_i, \
            impl::data_type_t type_o, impl::format_tag_t tag_o, \
            bool order_keep
#define SIMPLE_REORDER_TEMPL_CALL type_i, tag_i, type_o, tag_o, order_keep

#define DECLARE_COMMON_PARAMS() \
    auto input = CTX_IN_MEM(const data_t<type_i> *, DNNL_ARG_FROM); \
    auto output = CTX_OUT_MEM(data_t<type_o> *, DNNL_ARG_TO); \
    const auto &scratchpad = ctx.get_scratchpad_grantor(); \
    MAYBE_UNUSED(scratchpad); \
    const auto input_d = ctx.memory_mdw(DNNL_ARG_FROM, pd->src_md()); \
    const auto output_d = ctx.memory_mdw(DNNL_ARG_TO, pd->dst_md()); \
    DEFINE_ARG_SCALES_BUFFER_ATTR(pd->attr(), src_scales, DNNL_ARG_FROM); \
    DEFINE_ARG_SCALES_BUFFER_ATTR(pd->attr(), dst_scales_, DNNL_ARG_TO); \
    int src_scales_mask, dst_scales_mask; \
    CHECK(get_scales_mask(pd->attr(), &src_scales_mask, &dst_scales_mask)); \
    int scales_mask = std::max(src_scales_mask, dst_scales_mask); \
    MAYBE_UNUSED(scales_mask); \
    dim_t D_start, D_mask, D_rest; \
    pd->get_D_values(input_d, scales_mask, &D_start, &D_mask, &D_rest); \
    const float *dst_scales = pd->precompute_scales( \
            scratchpad, pd->attr(), D_mask, dst_scales_); \
    MAYBE_UNUSED(dst_scales); \
    DEFINE_ZERO_POINT_VALUE_ATTR(pd->attr(), src_zp, DNNL_ARG_FROM); \
    DEFINE_ZERO_POINT_VALUE_ATTR(pd->attr(), dst_zp, DNNL_ARG_TO); \
    const float alpha = src_scales[0] * dst_scales[0]; \
    MAYBE_UNUSED(alpha); \
    const float beta = pd->beta(); \
    MAYBE_UNUSED(beta);

#define GET_SCRATCHPAD_SIZE_ZERO() \
    static size_t get_scratchpad_size(const memory_desc_wrapper &input_d, \
            const memory_desc_wrapper &output_d) { \
        return 0; \
    }

/* specific reorders: common template */
template <SIMPLE_REORDER_TEMPL_DECL, typename spec = void>
struct simple_reorder_impl {};

namespace {
inline bool simple_fmt_check(bool order_keep, impl::format_tag_t tag_i,
        impl::format_tag_t tag_o, const memory_desc_wrapper &input_d,
        const memory_desc_wrapper &output_d) {
    if (input_d.has_runtime_dims_or_strides()) return false;
    return input_d.matches_tag(order_keep ? tag_i : tag_o)
            && output_d.matches_tag(order_keep ? tag_o : tag_i);
}
inline bool simple_po_check(const primitive_attr_t *attr) {
    const auto &po = attr->post_ops_;
    return po.len() == 0 || (po.len() == 1 && po.entry_[0].is_sum(false));
}
inline status_t get_scales_mask(
        const primitive_attr_t *attr, int *src_mask, int *dst_mask) {
    const auto &s = attr->scales_;
    if (src_mask) {
        *src_mask = 0;
        if (!s.get(DNNL_ARG_SRC).has_default_values())
            *src_mask = s.get(DNNL_ARG_SRC).mask_;
    }
    if (dst_mask) {
        *dst_mask = 0;
        if (!s.get(DNNL_ARG_DST).has_default_values())
            *dst_mask = s.get(DNNL_ARG_DST).mask_;
    }

    // This is used in a check function.
    if (*src_mask > 0 && *dst_mask > 0 && *dst_mask != *src_mask)
        return status::invalid_arguments;
    return status::success;
}
inline bool simple_attr_check(const primitive_attr_t *attr,
        bool many_scales_support, bool sum_support) {
    using smask_t = primitive_attr_t::skip_mask_t;
    smask_t skip_mask = smask_t::scales_runtime;
    if (sum_support) skip_mask = skip_mask | smask_t::post_ops;
    if (!attr->has_default_values(skip_mask)) return false;
    if (sum_support) simple_po_check(attr);
    if (many_scales_support) return true;
    int src_mask, dst_mask;
    if (get_scales_mask(attr, &src_mask, &dst_mask) != status::success)
        return false;
    return src_mask == 0 && dst_mask == 0;
}
} // namespace

/* specific reorders: implementation */
template <SIMPLE_REORDER_TEMPL_DECL>
struct simple_reorder_impl<SIMPLE_REORDER_TEMPL_CALL,
        typename utils::enable_if<tag_i == format_tag::any
                        && utils::one_of(tag_o, format_tag::wio,
                                format_tag::wigo, format_tag::hwio,
                                format_tag::hwigo, format_tag::dhwio,
                                format_tag::dhwigo),
                spec::conv_req_comp>::type> {
    static bool is_applicable(const memory_desc_wrapper &input_d,
            const memory_desc_wrapper &output_d, const primitive_attr_t *attr) {
        using namespace data_type;
        using namespace utils;

        if (input_d.has_runtime_dims_or_strides()) return false;

        int src_scales_mask, dst_scales_mask;
        auto status = get_scales_mask(attr, &src_scales_mask, &dst_scales_mask);
        if (status != status::success) return false;
        int scales_mask = std::max(src_scales_mask, dst_scales_mask);

        static constexpr bool w_groups = one_of(
                tag_o, format_tag::wigo, format_tag::hwigo, format_tag::dhwigo);

        const bool req_comp = output_d.extra().flags
                & memory_extra_flags::compensation_conv_s8s8;
        const bool req_asymmetric_comp = output_d.extra().flags
                & memory_extra_flags::compensation_conv_asymmetric_src;

        auto mask_ok = [&](bool check, int mask) {
            return IMPLICATION(check, mask == (w_groups ? 0x3 : 0x1));
        };

        return simple_attr_check(attr, true, false)
                && output_d.matches_tag(tag_o) && input_d.is_plain()
                && (req_comp || req_asymmetric_comp)
                && mask_ok(req_comp, output_d.extra().compensation_mask)
                && mask_ok(req_asymmetric_comp,
                        output_d.extra().asymm_compensation_mask)
                && IMPLICATION(!w_groups, one_of(scales_mask, 0, 0x1))
                && IMPLICATION(w_groups, one_of(scales_mask, 0, 0x3))
                && one_of(input_d.data_type(), f32, s8, bf16)
                && output_d.data_type() == s8;
    }

    GET_SCRATCHPAD_SIZE_ZERO();

    static status_t execute(const cpu_reorder_pd_t *pd, const exec_ctx_t &ctx) {
        DECLARE_COMMON_PARAMS();

        static constexpr bool w_groups = utils::one_of(
                tag_o, format_tag::wigo, format_tag::hwigo, format_tag::dhwigo);
        static constexpr bool w_height
                = !utils::one_of(tag_o, format_tag::wio, format_tag::wigo);
        static constexpr bool w_depth
                = utils::one_of(tag_o, format_tag::dhwio, format_tag::dhwigo);

        const auto &dims = input_d.dims();

        const dim_t G = w_groups ? dims[0] : 1;
        const dim_t OC = dims[w_groups + 0];
        const dim_t IC = dims[w_groups + 1];
        const dim_t D = w_depth ? dims[w_groups + 2] : 1;
        const dim_t H = w_height ? dims[w_groups + w_depth + 2] : 1;
        const dim_t W = dims[w_groups + w_depth + w_height + 2];

        const bool req_comp = output_d.extra().flags
                & memory_extra_flags::compensation_conv_s8s8;
        const bool has_asymmetric_comp = output_d.extra().flags
                & memory_extra_flags::compensation_conv_asymmetric_src;

        assert(req_comp || has_asymmetric_comp);

        float adj_scale
                = (output_d.extra().flags & memory_extra_flags::scale_adjust)
                ? output_d.extra().scale_adjust
                : 1.f;

        size_t offset = output_d.size() - output_d.additional_buffer_size();
        size_t comp_size = output_d.additional_buffer_size(
                memory_extra_flags::compensation_conv_s8s8);
        size_t zp_offset = offset + (req_comp ? comp_size : 0);
        int32_t *cp = req_comp ? reinterpret_cast<int32_t *>(output + offset)
                               : nullptr;
        int32_t *zp = has_asymmetric_comp
                ? reinterpret_cast<int32_t *>(output + zp_offset)
                : nullptr;

        const bool per_oc = scales_mask & (1 << (w_groups + 0));
        const bool per_ic = scales_mask & (1 << (w_groups + 1));
        const size_t ic_stride = per_ic ? 1 : 0;
        const size_t oc_stride = per_oc ? per_ic ? IC : 1 : 0;

        parallel_nd(G, OC, [&](dim_t g, dim_t oc) {
            if (req_comp) cp[g * OC + oc] = 0;
            if (has_asymmetric_comp) zp[g * OC + oc] = 0;
            for_(dim_t ic = 0; ic < IC; ic++)
            for_(dim_t d = 0; d < D; d++)
            for_(dim_t h = 0; h < H; h++)
            for (dim_t w = 0; w < W; w++) {
                auto i = w_depth
                        ? input[input_d.blk_off<!w_groups>(g, oc, ic, d, h, w)]
                        : w_height
                        ? input[input_d.blk_off<!w_groups>(g, oc, ic, h, w)]
                        : input[input_d.blk_off<!w_groups>(g, oc, ic, w)];
                auto &o = w_depth ? output[output_d.blk_off<!w_groups>(
                                  g, oc, ic, d, h, w)]
                        : w_height
                        ? output[output_d.blk_off<!w_groups>(g, oc, ic, h, w)]
                        : output[output_d.blk_off<!w_groups>(g, oc, ic, w)];
                const size_t os_off
                        = (g * OC + oc) * oc_stride + ic * ic_stride;
                const float s = src_scales[src_scales_mask == 0 ? 0 : os_off];
                const float d = dst_scales[dst_scales_mask == 0 ? 0 : os_off];

                o = qz_b0<data_t<type_i>, data_t<type_o>>()(
                        i, s * adj_scale * d);
                if (req_comp) cp[g * OC + oc] -= (int32_t)o;
                if (has_asymmetric_comp) zp[g * OC + oc] -= (int32_t)o;
            }
            if (req_comp) cp[g * OC + oc] *= 128;
        });
        return status::success;
    }
};

template <SIMPLE_REORDER_TEMPL_DECL>
struct simple_reorder_impl<SIMPLE_REORDER_TEMPL_CALL,
        typename utils::enable_if<
                (utils::one_of(tag_i, format_tag::iwo, format_tag::oiw,
                         format_tag::wio)
                        && utils::one_of(tag_o, format_tag::OIw4i16o4i,
                                format_tag::OIw4i32o4i, format_tag::OIw4i64o4i,
                                format_tag::OIw2i8o4i, format_tag::OIw4o4i))
                        || (utils::one_of(tag_i, format_tag::oi, format_tag::io)
                                && utils::one_of(tag_o, format_tag::OI4i16o4i,
                                        format_tag::OI4i32o4i,
                                        format_tag::OI4i64o4i))
                        || (utils::one_of(
                                    tag_i, format_tag::goiw, format_tag::wigo)
                                && utils::one_of(tag_o, format_tag::gOIw4i16o4i,
                                        format_tag::gOIw2i8o4i,
                                        format_tag::gOIw4o4i))
                        || (utils::one_of(tag_i, format_tag::ihwo,
                                    format_tag::hwio, format_tag::oihw)
                                && utils::one_of(tag_o, format_tag::OIhw4i16o4i,
                                        format_tag::OIhw4i32o4i,
                                        format_tag::OIhw4i64o4i,
                                        format_tag::OIhw2i8o4i,
                                        format_tag::OIhw4o4i))
                        || (utils::one_of(tag_i, format_tag::idhwo,
                                    format_tag::dhwio, format_tag::oidhw)
                                && utils::one_of(tag_o,
                                        format_tag::OIdhw4i16o4i,
                                        format_tag::OIdhw4i32o4i,
                                        format_tag::OIdhw4i64o4i,
                                        format_tag::OIdhw2i8o4i,
                                        format_tag::OIdhw4o4i))
                        || (utils::one_of(
                                    tag_i, format_tag::goihw, format_tag::hwigo)
                                && utils::one_of(tag_o, format_tag::gOIhw4o4i,
                                        format_tag::gOIhw2i8o4i,
                                        format_tag::gOIhw4i16o4i))
                        || (utils::one_of(tag_i, format_tag::goidhw)
                                && (utils::one_of(tag_o,
                                        format_tag::gOIdhw4i16o4i,
                                        format_tag::gOIdhw2i8o4i,
                                        format_tag::gOIdhw4o4i))),
                spec::conv_req_comp>::type> {
    static bool is_applicable(const memory_desc_wrapper &input_d,
            const memory_desc_wrapper &output_d, const primitive_attr_t *attr) {
        using namespace format_tag;
        using namespace data_type;
        using namespace utils;

        if (input_d.has_runtime_dims_or_strides()) return false;

        int src_scales_mask, dst_scales_mask;
        auto status = get_scales_mask(attr, &src_scales_mask, &dst_scales_mask);
        if (status != status::success) return false;
        int scales_mask = std::max(src_scales_mask, dst_scales_mask);

        const bool w_groups = !one_of(tag_o, OIw4i16o4i, OIw2i8o4i, OIw4o4i,
                OIhw4i16o4i, OIhw2i8o4i, OIhw4o4i, OIdhw4i16o4i, OIdhw2i8o4i,
                OIdhw4o4i, OI4i16o4i, OI4i32o4i, OI4i64o4i, OIw4i32o4i,
                OIw4i64o4i, OIhw4i32o4i, OIhw4i64o4i, OIdhw4i32o4i,
                OIdhw4i64o4i);

        const bool req_comp = output_d.extra().flags
                & memory_extra_flags::compensation_conv_s8s8;
        const bool req_asymmetric_comp = output_d.extra().flags
                & memory_extra_flags::compensation_conv_asymmetric_src;

        auto mask_ok = [&](bool check, int mask) {
            return IMPLICATION(check, mask == (w_groups ? 0x3 : 0x1));
        };

        return simple_attr_check(attr, true, false)
                && input_d.matches_tag(tag_i) && output_d.matches_tag(tag_o)
                && (req_comp || req_asymmetric_comp)
                && mask_ok(req_comp, output_d.extra().compensation_mask)
                && mask_ok(req_asymmetric_comp,
                        output_d.extra().asymm_compensation_mask)
                && IMPLICATION(!w_groups, one_of(scales_mask, 0, 0x1))
                && IMPLICATION(w_groups, one_of(scales_mask, 0, 0x3))
                && one_of(input_d.data_type(), f32, s8, bf16)
                && output_d.data_type() == s8;
    }

    GET_SCRATCHPAD_SIZE_ZERO();

    static status_t execute(const cpu_reorder_pd_t *pd, const exec_ctx_t &ctx) {
        DECLARE_COMMON_PARAMS();
        using namespace format_tag;

        static constexpr bool w_groups = !utils::one_of(tag_o, OIw4o4i,
                OIw4i16o4i, OIhw4i16o4i, OIdhw4i16o4i, OIhw4o4i, OIw2i8o4i,
                OIhw2i8o4i, OIdhw2i8o4i, OIdhw4o4i, OI4i16o4i, OI4i32o4i,
                OI4i64o4i, OIw4i32o4i, OIw4i64o4i, OIhw4i32o4i, OIhw4i64o4i,
                OIdhw4i32o4i, OIdhw4i64o4i);

        constexpr int is_0d
                = utils::one_of(tag_o, OI4i16o4i, OI4i32o4i, OI4i64o4i);
        constexpr int is_1d
                = utils::one_of(tag_o, gOIw4i16o4i, OIw4i16o4i, gOIw2i8o4i,
                        OIw2i8o4i, gOIw4o4i, OIw4o4i, OIw4i32o4i, OIw4i64o4i);
        constexpr int is_3d = utils::one_of(tag_o, gOIdhw4i16o4i, OIdhw4i16o4i,
                gOIdhw2i8o4i, OIdhw2i8o4i, gOIdhw4o4i, OIdhw4o4i, OIdhw4i32o4i,
                OIdhw4i64o4i);
        constexpr dim_t icblksize = utils::one_of(tag_traits<tag_o>::inner_blks,
                                            ib::_4a4b, ib::_4b4c)
                ? 4
                : utils::one_of(tag_traits<tag_o>::inner_blks, ib::_2c8b4c,
                          ib::_2b8a4b)
                ? 8
                : 16;
        constexpr dim_t ocblksize
                = tag_traits<tag_o>::inner_blks == ib::_4b32a4b ? 32
                : tag_traits<tag_o>::inner_blks == ib::_4b64a4b ? 64
                                                                : icblksize;

        const auto &plain_d = order_keep ? input_d : output_d;
        const auto &dims = input_d.dims();
        const int ndims = input_d.ndims();
        const auto &pdims
                = order_keep ? output_d.padded_dims() : input_d.padded_dims();

        const dim_t G = w_groups ? dims[0] : 1;
        const dim_t OC = dims[w_groups + 0];
        const dim_t PADDED_OC = pdims[w_groups + 0];
        const dim_t NB_OC = pdims[w_groups + 0] / ocblksize;
        const dim_t IC = dims[w_groups + 1];
        const dim_t NB_IC = pdims[w_groups + 1] / icblksize;
        const dim_t D = is_3d ? dims[2 + w_groups] : 1;
        const dim_t H = is_1d || is_0d ? 1 : dims[2 + w_groups + is_3d];
        const dim_t W = is_0d ? 1 : dims[w_groups + is_3d + 3 - is_1d];

        // XXX: Currently user can pass a mask that has non-zero values in
        // dimensions that do not exist in a md. Since attributes are created
        // separately mask can't be validated.
        // This line truncates a given mask in range [0, 1 << ndims - 1]
        // TODO: Such masks can be either prohibited at pd creation step at
        // API level or checked by each implementation that relies on it.
        scales_mask &= (1 << ndims) - 1;

        const bool req_comp = output_d.extra().flags
                & memory_extra_flags::compensation_conv_s8s8;
        const bool has_asymmetric_comp = output_d.extra().flags
                & memory_extra_flags::compensation_conv_asymmetric_src;

        assert(req_comp || has_asymmetric_comp);

        float adj_scale
                = (output_d.extra().flags & memory_extra_flags::scale_adjust)
                ? output_d.extra().scale_adjust
                : 1.f;

        const bool per_oc = scales_mask & (1 << (w_groups + 0));
        const bool per_ic = scales_mask & (1 << (w_groups + 1));
        const size_t ic_stride = per_ic ? 1 : 0;
        const size_t oc_stride = per_oc ? per_ic ? IC : 1 : 0;
        const size_t nb_ic_stride = (per_ic ? 1 : 0) * icblksize;
        const size_t nb_oc_stride = (per_oc ? per_ic ? IC : 1 : 0) * ocblksize;

        // This kernel is used primarily for tensors with multiple inner
        // blocks for which generic zero padding must be used.
        // TODO: apply zero padding inside parallel_nd()
        ctx.zero_pad_output(DNNL_ARG_TO);

        auto ker = [&](const data_t<type_i> *inp, data_t<type_o> *out,
                           int32_t *c, int32_t *zp, const float *s,
                           const float *d, const dim_t oc_block,
                           const dim_t ic_block) {
#define index AB_or_BC_blk_off<tag_traits<tag_o>::inner_blks>
            for_(dim_t ic = 0; ic < ic_block; ++ic)
            for (dim_t oc = 0; oc < oc_block; ++oc) {
                const auto plain_off
                        = oc * plain_d.blocking_desc().strides[w_groups + 0]
                        + ic * plain_d.blocking_desc().strides[w_groups + 1];
                const size_t os_off = oc * oc_stride + ic * ic_stride;
                const float src_scale = s[src_scales_mask == 0 ? 0 : os_off];
                const float dst_scale = d[dst_scales_mask == 0 ? 0 : os_off];
                out[index(oc, ic)] = qz_b0<data_t<type_i>, data_t<type_o>>()(
                        inp[plain_off], src_scale * adj_scale * dst_scale);
                if (req_comp) c[oc] -= (128 * (int32_t)(out[index(oc, ic)]));
                if (has_asymmetric_comp)
                    zp[oc] -= (int32_t)(out[index(oc, ic)]);
            }
#undef index
        };

        constexpr dim_t i_mult_ic = icblksize;
        constexpr dim_t i_mult_oc = ocblksize;
        constexpr dim_t o_mult = 1;

        size_t offset = output_d.size() - output_d.additional_buffer_size();
        size_t comp_size = output_d.additional_buffer_size(
                memory_extra_flags::compensation_conv_s8s8);
        size_t zp_offset = offset + (req_comp ? comp_size : 0);
        int32_t *cp = req_comp ? reinterpret_cast<int32_t *>(output + offset)
                               : nullptr;
        int32_t *zp = has_asymmetric_comp
                ? reinterpret_cast<int32_t *>(output + zp_offset)
                : nullptr;

        parallel_nd(G * PADDED_OC, [&](dim_t i) {
            if (req_comp) cp[i] = 0;
            if (has_asymmetric_comp) zp[i] = 0;
        });

#define wei_blk_off(md, g, o, i, d, h, w) \
    (is_0d                  ? (md).blk_off<!w_groups>(g, o, i) \
                    : is_1d ? (md).blk_off<!w_groups>(g, o, i, w) \
                    : is_3d ? (md).blk_off<!w_groups>(g, o, i, d, h, w) \
                            : (md).blk_off<!w_groups>(g, o, i, h, w))
        parallel_nd(G, NB_OC, [&](dim_t g, dim_t O) {
            for_(dim_t I = 0; I < NB_IC; I++)
            for_(dim_t d = 0; d < D; d++)
            for_(dim_t h = 0; h < H; h++)
            for (dim_t w = 0; w < W; w++) {
                auto i = &input[wei_blk_off(
                        input_d, g, i_mult_oc * O, i_mult_ic * I, d, h, w)];
                auto o = &output[wei_blk_off(
                        output_d, g, o_mult * O, o_mult * I, d, h, w)];
                const dim_t oc_block = nstl::min(ocblksize, OC - O * ocblksize);
                const dim_t ic_block = nstl::min(icblksize, IC - I * icblksize);
                dim_t _offset = (g * NB_OC + O) * ocblksize;
                dim_t os_nb_off
                        = (g * NB_OC + O) * nb_oc_stride + I * nb_ic_stride;
                const float *src_scales_ptr
                        = &src_scales[src_scales_mask == 0 ? 0 : os_nb_off];
                const float *dst_scales_ptr
                        = &dst_scales[dst_scales_mask == 0 ? 0 : os_nb_off];
                ker(i, o, (order_keep && req_comp) ? &cp[_offset] : nullptr,
                        (order_keep && has_asymmetric_comp) ? &zp[_offset]
                                                            : nullptr,
                        src_scales_ptr, dst_scales_ptr, oc_block, ic_block);
            }
        });

#undef wei_blk_off

        return status::success;
    }
};

/* Asymmetric Blocking */
template <SIMPLE_REORDER_TEMPL_DECL>
struct simple_reorder_impl<SIMPLE_REORDER_TEMPL_CALL,
        typename utils::enable_if<(utils::one_of(tag_i, format_tag::iwo,
                                           format_tag::oiw, format_tag::wio)
                                          && utils::one_of(
                                                  tag_o, format_tag::Owi16o))
                        || (utils::one_of(
                                    tag_i, format_tag::goiw, format_tag::wigo)
                                && utils::one_of(tag_o, format_tag::gOwi16o))
                        || (utils::one_of(tag_i, format_tag::ihwo,
                                    format_tag::hwio, format_tag::oihw)
                                && utils::one_of(tag_o, format_tag::Owhi16o))
                        || (utils::one_of(
                                    tag_i, format_tag::goihw, format_tag::hwigo)
                                && utils::one_of(tag_o, format_tag::gOwhi16o)),
                spec::conv_req_comp>::type> {
    static bool is_applicable(const memory_desc_wrapper &input_d,
            const memory_desc_wrapper &output_d, const primitive_attr_t *attr) {
        using namespace format_tag;
        using namespace data_type;
        using namespace utils;

        if (input_d.has_runtime_dims_or_strides()) return false;

        const bool w_groups = !one_of(tag_o, Owi16o, Owhi16o);

        // Current formats are only used in jit kernels that natively
        // support s8 instructions, hence, there is no need for signed
        // compensation.
        const bool req_comp = output_d.extra().flags
                & memory_extra_flags::compensation_conv_s8s8;

        const bool req_asymmetric_comp = output_d.extra().flags
                & memory_extra_flags::compensation_conv_asymmetric_src;

        auto mask_ok = [&](bool check, int mask) {
            const int c_mask = 0x1,
                      g_mask = 0x3; // mask for i/o-channel and ngroups
            return IMPLICATION(check, mask == (w_groups ? g_mask : c_mask));
        };

        return simple_attr_check(attr, true, false)
                && input_d.matches_tag(tag_i) && output_d.matches_tag(tag_o)
                && mask_ok(req_asymmetric_comp,
                        output_d.extra().asymm_compensation_mask)
                && one_of(input_d.data_type(), f32, s8, bf16)
                && output_d.data_type() == s8 && !req_comp;
    }

    GET_SCRATCHPAD_SIZE_ZERO();

    static status_t execute(const cpu_reorder_pd_t *pd, const exec_ctx_t &ctx) {
        DECLARE_COMMON_PARAMS();
        using namespace format_tag;

        static constexpr bool w_groups = !utils::one_of(tag_o, Owi16o, Owhi16o);
        constexpr int is_1d = utils::one_of(tag_o, Owi16o, gOwi16o);
        const bool is_3d = false; // TODO once enabled

        constexpr dim_t oc_blksize = 16;

        const auto &plain_d = order_keep ? input_d : output_d;
        const auto &dims = input_d.dims();
        const auto &pdims
                = order_keep ? output_d.padded_dims() : input_d.padded_dims();

        const dim_t G = w_groups ? dims[0] : 1;
        const dim_t OC = dims[w_groups + 0];
        const dim_t NB_OC = pdims[w_groups + 0] / oc_blksize;
        const dim_t IC = dims[w_groups + 1];

        const dim_t D = is_3d ? dims[2 + w_groups] : 1;
        const dim_t H = is_1d ? 1 : dims[2 + w_groups + is_3d];
        const dim_t W = dims[w_groups + is_3d + 3 - is_1d];

        const bool has_asymmetric_comp = output_d.extra().flags
                & memory_extra_flags::compensation_conv_asymmetric_src;

        float adj_scale
                = (output_d.extra().flags & memory_extra_flags::scale_adjust)
                ? output_d.extra().scale_adjust
                : 1.f;

        auto ker = [&](const data_t<type_i> *inp, data_t<type_o> *out,
                           int32_t *zp, const float *s, const float *d,
                           const dim_t oc_block) {
            for (dim_t oc = 0; oc < oc_block; ++oc) {
                const auto plain_off
                        = oc * plain_d.blocking_desc().strides[w_groups + 0];
                out[oc] = qz_b0<data_t<type_i>, data_t<type_o>>()(
                        inp[plain_off], s[oc] * adj_scale * d[oc]);
                if (has_asymmetric_comp) zp[oc] -= (int32_t)(out[oc]);
            }
            // fill memory with '0' in case of padded channel dimensions
            for (dim_t oc = oc_block; oc < oc_blksize; ++oc) {
                out[oc] = 0;
            }
        };

        size_t offset = output_d.size() - output_d.additional_buffer_size();
        int32_t *zp = has_asymmetric_comp
                ? reinterpret_cast<int32_t *>(output + offset)
                : nullptr;

        if (has_asymmetric_comp) {
            parallel_nd(G * NB_OC * oc_blksize, [&](dim_t i) { zp[i] = 0; });
        }

#define wei_blk_off(md, g, o, i, d, h, w) \
    (is_1d                  ? (md).blk_off<!w_groups>(g, o, i, w) \
                    : is_3d ? (md).blk_off<!w_groups>(g, o, i, d, h, w) \
                            : (md).blk_off<!w_groups>(g, o, i, h, w))

        parallel_nd(G, NB_OC, [&](dim_t g, dim_t O) {
            for_(dim_t I = 0; I < IC; I++)
            for_(dim_t d = 0; d < D; d++)
            for_(dim_t h = 0; h < H; h++)
            for (dim_t w = 0; w < W; w++) {
                auto i = &input[wei_blk_off(
                        input_d, g, oc_blksize * O, I, d, h, w)];
                auto o = &output[wei_blk_off(output_d, g, O, I, d, h, w)];
                const dim_t oc_block
                        = nstl::min(oc_blksize, OC - O * oc_blksize);
                dim_t _offset = (g * NB_OC + O) * oc_blksize;
                int32_t *zp_ptr = (order_keep && has_asymmetric_comp)
                        ? &zp[_offset]
                        : nullptr;
                const float *src_scales_ptr
                        = &src_scales[src_scales_mask == 0 ? 0 : _offset];
                const float *dst_scales_ptr
                        = &dst_scales[dst_scales_mask == 0 ? 0 : _offset];
                ker(i, o, zp_ptr, src_scales_ptr, dst_scales_ptr, oc_block);
            }
        });

#undef wei_blk_off

        return status::success;
    }
};

/* Asymmetric Blocking */
template <SIMPLE_REORDER_TEMPL_DECL>
struct simple_reorder_impl<SIMPLE_REORDER_TEMPL_CALL,
        typename utils::enable_if<(utils::one_of(tag_i, format_tag::iwo,
                                           format_tag::oiw, format_tag::wio)
                                          && utils::one_of(tag_o,
                                                  format_tag::OwI16o4i,
                                                  format_tag::OIw16i16o4i))
                        || (utils::one_of(
                                    tag_i, format_tag::goiw, format_tag::wigo)
                                && utils::one_of(tag_o, format_tag::gOwI16o4i,
                                        format_tag::gOIw16i16o4i))
                        || (utils::one_of(tag_i, format_tag::ihwo,
                                    format_tag::hwio, format_tag::oihw)
                                && utils::one_of(tag_o, format_tag::OhwI16o4i,
                                        format_tag::OIhw16i16o4i))
                        || (utils::one_of(
                                    tag_i, format_tag::goihw, format_tag::hwigo)
                                && utils::one_of(tag_o, format_tag::gOhwI16o4i,
                                        format_tag::gOIhw16i16o4i))
                        || (utils::one_of(tag_i, format_tag::idhwo,
                                    format_tag::dhwio, format_tag::oidhw)
                                && utils::one_of(tag_o, format_tag::OdhwI16o4i,
                                        format_tag::OIdhw16i16o4i))
                        || (utils::one_of(tag_i, format_tag::goidhw)
                                && utils::one_of(tag_o, format_tag::gOdhwI16o4i,
                                        format_tag::gOIdhw16i16o4i)),
                spec::conv_req_comp>::type> {
    static bool is_applicable(const memory_desc_wrapper &input_d,
            const memory_desc_wrapper &output_d, const primitive_attr_t *attr) {
        using namespace format_tag;
        using namespace data_type;
        using namespace utils;

        if (input_d.has_runtime_dims_or_strides()) return false;

        int src_scales_mask, dst_scales_mask;
        auto status = get_scales_mask(attr, &src_scales_mask, &dst_scales_mask);
        if (status != status::success) return false;
        int scales_mask = std::max(src_scales_mask, dst_scales_mask);

        const bool w_groups = !one_of(tag_o, OwI16o4i, OIw16i16o4i, OhwI16o4i,
                OIhw16i16o4i, OdhwI16o4i, OIdhw16i16o4i);

        // Current formats are only used in jit kernels that natively
        // support s8 instructions, hence, there is no need for signed
        // compensation.
        const bool req_comp = output_d.extra().flags
                & memory_extra_flags::compensation_conv_s8s8;

        const bool req_asymmetric_comp = output_d.extra().flags
                & memory_extra_flags::compensation_conv_asymmetric_src;

        auto mask_ok = [&](bool check, int mask) {
            const int c_mask = 0x1,
                      g_mask = 0x3; // mask for o-channel and ngroups
            return IMPLICATION(check, mask == (w_groups ? g_mask : c_mask));
        };

        return simple_attr_check(attr, true, false)
                && input_d.matches_tag(tag_i) && output_d.matches_tag(tag_o)
                && mask_ok(req_asymmetric_comp,
                        output_d.extra().asymm_compensation_mask)
                && one_of(input_d.data_type(), f32, s8, bf16)
                && IMPLICATION(!w_groups, one_of(scales_mask, 0, 0x1))
                && IMPLICATION(w_groups, one_of(scales_mask, 0, 0x3))
                && output_d.data_type() == s8 && !req_comp;
    }

    GET_SCRATCHPAD_SIZE_ZERO();

    static status_t execute(const cpu_reorder_pd_t *pd, const exec_ctx_t &ctx) {
        DECLARE_COMMON_PARAMS();
        using namespace format_tag;

        static constexpr bool w_groups
                = !utils::one_of(tag_o, OwI16o4i, OIw16i16o4i, OhwI16o4i,
                        OIhw16i16o4i, OdhwI16o4i, OIdhw16i16o4i);
        constexpr int is_1d = utils::one_of(
                tag_o, OwI16o4i, gOwI16o4i, OIw16i16o4i, gOIw16i16o4i);
        const bool is_3d = utils::one_of(
                tag_o, OdhwI16o4i, gOdhwI16o4i, OIdhw16i16o4i, gOIdhw16i16o4i);

        constexpr dim_t oc_blksize = 16;
        constexpr dim_t ic_blksize
                = utils::one_of(tag_traits<tag_o>::inner_blks, ib::_16b16a4b,
                          ib::_16c16b4c)
                ? 64
                : utils::one_of(
                          tag_traits<tag_o>::inner_blks, ib::_16a4b, ib::_16b4c)
                ? 4
                : 1;
        assert(ic_blksize != 1);

        const auto &plain_d = order_keep ? input_d : output_d;
        const auto &dims = input_d.dims();
        const auto &pdims
                = order_keep ? output_d.padded_dims() : input_d.padded_dims();

        const dim_t G = w_groups ? dims[0] : 1;
        const dim_t OC = dims[w_groups + 0];
        const dim_t NB_OC = pdims[w_groups + 0] / oc_blksize;
        const dim_t IC = dims[w_groups + 1];
        const dim_t NB_IC = pdims[w_groups + 1] / ic_blksize;

        const dim_t D = is_3d ? dims[2 + w_groups] : 1;
        const dim_t H = is_1d ? 1 : dims[2 + w_groups + is_3d];
        const dim_t W = dims[w_groups + is_3d + 3 - is_1d];

        const bool has_asymmetric_comp = output_d.extra().flags
                & memory_extra_flags::compensation_conv_asymmetric_src;

        float adj_scale
                = (output_d.extra().flags & memory_extra_flags::scale_adjust)
                ? output_d.extra().scale_adjust
                : 1.f;

        // This kernel is used primarily for tensors with multiple inner
        // blocks for which generic zero padding must be used.
        // TODO: apply zero padding inside parallel_nd()
        ctx.zero_pad_output(DNNL_ARG_TO);

        auto ker = [&](const data_t<type_i> *inp, data_t<type_o> *out,
                           int32_t *zp, const float *s, const float *d,
                           const dim_t oc_block, const dim_t ic_block) {
            for_(dim_t ic = 0; ic < ic_block; ++ic)
            for (dim_t oc = 0; oc < oc_block; ++oc) {
                const auto plain_off
                        = oc * plain_d.blocking_desc().strides[w_groups + 0]
                        + ic * plain_d.blocking_desc().strides[w_groups + 1];
                auto index = AB_or_BC_blk_off<tag_traits<tag_o>::inner_blks>(
                        oc, ic);
                out[index] = qz_b0<data_t<type_i>, data_t<type_o>>()(
                        inp[plain_off], s[oc] * adj_scale * d[oc]);

                if (has_asymmetric_comp) zp[oc] -= (int32_t)(out[index]);
            }
        };

        size_t offset = output_d.size() - output_d.additional_buffer_size();
        int32_t *zp = has_asymmetric_comp
                ? reinterpret_cast<int32_t *>(output + offset)
                : nullptr;

        if (has_asymmetric_comp) {
            parallel_nd(G * NB_OC * oc_blksize, [&](dim_t i) { zp[i] = 0; });
        }

#define wei_blk_off(md, g, o, i, d, h, w) \
    (is_1d                  ? (md).blk_off<!w_groups>(g, o, i, w) \
                    : is_3d ? (md).blk_off<!w_groups>(g, o, i, d, h, w) \
                            : (md).blk_off<!w_groups>(g, o, i, h, w))

        parallel_nd(G, NB_OC, [&](dim_t g, dim_t O) {
            for_(dim_t I = 0; I < NB_IC; I++)
            for_(dim_t d = 0; d < D; d++)
            for_(dim_t h = 0; h < H; h++)
            for (dim_t w = 0; w < W; w++) {
                auto i = &input[wei_blk_off(
                        input_d, g, oc_blksize * O, ic_blksize * I, d, h, w)];
                auto o = &output[wei_blk_off(output_d, g, O, I, d, h, w)];
                const dim_t oc_block
                        = nstl::min(oc_blksize, OC - O * oc_blksize);
                const dim_t ic_block
                        = nstl::min(ic_blksize, IC - I * ic_blksize);
                dim_t _offset = (g * NB_OC + O) * oc_blksize;
                int32_t *zp_ptr = (order_keep && has_asymmetric_comp)
                        ? &zp[_offset]
                        : nullptr;
                const float *src_scales_ptr
                        = &src_scales[src_scales_mask == 0 ? 0 : _offset];
                const float *dst_scales_ptr
                        = &dst_scales[dst_scales_mask == 0 ? 0 : _offset];
                ker(i, o, zp_ptr, src_scales_ptr, dst_scales_ptr, oc_block,
                        ic_block);
            }
        });

#undef wei_blk_off

        return status::success;
    }
};

template <SIMPLE_REORDER_TEMPL_DECL>
struct simple_reorder_impl<SIMPLE_REORDER_TEMPL_CALL,
        typename utils::enable_if<
                (utils::one_of(tag_i, format_tag::ab, format_tag::ba,
                         format_tag::abc, format_tag::acb)
                        && utils::one_of(tag_o, format_tag::BA16a16b4a,
                                format_tag::BA16a32b4a, format_tag::BA16a48b4a,
                                format_tag::BA16a64b4a, format_tag::aCB16b16c4b,
                                format_tag::aCB16b32c4b,
                                format_tag::aCB16b48c4b,
                                format_tag::aCB16b64c4b)),
                spec::conv_req_comp>::type> {
    static bool is_applicable(const memory_desc_wrapper &input_d,
            const memory_desc_wrapper &output_d, const primitive_attr_t *attr) {
        using namespace format_tag;
        using namespace data_type;
        using namespace utils;

        if (input_d.has_runtime_dims_or_strides()) return false;

        const bool req_comp = output_d.extra().flags
                & memory_extra_flags::compensation_conv_s8s8;
        const bool req_asymmetric_comp = output_d.extra().flags
                & memory_extra_flags::compensation_conv_asymmetric_src;

        const auto ndims = input_d.ndims();
        auto mask_ok = [&](bool check, int mask) {
            return IMPLICATION(
                    check, mask == (1 << ndims) - 1 - (1 << (ndims - 2)));
        };

        int src_scales_mask, dst_scales_mask;
        auto status = get_scales_mask(attr, &src_scales_mask, &dst_scales_mask);
        if (status != status::success) return false;
        int scales_mask = std::max(src_scales_mask, dst_scales_mask);
        const size_t D_mask
                = array_product(input_d.dims(), math::ilog2q(scales_mask + 1));

        return simple_attr_check(attr, true, false)
                && input_d.matches_tag(tag_i) && output_d.matches_tag(tag_o)
                && mask_ok(req_comp, output_d.extra().compensation_mask)
                && mask_ok(req_asymmetric_comp,
                        output_d.extra().asymm_compensation_mask)
                && one_of(input_d.data_type(), f32, s8, bf16, f16)
                && output_d.data_type() == s8 && D_mask == 1;
    }

    GET_SCRATCHPAD_SIZE_ZERO();

    static status_t execute(const cpu_reorder_pd_t *pd, const exec_ctx_t &ctx) {
        DECLARE_COMMON_PARAMS();
        using namespace format_tag;

        // {[batch_dim][d0][d1], [batch_dim][d1][d0]} -> [batch_dim][D1][D0][16][D1_blksize][4]
        // 2D: batch_dim - none, d0 <-> a, d1 <-> b
        // 3D: batch_dim <-> a, d0 <-> b, d1 <-> c
        constexpr dim_t D0_blksize = 64;
        constexpr dim_t D1_blksize
                = (utils::one_of(tag_traits<tag_o>::inner_blks, ib::_16a64b4a,
                          ib::_16b64c4b))
                ? 64
                : (utils::one_of(tag_traits<tag_o>::inner_blks, ib::_16a48b4a,
                          ib::_16b48c4b))
                ? 48
                : (utils::one_of(tag_traits<tag_o>::inner_blks, ib::_16a32b4a,
                          ib::_16b32c4b))
                ? 32
                : (utils::one_of(tag_traits<tag_o>::inner_blks, ib::_16a16b4a,
                          ib::_16b16c4b))
                ? 16
                : 1;
        assert(D1_blksize != 1);

        const auto &plain_d = order_keep ? input_d : output_d;
        const auto &dims = input_d.dims();
        const auto ndims = input_d.ndims();
        const auto &pdims
                = order_keep ? output_d.padded_dims() : input_d.padded_dims();

        const dim_t batch_dim = ndims > 2 ? dims[ndims - 3] : 1;
        const dim_t D0dim = dims[ndims - 2];
        const dim_t NB_D0dim = pdims[ndims - 2] / D0_blksize;
        const dim_t D1dim = dims[ndims - 1];
        const dim_t NB_D1dim = pdims[ndims - 1] / D1_blksize;
        assert(pdims[ndims - 1] == NB_D1dim * D1_blksize);

        const bool req_comp = output_d.extra().flags
                & memory_extra_flags::compensation_conv_s8s8;
        const bool has_asymmetric_comp = output_d.extra().flags
                & memory_extra_flags::compensation_conv_asymmetric_src;

        float adj_scale
                = (output_d.extra().flags & memory_extra_flags::scale_adjust)
                ? output_d.extra().scale_adjust
                : 1.f;

        auto ker = [&](const data_t<type_i> *inp, data_t<type_o> *out,
                           int32_t *cp, int32_t *zp, const float *s,
                           const float *d, const int d0_block,
                           const int d1_block) {
            for (int d0 = 0; d0 < d0_block; ++d0) {
                for (int d1 = 0; d1 < d1_block; ++d1) {
                    const auto plain_off
                            = d0 * plain_d.blocking_desc().strides[ndims - 2]
                            + d1 * plain_d.blocking_desc().strides[ndims - 1];
                    auto index
                            = AB_or_BC_blk_off<tag_traits<tag_o>::inner_blks>(
                                    d0, d1);
                    out[index] = qz_b0<data_t<type_i>, data_t<type_o>>()(
                            inp[plain_off], s[0] * adj_scale * d[0]);

                    auto o = static_cast<int32_t>(out[index]);
                    if (req_comp) cp[d1] -= (128 * o);
                    if (has_asymmetric_comp) zp[d1] -= o;
                }
                for (int d1 = d1_block; d1 < D1_blksize; ++d1) {
                    auto index
                            = AB_or_BC_blk_off<tag_traits<tag_o>::inner_blks>(
                                    d0, d1);
                    out[index] = qz_b0<data_t<type_i>, data_t<type_o>>()(
                            0, s[0] * adj_scale * d[0]);
                }
            }

            for_(int d0 = d0_block; d0 < D0_blksize; ++d0)
            for (int d1 = 0; d1 < D1_blksize; ++d1) {
                auto index = AB_or_BC_blk_off<tag_traits<tag_o>::inner_blks>(
                        d0, d1);
                out[index] = qz_b0<data_t<type_i>, data_t<type_o>>()(
                        0, s[0] * adj_scale * d[0]);
            }
        };

        const auto w_d = order_keep ? output_d : input_d;
        size_t offset = w_d.size() - w_d.additional_buffer_size();
        size_t comp_size = output_d.additional_buffer_size(
                memory_extra_flags::compensation_conv_s8s8);
        size_t zp_offset = offset + (req_comp ? comp_size : 0);
        int32_t *cp = req_comp ? reinterpret_cast<int32_t *>(output + offset)
                               : nullptr;
        int32_t *zp = has_asymmetric_comp
                ? reinterpret_cast<int32_t *>(output + zp_offset)
                : nullptr;

        if (has_asymmetric_comp || req_comp) {
            parallel_nd(batch_dim * NB_D1dim * D1_blksize, [&](dim_t i) {
                if (req_comp) cp[i] = 0;
                if (has_asymmetric_comp) zp[i] = 0;
            });
        }

#define get_blk_off(md, batch, d0, d1) \
    (ndims == 3 ? (md).blk_off((batch), (d0), (d1)) : (md).blk_off((d0), (d1)))

        parallel_nd(batch_dim, NB_D1dim, [&](dim_t batch, dim_t D1) {
            for (int D0 = 0; D0 < NB_D0dim; D0++) {
                auto i = &input[get_blk_off(
                        input_d, batch, D0_blksize * D0, D1_blksize * D1)];
                auto o = &output[get_blk_off(output_d, batch, D0, D1)];
                const dim_t d0_block
                        = nstl::min(D0_blksize, D0dim - D0 * D0_blksize);
                const dim_t d1_block
                        = nstl::min(D1_blksize, D1dim - D1 * D1_blksize);
                dim_t _offset = batch * NB_D1dim * D1_blksize + D1 * D1_blksize;
                int32_t *zp_ptr = (order_keep && has_asymmetric_comp)
                        ? &zp[_offset]
                        : nullptr;
                const float *src_scales_ptr
                        = &src_scales[src_scales_mask == 0 ? 0 : _offset];
                const float *dst_scales_ptr
                        = &dst_scales[dst_scales_mask == 0 ? 0 : _offset];
                ker(i, o, (order_keep && req_comp) ? &cp[_offset] : nullptr,
                        zp_ptr, src_scales_ptr, dst_scales_ptr, d0_block,
                        d1_block);
            }
        });

#undef get_blk_off

        return status::success;
    }
};

template <SIMPLE_REORDER_TEMPL_DECL>
struct simple_reorder_impl<SIMPLE_REORDER_TEMPL_CALL,
        typename utils::enable_if<
                (utils::one_of(tag_i, format_tag::goiw, format_tag::wigo)
                        && utils::one_of(tag_o, format_tag::Goiw16g,
                                format_tag::Goiw8g, format_tag::Goiw4g))
                        || (utils::one_of(
                                    tag_i, format_tag::goihw, format_tag::hwigo)
                                && utils::one_of(tag_o, format_tag::Goihw16g,
                                        format_tag::Goihw8g,
                                        format_tag::Goihw4g)),
                spec::conv_req_comp>::type> {
    static bool is_applicable(const memory_desc_wrapper &input_d,
            const memory_desc_wrapper &output_d, const primitive_attr_t *attr) {
        using namespace data_type;
        using namespace utils;

        if (input_d.has_runtime_dims_or_strides()) return false;

        int src_scales_mask, dst_scales_mask;
        auto status = get_scales_mask(attr, &src_scales_mask, &dst_scales_mask);
        if (status != status::success) return false;
        int scales_mask = std::max(src_scales_mask, dst_scales_mask);

        const dim_t g = input_d.dims()[0];
        const dim_t oc = input_d.dims()[1];
        const dim_t ic = input_d.dims()[2];

        const bool req_comp = output_d.extra().flags
                & memory_extra_flags::compensation_conv_s8s8;
        const bool req_asymmetric_comp = output_d.extra().flags
                & memory_extra_flags::compensation_conv_asymmetric_src;
        int s8s8_comp_mask = output_d.extra().compensation_mask;
        int zp_comp_mask = output_d.extra().asymm_compensation_mask;
        int comp_mask = std::max(s8s8_comp_mask, zp_comp_mask);

        const size_t D_mask
                = array_product(input_d.dims(), math::ilog2q(comp_mask + 1));

        return order_keep && oc == 1 && ic == 1 // depth-wise case
                && simple_attr_check(attr, true, false)
                && (req_comp || req_asymmetric_comp)
                && IMPLICATION(req_comp && req_asymmetric_comp,
                        output_d.extra().compensation_mask
                                == output_d.extra().asymm_compensation_mask)
                && input_d.matches_tag(tag_i) && output_d.matches_tag(tag_o)
                && IMPLICATION(
                        req_comp, one_of(D_mask, (size_t)1, (size_t)g * oc))
                && one_of(scales_mask, 0, 0x3)
                && one_of(input_d.data_type(), f32, s8, bf16)
                && output_d.data_type() == s8;
    }

    GET_SCRATCHPAD_SIZE_ZERO();

    static status_t execute(const cpu_reorder_pd_t *pd, const exec_ctx_t &ctx) {
        DECLARE_COMMON_PARAMS();

        constexpr bool is_1d
                = utils::one_of(tag_i, format_tag::goiw, format_tag::wigo);
        constexpr dim_t blksize
                = utils::one_of(tag_o, format_tag::Goihw4g, format_tag::Goiw4g)
                ? 4
                : utils::one_of(tag_o, format_tag::Goihw8g, format_tag::Goiw8g)
                ? 8
                : 16;

        const auto &dims = input_d.dims();
        const auto &pdims = output_d.padded_dims();
        const dim_t G = dims[0];
        const dim_t Gp = pdims[0];
        const dim_t OC = dims[1];
        const dim_t IC = dims[2];
        const dim_t H = is_1d ? 1 : dims[3];
        const dim_t W = dims[4 - is_1d];
        const bool zero_padding_needed = !output_d.is_dense();

        const bool req_comp = output_d.extra().flags
                & memory_extra_flags::compensation_conv_s8s8;
        const bool has_asymmetric_comp = output_d.extra().flags
                & memory_extra_flags::compensation_conv_asymmetric_src;

        assert(req_comp || has_asymmetric_comp);

        float adj_scale
                = (output_d.extra().flags & memory_extra_flags::scale_adjust)
                ? output_d.extra().scale_adjust
                : 1.f;

        auto ker_out = [&](const data_t<type_i> *inp, data_t<type_o> *out,
                               const float *src_scales, const float *dst_scales,
                               const dim_t g_block) {
            PRAGMA_OMP_SIMD()
            for (dim_t g = 0; g < g_block; g++) {
                const auto i_off = g * input_d.blocking_desc().strides[0];
                const float src_scale
                        = src_scales[src_scales_mask == 0 ? 0 : g * OC];
                const float dst_scale
                        = dst_scales[dst_scales_mask == 0 ? 0 : g * OC];
                out[g] = qz_b0<data_t<type_i>, data_t<type_o>>()(
                        inp[i_off], src_scale * adj_scale * dst_scale);
            }
        };

        /* Note: having separate kernels for s8 and zero-point fixes a
         * compiler-generated bug which results in seg-fault. */
        auto ker_s8 = [&](const data_t<type_o> *out, int32_t *cp,
                              const dim_t g_block) {
            PRAGMA_OMP_SIMD()
            for (dim_t g = 0; g < g_block; g++) {
                cp[g * OC] -= 128 * (int32_t)(out[g]);
            }
        };
        auto ker_zp = [&](const data_t<type_o> *out, int32_t *zp,
                              const dim_t g_block) {
            PRAGMA_OMP_SIMD()
            for (dim_t g = 0; g < g_block; g++) {
                zp[g * OC] -= (int32_t)(out[g]);
            }
        };

        size_t offset = output_d.size() - output_d.additional_buffer_size();
        size_t comp_size = output_d.additional_buffer_size(
                memory_extra_flags::compensation_conv_s8s8);
        size_t zp_offset = offset + (req_comp ? comp_size : 0);
        int32_t *cp = req_comp ? reinterpret_cast<int32_t *>(output + offset)
                               : nullptr;
        int32_t *zp = has_asymmetric_comp
                ? reinterpret_cast<int32_t *>(output + zp_offset)
                : nullptr;

        parallel_nd((Gp / blksize) * OC, [&](dim_t ib) {
            PRAGMA_OMP_SIMD()
            for (dim_t i = 0; i < blksize; i++) {
                if (req_comp) cp[ib * blksize + i] = 0;
                if (has_asymmetric_comp) zp[ib * blksize + i] = 0;
            }
        });

#define wei_blk_off(md, g, o, i, h, w) \
    (is_1d ? (md).blk_off(g, o, i, w) : (md).blk_off(g, o, i, h, w))

        parallel_nd(Gp / blksize, OC, [&](dim_t gb, dim_t O) {
            for (dim_t I = 0; I < IC; I++) {
                for_(dim_t h = 0; h < H; h++)
                for (dim_t w = 0; w < W; w++) {
                    const dim_t g_block = nstl::min(G - gb * blksize, blksize);
                    const auto inp = &input[wei_blk_off(
                            input_d, gb * blksize, O, I, h, w)];
                    const auto out
                            = &output[wei_blk_off(output_d, gb, O, I, h, w)];
                    dim_t offset = gb * blksize + O;
                    const float *src_scales_ptr
                            = &src_scales[src_scales_mask == 0 ? 0 : offset];
                    const float *dst_scales_ptr
                            = &dst_scales[dst_scales_mask == 0 ? 0 : offset];

                    ker_out(inp, out, src_scales_ptr, dst_scales_ptr, g_block);
                    if (req_comp) ker_s8(out, &cp[offset], g_block);
                    if (has_asymmetric_comp) ker_zp(out, &zp[offset], g_block);

                    if (zero_padding_needed) {
                        PRAGMA_OMP_SIMD()
                        for (int off = g_block; off < blksize; off++)
                            out[off] = 0;
                    }
                }
            }
        });

#undef wei_blk_off

        return status::success;
    }
};

/* bf16 reorders */
template <SIMPLE_REORDER_TEMPL_DECL>
struct simple_reorder_impl<SIMPLE_REORDER_TEMPL_CALL,
        typename utils::enable_if<(
                (tag_i == format_tag::goihw || tag_i == format_tag::oihw)
                && (tag_o == format_tag::gOIhw16i16o
                        || tag_o == format_tag::OIhw16i16o
                        || tag_o == format_tag::gOIhw8i16o2i
                        || tag_o == format_tag::OIhw8i16o2i
                        || tag_o == format_tag::gOIhw8o16i2o
                        || tag_o == format_tag::OIhw8o16i2o
                        || tag_o == format_tag::gIOhw8o16i2o
                        || tag_o == format_tag::IOhw8o16i2o)
                && type_i == data_type::f32
                && type_o == data_type::bf16)>::type> {
    static bool is_applicable(const memory_desc_wrapper &input_d,
            const memory_desc_wrapper &output_d, const primitive_attr_t *attr) {
        using namespace data_type;

        if (input_d.has_runtime_dims_or_strides()) return false;

        return order_keep && input_d.matches_tag(tag_i)
                && output_d.matches_tag(tag_o) && input_d.data_type() == f32
                && output_d.data_type() == bf16 && attr->has_default_values();
    }

    static size_t get_scratchpad_size(const memory_desc_wrapper &input_d,
            const memory_desc_wrapper &output_d) {
        const dim_t blksize = 16;
        return sizeof(float) * blksize * blksize * dnnl_get_max_threads();
    }

    static status_t execute(const cpu_reorder_pd_t *pd, const exec_ctx_t &ctx) {
        DECLARE_COMMON_PARAMS();
        using namespace format_tag;

        static constexpr bool w_groups = tag_i == goihw;
        const dim_t blksize = 16;
        const int sblk = 2;

        const auto &plain_d = input_d;
        const auto &dims = input_d.dims();
        const auto &pdims = output_d.padded_dims();

        const dim_t G = w_groups ? dims[0] : 1;
        const dim_t OC = dims[w_groups + 0];
        const dim_t NB_OC = pdims[w_groups + 0] / blksize;
        const dim_t IC = dims[w_groups + 1];
        const dim_t NB_IC = pdims[w_groups + 1] / blksize;
        const dim_t H = dims[w_groups + 2];
        const dim_t W = dims[w_groups + 3];

        const size_t wsp_size = blksize * blksize;
        float *wspace = scratchpad.template get<float>(
                memory_tracking::names::key_reorder_space);

        auto index = [&](dim_t ic, dim_t oc) -> dim_t {
            if (utils::one_of(tag_o, gOIhw16i16o, OIhw16i16o))
                return (ic * blksize + oc);
            else if (utils::one_of(tag_o, gOIhw8i16o2i, OIhw8i16o2i))
                return ((ic / sblk) * blksize * sblk + sblk * oc + ic % sblk);
            else if (utils::one_of(tag_o, gOIhw8o16i2o, gIOhw8o16i2o,
                             OIhw8o16i2o, IOhw8o16i2o))
                return ((oc / sblk) * blksize * sblk + sblk * ic + oc % sblk);
            else
                assert(!"Invalid weight format");
            return dim_t(0);
        };

        auto ker = [&](const data_t<type_i> *inp, data_t<type_i> *out,
                           const dim_t curr_oc_block, const dim_t oc_block,
                           const dim_t curr_ic_block, const dim_t ic_block) {
            dim_t ic = 0;
            for (ic = 0; ic < curr_ic_block; ++ic) {
                dim_t oc = 0;
                for (oc = 0; oc < curr_oc_block; ++oc) {
                    const auto plain_off
                            = oc * plain_d.blocking_desc().strides[w_groups + 0]
                            + ic
                                    * plain_d.blocking_desc()
                                              .strides[w_groups + 1];
                    out[index(ic, oc)] = inp[plain_off];
                }
                for (/* continue */; oc < oc_block; ++oc) {
                    out[index(ic, oc)] = (data_t<type_i>)0;
                }
            }
            for (/* continue */; ic < ic_block; ++ic) {
                for (dim_t oc = 0; oc < oc_block; ++oc) {
                    out[index(ic, oc)] = (data_t<type_i>)0;
                }
            }
        };

        constexpr int i_mult = blksize;
        constexpr int o_mult = 1;

        parallel_nd_ext(0, G, NB_OC, NB_IC, H, W,
                [&](int ithr, int, dim_t g, dim_t O, dim_t I, dim_t h,
                        dim_t w) {
                    float *_wspace = wspace + wsp_size * ithr;
                    auto i = &input[input_d.blk_off<!w_groups>(
                            g, i_mult * O, i_mult * I, h, w)];
                    auto o = &output[output_d.blk_off<!w_groups>(
                            g, o_mult * O, o_mult * I, h, w)];
                    const dim_t oc_block = nstl::min(blksize, OC - O * blksize);
                    const dim_t ic_block = nstl::min(blksize, IC - I * blksize);
                    ker(i, _wspace, oc_block, blksize, ic_block, blksize);
                    cvt_float_to_bfloat16(o, _wspace, wsp_size);
                });

        return status::success;
    }
};

template <SIMPLE_REORDER_TEMPL_DECL>
struct simple_reorder_impl<SIMPLE_REORDER_TEMPL_CALL,
        typename utils::enable_if<(tag_i == format_tag::nchw
                                          && tag_o == format_tag::nChw16c)
                && type_i == data_type::f32
                && type_o == data_type::bf16>::type> {
    static bool is_applicable(const memory_desc_wrapper &input_d,
            const memory_desc_wrapper &output_d, const primitive_attr_t *attr) {
        using namespace data_type;

        if (input_d.has_runtime_dims_or_strides()) return false;

        return input_d.matches_tag(tag_i) && output_d.matches_tag(tag_o)
                && input_d.data_type() == f32 && output_d.data_type() == bf16
                && attr->has_default_values();
    }

    static size_t get_scratchpad_size(const memory_desc_wrapper &input_d,
            const memory_desc_wrapper &output_d) {
        const size_t blksize = 16;
        const size_t W = input_d.dims()[3];
        return sizeof(float) * blksize * W * dnnl_get_max_threads();
    }

    static status_t execute(const cpu_reorder_pd_t *pd, const exec_ctx_t &ctx) {
        DECLARE_COMMON_PARAMS();

        const dim_t blksize = 16;

        const auto &flat_d = input_d;
        const auto &dims = input_d.dims();
        const auto &pdims = output_d.padded_dims();

        const dim_t C = dims[1];
        const dim_t H = dims[2];
        const dim_t W = dims[3];

        const dim_t wsp_size = W * blksize;
        float *wspace = scratchpad.template get<float>(
                memory_tracking::names::key_reorder_space);

        auto ker = [&](const data_t<type_i> *i, data_t<type_i> *o,
                           const dim_t curr_c_block, const dim_t c_block) {
            for (dim_t w = 0; w < W; ++w) {
                dim_t c = 0;
                for (c = 0; c < curr_c_block; ++c) {
                    const ptrdiff_t flat_off = 0
                            + c * flat_d.blocking_desc().strides[1]
                            + w * flat_d.blocking_desc().strides[3];
                    o[w * blksize + c] = i[flat_off];
                }
                for (/* continue */; c < c_block; ++c) {
                    o[w * blksize + c] = (data_t<type_i>)0;
                }
            }
        };

        constexpr int i_c_mult = blksize;
        constexpr int o_c_mult = 1;

        parallel_nd_ext(0, dims[0], pdims[1] / blksize, H,
                [&](int ithr, int, dim_t n, dim_t nb_c, dim_t h) {
                    float *_wspace = wspace + wsp_size * ithr;
                    auto i = &input[input_d.blk_off(n, i_c_mult * nb_c, h)];
                    auto o = &output[output_d.blk_off(n, o_c_mult * nb_c, h)];
                    const dim_t c_block
                            = nstl::min(blksize, C - nb_c * blksize);
                    ker(i, _wspace, c_block, blksize);
                    cvt_float_to_bfloat16(o, _wspace, wsp_size);
                });

        return status::success;
    }
};

/* reorders with tail support */

template <SIMPLE_REORDER_TEMPL_DECL>
struct simple_reorder_impl<SIMPLE_REORDER_TEMPL_CALL,
        typename utils::enable_if<false
                || (utils::one_of(
                            tag_i, format_tag::nCdhw4c, format_tag::nCdhw8c)
                        && tag_o == format_tag::nCdhw16c)
                || (utils::one_of(tag_i, format_tag::nChw4c, format_tag::nChw8c)
                        && tag_o == format_tag::nChw16c)
                || (utils::one_of(tag_i, format_tag::nCw4c, format_tag::nCw8c)
                        && tag_o == format_tag::nCw16c)>::type> {
    static bool is_applicable(const memory_desc_wrapper &input_d,
            const memory_desc_wrapper &output_d, const primitive_attr_t *attr) {
        return simple_fmt_check(order_keep, tag_i, tag_o, input_d, output_d)
                && simple_attr_check(attr, false, true);
    }

    GET_SCRATCHPAD_SIZE_ZERO();

    static status_t execute(const cpu_reorder_pd_t *pd, const exec_ctx_t &ctx) {
        DECLARE_COMMON_PARAMS();
        using namespace format_tag;

        constexpr int is_1d = utils::one_of(tag_i, nCw4c, nCw8c);
        constexpr int is_3d = utils::one_of(tag_i, nCdhw4c, nCdhw8c);

        constexpr dim_t blksize_i
                = tag_traits<tag_i>::inner_blks == ib::_4b ? 4 : 8;
        constexpr dim_t blksize_16 = 16;

        constexpr dim_t ic_mult = order_keep ? blksize_16 / blksize_i : 1;
        constexpr dim_t oc_mult = order_keep ? 1 : blksize_16 / blksize_i;

        const auto &dims = input_d.dims();
        const auto &pdims
                = order_keep ? output_d.padded_dims() : input_d.padded_dims();

        const auto &d_i = order_keep ? input_d : output_d;
        const auto stride_C_in_blk_i = d_i.blocking_desc().strides[1];

        const dim_t C = dims[1];
        const dim_t D = is_3d ? dims[2] : 1;
        const dim_t H = is_1d ? 1 : dims[2 + is_3d];
        const dim_t W = dims[3 + is_3d - is_1d];

        auto ker = [&](const data_t<type_i> *i, data_t<type_o> *o,
                           const int block) {
            const int nb = utils::div_up(block, blksize_i);
            if (alpha == 1.0 && beta == 0.0) {
                for (int b = 0; b < nb; ++b) {
                    const ptrdiff_t i_off
                            = b * (order_keep ? stride_C_in_blk_i : blksize_i);
                    const ptrdiff_t o_off
                            = b * (order_keep ? blksize_i : stride_C_in_blk_i);
                    const int block_i
                            = nstl::min(blksize_i, block - b * blksize_i);
                    for (int c = 0; c < block_i; ++c) {
                        o[o_off + c] = _qz_a1b0<type_i, type_o>()(i[i_off + c]);
                    }
                    if (b + 1 == nb) {
                        // zero padding
                        const auto pad_size = order_keep
                                ? blksize_16 - ((nb - 1) * blksize_i)
                                : blksize_i;
                        const auto pad_start = block_i + o_off;
                        const auto pad_end = pad_size + o_off;
                        PRAGMA_OMP_SIMD()
                        for (int i = pad_start; i < pad_end; i++) {
                            o[i] = 0;
                        }
                    }
                }
            } else {
                for (int b = 0; b < nb; ++b) {
                    const ptrdiff_t i_off
                            = b * (order_keep ? stride_C_in_blk_i : blksize_i);
                    const ptrdiff_t o_off
                            = b * (order_keep ? blksize_i : stride_C_in_blk_i);
                    const int block_i
                            = nstl::min(blksize_i, block - b * blksize_i);
                    for (int c = 0; c < block_i; ++c) {
                        o[o_off + c] = _qz<type_i, type_o>()(
                                i[i_off + c], o[o_off + c], alpha, beta);
                    }
                    if (b + 1 == nb) {
                        // zero padding
                        const auto pad_size = order_keep
                                ? blksize_16 - ((nb - 1) * blksize_i)
                                : blksize_i;
                        const auto pad_start = block_i + o_off;
                        const auto pad_end = pad_size + o_off;
                        PRAGMA_OMP_SIMD()
                        for (int i = pad_start; i < pad_end; i++) {
                            o[i] = 0;
                        }
                    }
                }
            }
        };

#define data_blk_off(md, n, c, d, h, w) \
    (is_1d                  ? (md).blk_off(n, c, w) \
                    : is_3d ? (md).blk_off(n, c, d, h, w) \
                            : (md).blk_off(n, c, h, w))

        parallel_nd(dims[0], pdims[1] / blksize_16, D, H, W,
                [&](dim_t n, dim_t nb_c, dim_t d, dim_t h, dim_t w) {
                    auto i = &input[data_blk_off(
                            input_d, n, ic_mult * nb_c, d, h, w)];
                    auto o = &output[data_blk_off(
                            output_d, n, oc_mult * nb_c, d, h, w)];
                    const int block
                            = nstl::min(blksize_16, C - nb_c * blksize_16);
                    ker(i, o, block);
                });

#undef data_blk_off

        return status::success;
    }
};

#define PLAIN_TO_BLOCKED_IS_APPLICABLE() \
    static bool is_applicable(const memory_desc_wrapper &input_d, \
            const memory_desc_wrapper &output_d, \
            const primitive_attr_t *attr) { \
        return !input_d.has_runtime_dims_or_strides() \
                && simple_attr_check(attr, false, true) \
                && (order_keep ? output_d.matches_tag(tag_o) \
                                        && input_d.is_plain() \
                               : input_d.matches_tag(tag_o) \
                                        && output_d.is_plain()); \
    }

template <SIMPLE_REORDER_TEMPL_DECL>
struct simple_reorder_impl<SIMPLE_REORDER_TEMPL_CALL,
        typename utils::enable_if<tag_i == format_tag::any
                && (tag_traits<tag_o>::block_dims == bd::_A
                        || tag_traits<tag_o>::block_dims == bd::_B)
                && tag_traits<tag_o>::ndims >= 3
                && tag_traits<tag_o>::ndims <= 6>::type> {
    PLAIN_TO_BLOCKED_IS_APPLICABLE();

    GET_SCRATCHPAD_SIZE_ZERO();

    static status_t execute(const cpu_reorder_pd_t *pd, const exec_ctx_t &ctx) {
        DECLARE_COMMON_PARAMS();

        const auto &flat_d = order_keep ? input_d : output_d;
        const auto &block_d = order_keep ? output_d : input_d;
        const dims_t &dims = input_d.dims();
        const dims_t &pdims = block_d.padded_dims();

        const int ndims = tag_traits<tag_o>::ndims;
        const int blk_idx = tag_traits<tag_o>::block_dims == bd::_A ? 0 : 1;

        const dim_t H0 = dims[0];
        const dim_t H1 = dims[1];
        const dim_t M0 = ndims == 6 ? dims[ndims - 4] : 1;
        const dim_t M1 = ndims >= 5 ? dims[ndims - 3] : 1;
        const dim_t M2 = ndims >= 4 ? dims[ndims - 2] : 1;
        const dim_t L = dims[ndims - 1];
        const dim_t l_blk_stride = block_d.blocking_desc().strides[ndims - 1];
        const dim_t l_flat_stride = flat_d.blocking_desc().strides[ndims - 1];
        const dim_t blk_flat_stride = flat_d.blocking_desc().strides[blk_idx];
        using namespace data_type;
        using namespace utils;

        dim_t blksize = -1;
        switch (tag_traits<tag_o>::inner_blks) {
            case ib::_4a:
            case ib::_4b: blksize = 4; break;
            case ib::_8a:
            case ib::_8b: blksize = 8; break;
            default: blksize = 16;
        }

        constexpr bool f32bf16
                = one_of(type_i, f32, bf16) && one_of(type_o, f32, bf16);

        auto wrap_qz_a1b0 = [=](data_t<type_o> &out, data_t<type_i> inp) {
            if (f32bf16)
                out = inp;
            else
                out = _qz_a1b0<type_i, type_o>()(inp);
        };

        auto wrap_qz = [=](data_t<type_o> &out, data_t<type_i> inp, float alpha,
                               float beta) {
            if (f32bf16)
                out = alpha * inp + (beta ? beta * out : 0);
            else
                out = _qz<type_i, type_o>()(inp, out, alpha, beta);
        };

        auto ker = [&](const data_t<type_i> *i, data_t<type_o> *o, int block) {
            if (alpha == 1.0 && beta == 0.0) {
                for (int l = 0; l < L; ++l) {
                    for (int blk = 0; blk < block; ++blk) {
                        const dim_t flat_off
                                = blk * blk_flat_stride + l * l_flat_stride;
                        const dim_t blk_offset = l * l_blk_stride + blk;
                        if (order_keep) {
                            wrap_qz_a1b0(o[blk_offset], i[flat_off]);
                        } else {
                            wrap_qz_a1b0(o[flat_off], i[blk_offset]);
                        }
                    }
                    if (order_keep) {
                        // zero padding
                        const auto pad_start = block + l * l_blk_stride;
                        const auto pad_end = blksize + l * l_blk_stride;
                        PRAGMA_OMP_SIMD()
                        for (int i = pad_start; i < pad_end; ++i) {
                            o[i] = 0;
                        }
                    }
                }
            } else {
                for (int l = 0; l < L; ++l) {
                    for (int blk = 0; blk < block; ++blk) {
                        const dim_t flat_off
                                = blk * blk_flat_stride + l * l_flat_stride;
                        const dim_t blk_offset = l * l_blk_stride + blk;
                        if (order_keep)
                            wrap_qz(o[blk_offset], i[flat_off], alpha, beta);
                        else
                            wrap_qz(o[flat_off], i[blk_offset], alpha, beta);
                    }
                    if (order_keep) {
                        // zero padding
                        const auto pad_start = block + l * l_blk_stride;
                        const auto pad_end = blksize + l * l_blk_stride;
                        PRAGMA_OMP_SIMD()
                        for (int i = pad_start; i < pad_end; ++i) {
                            o[i] = 0;
                        }
                    }
                }
            }
        };

#define off(md, h0, h1, m0, m1, m2) \
    (ndims >= 6                  ? (md).blk_off(h0, h1, m0, m1, m2) \
                    : ndims >= 5 ? (md).blk_off(h0, h1, m1, m2) \
                    : ndims >= 4 ? (md).blk_off(h0, h1, m2) \
                                 : /* ndims >= 3 ? */ (md).blk_off(h0, h1))

        const int i_mult = order_keep ? blksize : 1;
        const int o_mult = order_keep ? 1 : blksize;

        if (blk_idx == 0) {
            const dim_t BH0 = pdims[0] / blksize;
            parallel_nd(BH0, H1, M0, M1, M2,
                    [&](dim_t bh0, dim_t h1, dim_t m0, dim_t m1, dim_t m2) {
                        auto i = &input[off(
                                input_d, bh0 * i_mult, h1, m0, m1, m2)];
                        auto o = &output[off(
                                output_d, bh0 * o_mult, h1, m0, m1, m2)];
                        const int block
                                = nstl::min<int>(blksize, H0 - bh0 * blksize);
                        ker(i, o, block);
                    });
        } else if (blk_idx == 1) {
            const dim_t BH1 = pdims[1] / blksize;
            parallel_nd(H0, BH1, M0, M1, M2,
                    [&](dim_t h0, dim_t bh1, dim_t m0, dim_t m1, dim_t m2) {
                        auto i = &input[off(
                                input_d, h0, bh1 * i_mult, m0, m1, m2)];
                        auto o = &output[off(
                                output_d, h0, bh1 * o_mult, m0, m1, m2)];
                        const int block
                                = nstl::min<int>(blksize, H1 - bh1 * blksize);
                        ker(i, o, block);
                    });
        } else {
            assert(!"unimplemented");
        }

#undef off

        return status::success;
    }
};

template <SIMPLE_REORDER_TEMPL_DECL>
struct simple_reorder_impl<SIMPLE_REORDER_TEMPL_CALL,
        typename utils::enable_if<tag_i == format_tag::any
                && (tag_traits<tag_o>::block_dims == bd::_AB
                        || tag_traits<tag_o>::block_dims == bd::_BC)
                && IMPLICATION(tag_traits<tag_o>::block_dims == bd::_AB,
                        tag_traits<tag_o>::ndims >= 3
                                && tag_traits<tag_o>::ndims <= 5)
                && IMPLICATION(tag_traits<tag_o>::block_dims == bd::_BC,
                        tag_traits<tag_o>::ndims >= 4
                                && tag_traits<tag_o>::ndims <= 6)>::type> {
    PLAIN_TO_BLOCKED_IS_APPLICABLE();

    GET_SCRATCHPAD_SIZE_ZERO();

    static status_t execute(const cpu_reorder_pd_t *pd, const exec_ctx_t &ctx) {
        DECLARE_COMMON_PARAMS();

        const auto &flat_d = order_keep ? input_d : output_d;
        const auto &dims = input_d.dims();
        const auto &pdims
                = order_keep ? output_d.padded_dims() : input_d.padded_dims();

        constexpr int ndims = tag_traits<tag_o>::ndims;

        static constexpr bool with_g = tag_traits<tag_o>::block_dims == bd::_BC;
        const dim_t G = with_g ? dims[0] : 1;

        const dim_t H0 = dims[0 + with_g];
        const dim_t H1 = dims[1 + with_g];

        const dim_t M0 = ndims >= 5 + with_g ? dims[ndims - 3] : 1;
        const dim_t M1 = ndims >= 4 + with_g ? dims[ndims - 2] : 1;
        const dim_t M2 = ndims >= 3 + with_g ? dims[ndims - 1] : 1;

        const dim_t h0_flat_stride = flat_d.blocking_desc().strides[with_g + 0];
        const dim_t h1_flat_stride = flat_d.blocking_desc().strides[with_g + 1];
        using namespace data_type;
        using namespace utils;

        dim_t blksize_0 = -1;
        dim_t blksize_1 = -1;
        switch (tag_traits<tag_o>::inner_blks) {
            case ib::_4b4a:
            case ib::_4b4c:
            case ib::_4c4b:
                blksize_0 = 4;
                blksize_1 = 4;
                break;
            case ib::_8a8b:
            case ib::_8b8a:
            case ib::_8b8c:
            case ib::_8c8b:
            case ib::_2c8b4c:
                blksize_0 = 8;
                blksize_1 = 8;
                break;
            case ib::_16a16b:
            case ib::_16b16a:
            case ib::_16b16c:
            case ib::_16c16b:
            case ib::_8a16b2a:
            case ib::_4b16a4b:
            case ib::_8b16a2b:
            case ib::_8b16c2b:
            case ib::_4c16b4c:
            case ib::_8c16b2c:
                blksize_0 = 16;
                blksize_1 = 16;
                break;
            default: blksize_0 = -1; blksize_1 = -1;
        }

        const dim_t NB_H0 = pdims[0 + with_g] / blksize_0;
        const dim_t NB_H1 = pdims[1 + with_g] / blksize_1;

        constexpr bool f32bf16
                = one_of(type_i, f32, bf16) && one_of(type_o, f32, bf16);

        auto wrap_qz_a1b0 = [=](data_t<type_o> &out, data_t<type_i> inp) {
            if (f32bf16)
                out = inp;
            else
                out = _qz_a1b0<type_i, type_o>()(inp);
        };

        auto wrap_qz = [=](data_t<type_o> &out, data_t<type_i> inp, float alpha,
                               float beta) {
            if (f32bf16)
                out = alpha * inp + (beta ? beta * out : 0);
            else
                out = _qz<type_i, type_o>()(inp, out, alpha, beta);
        };

        auto ker = [&](const data_t<type_i> *i, data_t<type_o> *o,
                           const int block_h0, const int block_h1) {
#define blk_off AB_or_BC_blk_off<tag_traits<tag_o>::inner_blks>
            if (alpha == 1.0 && beta == 0.0) {
                for (int h0 = 0; h0 < block_h0; ++h0) {
                    for (int h1 = 0; h1 < block_h1; ++h1) {
                        const dim_t flat_off
                                = h0 * h0_flat_stride + h1 * h1_flat_stride;
                        if (order_keep)
                            wrap_qz_a1b0(o[blk_off(h0, h1)], i[flat_off]);
                        else
                            wrap_qz_a1b0(o[flat_off], i[blk_off(h0, h1)]);
                    }
                    if (order_keep && block_h1 < blksize_1) {
                        // zero padding
                        PRAGMA_OMP_SIMD()
                        for (int h1 = block_h1; h1 < blksize_1; h1++) {
                            o[blk_off(h0, h1)] = 0;
                        }
                    }
                }
                if (order_keep && block_h0 < blksize_0) {
                    // zero padding
                    for (int h0 = block_h0; h0 < blksize_0; h0++) {
                        PRAGMA_OMP_SIMD()
                        for (int h1 = 0; h1 < blksize_1; ++h1) {
                            o[blk_off(h0, h1)] = 0;
                        }
                    }
                }
            } else {
                for (int h0 = 0; h0 < block_h0; ++h0) {
                    for (int h1 = 0; h1 < block_h1; ++h1) {
                        const dim_t flat_off
                                = h0 * h0_flat_stride + h1 * h1_flat_stride;
                        if (order_keep)
                            wrap_qz(o[blk_off(h0, h1)], i[flat_off], alpha,
                                    beta);
                        else
                            wrap_qz(o[flat_off], i[blk_off(h0, h1)], alpha,
                                    beta);
                    }
                    if (order_keep && block_h1 < blksize_1) {
                        // zero padding
                        PRAGMA_OMP_SIMD()
                        for (int h1 = block_h1; h1 < blksize_1; h1++) {
                            o[blk_off(h0, h1)] = 0;
                        }
                    }
                }
                if (order_keep && block_h0 < blksize_0) {
                    // zero padding
                    for (int h0 = block_h0; h0 < blksize_0; h0++) {
                        PRAGMA_OMP_SIMD()
                        for (int h1 = 0; h1 < blksize_1; ++h1) {
                            o[blk_off(h0, h1)] = 0;
                        }
                    }
                }
            }

#undef blk_off
        };

        const int i_mult_0 = order_keep ? blksize_0 : 1;
        const int o_mult_0 = order_keep ? 1 : blksize_0;

        const int i_mult_1 = order_keep ? blksize_1 : 1;
        const int o_mult_1 = order_keep ? 1 : blksize_1;

#define off(md, g, h0, h1, m0, m1, m2) \
    (ndims >= 5 + with_g ? (md).blk_off<!with_g>(g, h0, h1, m0, m1, m2) \
                    : ndims >= 4 + with_g \
                    ? (md).blk_off<!with_g>(g, h0, h1, m1, m2) \
                    : /* ndims >= 3 + with_g ? */ (md).blk_off<!with_g>( \
                            g, h0, h1, m2))

        parallel_nd(G, NB_H0, NB_H1, M0, M1, M2,
                [&](dim_t g, dim_t nb_h0, dim_t nb_h1, dim_t m0, dim_t m1,
                        dim_t m2) {
                    auto i = &input[off(input_d, g, i_mult_0 * nb_h0,
                            i_mult_1 * nb_h1, m0, m1, m2)];
                    auto o = &output[off(output_d, g, o_mult_0 * nb_h0,
                            o_mult_1 * nb_h1, m0, m1, m2)];
                    const int block_h0
                            = nstl::min<int>(blksize_0, H0 - nb_h0 * blksize_0);
                    const int block_h1
                            = nstl::min<int>(blksize_1, H1 - nb_h1 * blksize_1);
                    ker(i, o, block_h0, block_h1);
                });

#undef off

        return status::success;
    }
};

/* generic and direct-copy reorders */

template <SIMPLE_REORDER_TEMPL_DECL>
struct simple_reorder_impl<SIMPLE_REORDER_TEMPL_CALL,
        typename utils::enable_if<tag_i == format_tag::any
                        && tag_o == format_tag::any
                        && order_keep == fmt_order::any,
                spec::direct_copy>::type> {
    static bool is_applicable(const memory_desc_wrapper &input_d,
            const memory_desc_wrapper &output_d, const primitive_attr_t *attr) {
        return !input_d.has_runtime_dims_or_strides()
                && input_d.similar_to(output_d, true, false, 0)
                && input_d.is_dense() && output_d.is_dense()
                && simple_attr_check(attr, false, true);
    }

    GET_SCRATCHPAD_SIZE_ZERO();

    static status_t execute(const cpu_reorder_pd_t *pd, const exec_ctx_t &ctx) {
        DECLARE_COMMON_PARAMS();

        input += input_d.blk_off(0);
        output += output_d.blk_off(0);

        const size_t nelems = input_d.nelems();

        constexpr int block_size = 16;
        const auto num_blocks = nelems / block_size;
        const auto rem_elems = nelems % block_size;

        parallel(0, [&](const int ithr, const int nthr) {
            size_t start {0}, end {0};
            balance211(num_blocks, nthr, ithr, start, end);
            start = start * block_size;
            end = end * block_size;

            if (alpha == 1.0 && beta == 0.0) {
                PRAGMA_OMP_SIMD()
                for (size_t e = start; e < end; ++e) {
                    output[e] = qz_a1b0<data_t<type_i>, data_t<type_o>>()(
                            input[e]);
                }
            } else if (alpha == 1.0) {
                PRAGMA_OMP_SIMD()
                for (size_t e = start; e < end; ++e) {
                    output[e] = qz_a1<data_t<type_i>, data_t<type_o>>()(
                            input[e], output[e], beta);
                }
            } else if (beta == 0.0) {
                PRAGMA_OMP_SIMD()
                for (size_t e = start; e < end; ++e) {
                    output[e] = qz_b0<data_t<type_i>, data_t<type_o>>()(
                            input[e], alpha);
                }
            } else {
                PRAGMA_OMP_SIMD()
                for (size_t e = start; e < end; ++e) {
                    output[e] = qz<data_t<type_i>, data_t<type_o>>()(
                            input[e], output[e], alpha, beta);
                }
            }

            if (rem_elems != 0 && ithr == nthr - 1) {
                if (alpha == 1.0 && beta == 0.0) {
                    PRAGMA_OMP_SIMD()
                    for (size_t e = nelems - rem_elems; e < nelems; ++e) {
                        output[e] = qz_a1b0<data_t<type_i>, data_t<type_o>>()(
                                input[e]);
                    }
                } else if (alpha == 1.0) {
                    PRAGMA_OMP_SIMD()
                    for (size_t e = nelems - rem_elems; e < nelems; ++e) {
                        output[e] = qz_a1<data_t<type_i>, data_t<type_o>>()(
                                input[e], output[e], beta);
                    }
                } else if (beta == 0.0) {
                    PRAGMA_OMP_SIMD()
                    for (size_t e = nelems - rem_elems; e < nelems; ++e) {
                        output[e] = qz_b0<data_t<type_i>, data_t<type_o>>()(
                                input[e], alpha);
                    }
                } else {
                    PRAGMA_OMP_SIMD()
                    for (size_t e = nelems - rem_elems; e < nelems; ++e) {
                        output[e] = qz<data_t<type_i>, data_t<type_o>>()(
                                input[e], output[e], alpha, beta);
                    }
                }
            }
        });
        return status::success;
    }
};

template <SIMPLE_REORDER_TEMPL_DECL>
struct simple_reorder_impl<SIMPLE_REORDER_TEMPL_CALL,
        typename utils::enable_if<tag_i == format_tag::any
                        && tag_o == format_tag::any
                        && order_keep == fmt_order::any,
                spec::direct_copy_except_dim_0>::type> {
    static bool is_applicable(const memory_desc_wrapper &input_d,
            const memory_desc_wrapper &output_d, const primitive_attr_t *attr) {
        auto is_dense_no_0 = [](const memory_desc_wrapper &data_d) {
            return nelems_no_dim_0(data_d) == _size_no_dim_0(data_d);
        };
        return !input_d.has_runtime_dims_or_strides()
                && input_d.similar_to(output_d, true, false, 1)
                && is_dense_no_0(input_d) && is_dense_no_0(output_d)
                && simple_attr_check(attr, false, true);
    }

    GET_SCRATCHPAD_SIZE_ZERO();

    static status_t execute(const cpu_reorder_pd_t *pd, const exec_ctx_t &ctx) {
        DECLARE_COMMON_PARAMS();
        using namespace utils;

        input += input_d.blk_off(0);
        output += output_d.blk_off(0);

        const int N = input_d.dims()[0];
        const dim_t is = input_d.blocking_desc().strides[0];
        const dim_t os = output_d.blocking_desc().strides[0];
        const dim_t nelems_no_d0 = nelems_no_dim_0(input_d);
        const dim_t work_amount = N * nelems_no_d0;

        if (alpha == 1.0 && beta == 0.0) {
            parallel(0, [&](const int ithr, const int nthr) {
                dim_t n {0}, dim1_s {0};
                dim_t start {0}, end {0};
                balance211(work_amount, nthr, ithr, start, end);
                nd_iterator_init(start, n, N, dim1_s, nelems_no_d0);
                while (start < end) {
                    dim_t work_rem = end - start;
                    dim_t dim1_e = std::min(dim1_s + work_rem, nelems_no_d0);
                    PRAGMA_OMP_SIMD()
                    for (dim_t e = dim1_s; e < dim1_e; ++e) {
                        output[os * n + e]
                                = _qz_a1b0<type_i, type_o>()(input[is * n + e]);
                    }
                    nd_iterator_jump(start, end, n, N, dim1_s, nelems_no_d0);
                }
            });
        } else {
            parallel(0, [&](const int ithr, const int nthr) {
                dim_t n {0}, dim1_s {0};
                dim_t start {0}, end {0};
                balance211(work_amount, nthr, ithr, start, end);
                nd_iterator_init(start, n, N, dim1_s, nelems_no_d0);
                while (start < end) {
                    dim_t work_rem = end - start;
                    dim_t dim1_e = std::min(dim1_s + work_rem, nelems_no_d0);
                    PRAGMA_OMP_SIMD()
                    for (dim_t e = dim1_s; e < dim1_e; ++e) {
                        output[os * n + e]
                                = _qz<type_i, type_o>()(input[is * n + e],
                                        output[os * n + e], alpha, beta);
                    }
                    nd_iterator_jump(start, end, n, N, dim1_s, nelems_no_d0);
                }
            });
        }

        return status::success;
    }

private:
    static dim_t nelems_no_dim_0(const memory_desc_wrapper &data_d) {
        const int ndims = data_d.ndims();
        if (ndims <= 1) return 1;
        return utils::array_product(data_d.dims() + 1, data_d.ndims() - 1);
    }

    static dim_t _size_no_dim_0(const memory_desc_wrapper &data_d) {
        dims_t blocks;
        data_d.compute_blocks(blocks);

        const auto &blk = data_d.blocking_desc();

        dim_t blk_size = 1;
        for (int iblk = 0; iblk < blk.inner_nblks; ++iblk)
            blk_size *= blk.inner_blks[iblk];

        dim_t max_size = blk_size;
        for (int d = 1; d < data_d.ndims(); ++d) {
            max_size = nstl::max(max_size,
                    data_d.padded_dims()[d] / blocks[d] * blk.strides[d]);
        }

        return max_size;
    }
};

template <SIMPLE_REORDER_TEMPL_DECL>
struct simple_reorder_impl<SIMPLE_REORDER_TEMPL_CALL,
        typename utils::enable_if<tag_i == format_tag::any
                        && tag_o == format_tag::any
                        && order_keep == fmt_order::any,
                spec::reference>::type> {
    static bool is_applicable(const memory_desc_wrapper &input_d,
            const memory_desc_wrapper &output_d, const primitive_attr_t *attr) {
        /* supported smask: 0x0...011..10...0,
         * i.e. 1 should be contiguous */
        int src_scales_mask = -1;
        int dst_scales_mask = -1;
        CHECK(get_scales_mask(attr, &src_scales_mask, &dst_scales_mask));

        for (auto smask : {src_scales_mask, dst_scales_mask}) {
            for (; smask > 0 && !(smask & 0x1); smask >>= 1)
                ;
            for (; smask > 0 && smask & 0x1; smask >>= 1)
                ;
            if (smask != 0) return false;
        }

        using skip_mask_t = dnnl_primitive_attr::skip_mask_t;
        return input_d.is_blocking_desc() && output_d.is_blocking_desc()
                && !output_d.is_additional_buffer()
                && !input_d.is_additional_buffer()
                && attr->has_default_values(skip_mask_t::scales_runtime
                        | skip_mask_t::zero_points_runtime
                        | skip_mask_t::post_ops)
                && simple_po_check(attr);
    }

    GET_SCRATCHPAD_SIZE_ZERO();

    static status_t execute(const cpu_reorder_pd_t *pd, const exec_ctx_t &ctx) {
        DECLARE_COMMON_PARAMS();

        // This kernel is used also for tensors with multiple inner
        // blocks for which generic zero padding must be used.
        // TODO: apply zero padding inside parallel_nd()
        ctx.zero_pad_output(DNNL_ARG_TO);

        parallel_nd(D_start, D_mask, D_rest,
                [&](ptrdiff_t ds, ptrdiff_t dm, ptrdiff_t dr) {
                    const float src_scale
                            = src_scales[src_scales_mask == 0 ? 0 : dm];
                    const float dst_scale
                            = dst_scales[dst_scales_mask == 0 ? 0 : dm];

                    const size_t e = (ds * D_mask + dm) * D_rest + dr;
                    const auto &i = input[input_d.off_l(e)];
                    auto &o = output[output_d.off_l(e)];

                    float f = src_scale * ((float)i - src_zp);
                    if (beta) f += beta * o;
                    f = f * dst_scale + dst_zp;
                    o = _qz_a1b0<data_type::f32, type_o>()(f);
                });

        return status::success;
    }
};

/* high level class declaration */

template <SIMPLE_REORDER_TEMPL_DECL, typename spec = void>
struct simple_reorder_t : public primitive_t {
    struct pd_t : public cpu_reorder_pd_t {
        using cpu_reorder_pd_t::cpu_reorder_pd_t;

        DECLARE_COMMON_PD_T("simple:any", simple_reorder_t);

    private:
        static status_t create(reorder_pd_t **reorder_pd, engine_t *engine,
                const primitive_attr_t *attr, engine_t *src_engine,
                const memory_desc_t *src_md, engine_t *dst_engine,
                const memory_desc_t *dst_md) {
            using skip_mask_t = dnnl_primitive_attr::skip_mask_t;
            bool args_ok = src_md->data_type == type_i
                    && dst_md->data_type == type_o
                    && attr->has_default_values(skip_mask_t::scales_runtime
                            | skip_mask_t::zero_points
                            | skip_mask_t::zero_points_runtime
                            | skip_mask_t::post_ops)
                    && simple_reorder_impl<SIMPLE_REORDER_TEMPL_CALL,
                            spec>::is_applicable(src_md, dst_md, attr);
            if (!args_ok) return status::invalid_arguments;

            int mask = -1;
            bool is_set = false;
            CHECK(attr->scales_.get(DNNL_ARG_DST, &mask, &is_set));
            const memory_desc_wrapper input_d(src_md);
            if (input_d.has_runtime_dims_or_strides() && is_set && mask > 0)
                return status::unimplemented;

            auto _pd = new pd_t(attr, src_engine->kind(), src_md,
                    dst_engine->kind(), dst_md);
            if (_pd == nullptr) return status::out_of_memory;
            if (_pd->init(engine, src_engine, dst_engine) != status::success) {
                delete _pd;
                return status::unimplemented;
            }

            const size_t scratchpad_sz_
                    = simple_reorder_impl<SIMPLE_REORDER_TEMPL_CALL,
                            spec>::get_scratchpad_size(src_md, dst_md);
            auto scratchpad = _pd->scratchpad_registry().registrar();
            scratchpad.book(memory_tracking::names::key_reorder_space,
                    scratchpad_sz_, 1, 16);

            if (is_set && mask > 0) {
                dim_t D_mask;
                _pd->get_D_values(input_d, mask, nullptr, &D_mask, nullptr);
                scratchpad.template book<float>(
                        memory_tracking::names::
                                key_reorder_precomputed_dst_scales,
                        D_mask);
            }

<<<<<<< HEAD
            CHECK(_pd->init_scratchpad_md());
=======
            _pd->init_scratchpad_md();
>>>>>>> 9bea36e6
            return safe_ptr_assign(*reorder_pd, _pd);
        }
        friend dnnl::impl::impl_list_item_t;
    };

    simple_reorder_t(const pd_t *apd) : primitive_t(apd) {}

    status_t execute(const exec_ctx_t &ctx) const override {
        return simple_reorder_impl<SIMPLE_REORDER_TEMPL_CALL, spec>::execute(
                pd(), ctx);
    }

private:
    const pd_t *pd() const { return (const pd_t *)primitive_t::pd().get(); }
};

#undef SIMPLE_REORDER_TEMPL_DECL
#undef SIMPLE_REORDER_TEMPL_CALL

} // namespace cpu
} // namespace impl
} // namespace dnnl

#endif

// vim: et ts=4 sw=4 cindent cino+=l0,\:4,N-s<|MERGE_RESOLUTION|>--- conflicted
+++ resolved
@@ -1,5 +1,5 @@
 /*******************************************************************************
-* Copyright 2016-2023 Intel Corporation
+* Copyright 2016-2022 Intel Corporation
 *
 * Licensed under the Apache License, Version 2.0 (the "License");
 * you may not use this file except in compliance with the License.
@@ -2181,11 +2181,7 @@
                         D_mask);
             }
 
-<<<<<<< HEAD
-            CHECK(_pd->init_scratchpad_md());
-=======
             _pd->init_scratchpad_md();
->>>>>>> 9bea36e6
             return safe_ptr_assign(*reorder_pd, _pd);
         }
         friend dnnl::impl::impl_list_item_t;
