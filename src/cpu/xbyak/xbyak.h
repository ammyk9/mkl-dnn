/*******************************************************************************
* Copyright 2016-2019 Intel Corporation
*
* Licensed under the Apache License, Version 2.0 (the "License");
* you may not use this file except in compliance with the License.
* You may obtain a copy of the License at
*
*     http://www.apache.org/licenses/LICENSE-2.0
*
* Unless required by applicable law or agreed to in writing, software
* distributed under the License is distributed on an "AS IS" BASIS,
* WITHOUT WARRANTIES OR CONDITIONS OF ANY KIND, either express or implied.
* See the License for the specific language governing permissions and
* limitations under the License.
*******************************************************************************/

/*******************************************************************************
* Copyright (c) 2007 MITSUNARI Shigeo
* All rights reserved.
*
* Redistribution and use in source and binary forms, with or without
* modification, are permitted provided that the following conditions are met:
*
* Redistributions of source code must retain the above copyright notice, this
* list of conditions and the following disclaimer.
* Redistributions in binary form must reproduce the above copyright notice,
* this list of conditions and the following disclaimer in the documentation
* and/or other materials provided with the distribution.
* Neither the name of the copyright owner nor the names of its contributors may
* be used to endorse or promote products derived from this software without
* specific prior written permission.
*
* THIS SOFTWARE IS PROVIDED BY THE COPYRIGHT HOLDERS AND CONTRIBUTORS "AS IS"
* AND ANY EXPRESS OR IMPLIED WARRANTIES, INCLUDING, BUT NOT LIMITED TO, THE
* IMPLIED WARRANTIES OF MERCHANTABILITY AND FITNESS FOR A PARTICULAR PURPOSE
* ARE DISCLAIMED. IN NO EVENT SHALL THE COPYRIGHT OWNER OR CONTRIBUTORS BE
* LIABLE FOR ANY DIRECT, INDIRECT, INCIDENTAL, SPECIAL, EXEMPLARY, OR
* CONSEQUENTIAL DAMAGES (INCLUDING, BUT NOT LIMITED TO, PROCUREMENT OF
* SUBSTITUTE GOODS OR SERVICES; LOSS OF USE, DATA, OR PROFITS; OR BUSINESS
* INTERRUPTION) HOWEVER CAUSED AND ON ANY THEORY OF LIABILITY, WHETHER IN
* CONTRACT, STRICT LIABILITY, OR TORT (INCLUDING NEGLIGENCE OR OTHERWISE)
* ARISING IN ANY WAY OUT OF THE USE OF THIS SOFTWARE, EVEN IF ADVISED OF
* THE POSSIBILITY OF SUCH DAMAGE.
*******************************************************************************/

#pragma once
#ifndef XBYAK_XBYAK_H_
#define XBYAK_XBYAK_H_
/*!
	@file xbyak.h
	@brief Xbyak ; JIT assembler for x86(IA32)/x64 by C++
	@author herumi
	@url https://github.com/herumi/xbyak
	@note modified new BSD license
	http://opensource.org/licenses/BSD-3-Clause
*/
#if !defined(XBYAK_USE_OP_NAMES) && !defined(XBYAK_NO_OP_NAMES)
	#define XBYAK_NO_OP_NAMES
#endif
#ifndef XBYAK_NO_OP_NAMES
	#if not +0 // trick to detect whether 'not' is operator or not
		#error "use -fno-operator-names option if you want to use and(), or(), xor(), not() as function names, Or define XBYAK_NO_OP_NAMES and use and_(), or_(), xor_(), not_()."
	#endif
#endif

#include <stdio.h> // for debug print
#include <assert.h>
#include <list>
#include <string>
#include <algorithm>
#ifndef NDEBUG
#include <iostream>
#endif

// #define XBYAK_DISABLE_AVX512

//#define XBYAK_USE_MMAP_ALLOCATOR
#if !defined(__GNUC__) || defined(__MINGW32__)
	#undef XBYAK_USE_MMAP_ALLOCATOR
#endif

#ifdef __GNUC__
	#define XBYAK_GNUC_PREREQ(major, minor) ((__GNUC__) * 100 + (__GNUC_MINOR__) >= (major) * 100 + (minor))
#else
	#define XBYAK_GNUC_PREREQ(major, minor) 0
#endif

// This covers -std=(gnu|c)++(0x|11|1y), -stdlib=libc++, and modern Microsoft.
#if ((defined(_MSC_VER) && (_MSC_VER >= 1600)) || defined(_LIBCPP_VERSION) ||\
	 			 ((__cplusplus >= 201103) || defined(__GXX_EXPERIMENTAL_CXX0X__)))
	#include <unordered_set>
	#define XBYAK_STD_UNORDERED_SET std::unordered_set
	#include <unordered_map>
	#define XBYAK_STD_UNORDERED_MAP std::unordered_map
	#define XBYAK_STD_UNORDERED_MULTIMAP std::unordered_multimap

/*
	Clang/llvm-gcc and ICC-EDG in 'GCC-mode' always claim to be GCC 4.2, using
	libstdcxx 20070719 (from GCC 4.2.1, the last GPL 2 version).
*/
#elif XBYAK_GNUC_PREREQ(4, 5) || (XBYAK_GNUC_PREREQ(4, 2) && __GLIBCXX__ >= 20070719) || defined(__INTEL_COMPILER) || defined(__llvm__)
	#include <tr1/unordered_set>
	#define XBYAK_STD_UNORDERED_SET std::tr1::unordered_set
	#include <tr1/unordered_map>
	#define XBYAK_STD_UNORDERED_MAP std::tr1::unordered_map
	#define XBYAK_STD_UNORDERED_MULTIMAP std::tr1::unordered_multimap

#elif defined(_MSC_VER) && (_MSC_VER >= 1500) && (_MSC_VER < 1600)
	#include <unordered_set>
	#define XBYAK_STD_UNORDERED_SET std::tr1::unordered_set
	#include <unordered_map>
	#define XBYAK_STD_UNORDERED_MAP std::tr1::unordered_map
	#define XBYAK_STD_UNORDERED_MULTIMAP std::tr1::unordered_multimap

#else
	#include <set>
	#define XBYAK_STD_UNORDERED_SET std::set
	#include <map>
	#define XBYAK_STD_UNORDERED_MAP std::map
	#define XBYAK_STD_UNORDERED_MULTIMAP std::multimap
#endif
#ifdef _WIN32
	#include <winsock2.h>
	#include <windows.h>
	#include <malloc.h>
#elif defined(__GNUC__)
	#include <unistd.h>
	#include <sys/mman.h>
	#include <stdlib.h>
#endif
#if defined(__APPLE__) && defined(MAP_JIT)
	#define XBYAK_USE_MAP_JIT
	#include <sys/sysctl.h>
#endif
#if !defined(_MSC_VER) || (_MSC_VER >= 1600)
	#include <stdint.h>
#endif

#if defined(_WIN64) || defined(__MINGW64__) || (defined(__CYGWIN__) && defined(__x86_64__))
	#define XBYAK64_WIN
#elif defined(__x86_64__)
	#define XBYAK64_GCC
#endif
#if !defined(XBYAK64) && !defined(XBYAK32)
	#if defined(XBYAK64_GCC) || defined(XBYAK64_WIN)
		#define XBYAK64
	#else
		#define XBYAK32
	#endif
#endif

#if (__cplusplus >= 201103) || (_MSC_VER >= 1800)
	#define XBYAK_VARIADIC_TEMPLATE
#endif

#ifdef _MSC_VER
	#pragma warning(push)
	#pragma warning(disable : 4514) /* remove inline function */
	#pragma warning(disable : 4786) /* identifier is too long */
	#pragma warning(disable : 4503) /* name is too long */
	#pragma warning(disable : 4127) /* constant expresison */
#endif

namespace Xbyak {

enum {
	DEFAULT_MAX_CODE_SIZE = 4096,
	VERSION = 0x5850 /* 0xABCD = A.BC(D) */
};

#ifndef MIE_INTEGER_TYPE_DEFINED
#define MIE_INTEGER_TYPE_DEFINED
#ifdef _MSC_VER
	typedef unsigned __int64 uint64;
	typedef __int64 sint64;
#else
	typedef uint64_t uint64;
	typedef int64_t sint64;
#endif
typedef unsigned int uint32;
typedef unsigned short uint16;
typedef unsigned char uint8;
#endif

#ifndef MIE_ALIGN
	#ifdef _MSC_VER
		#define MIE_ALIGN(x) __declspec(align(x))
	#else
		#define MIE_ALIGN(x) __attribute__((aligned(x)))
	#endif
#endif
#ifndef MIE_PACK // for shufps
	#define MIE_PACK(x, y, z, w) ((x) * 64 + (y) * 16 + (z) * 4 + (w))
#endif

enum {
	ERR_NONE = 0,
	ERR_BAD_ADDRESSING,
	ERR_CODE_IS_TOO_BIG,
	ERR_BAD_SCALE,
	ERR_ESP_CANT_BE_INDEX,
	ERR_BAD_COMBINATION,
	ERR_BAD_SIZE_OF_REGISTER,
	ERR_IMM_IS_TOO_BIG,
	ERR_BAD_ALIGN,
	ERR_LABEL_IS_REDEFINED,
	ERR_LABEL_IS_TOO_FAR,
	ERR_LABEL_IS_NOT_FOUND,
	ERR_CODE_ISNOT_COPYABLE,
	ERR_BAD_PARAMETER,
	ERR_CANT_PROTECT,
	ERR_CANT_USE_64BIT_DISP,
	ERR_OFFSET_IS_TOO_BIG,
	ERR_MEM_SIZE_IS_NOT_SPECIFIED,
	ERR_BAD_MEM_SIZE,
	ERR_BAD_ST_COMBINATION,
	ERR_OVER_LOCAL_LABEL, // not used
	ERR_UNDER_LOCAL_LABEL,
	ERR_CANT_ALLOC,
	ERR_ONLY_T_NEAR_IS_SUPPORTED_IN_AUTO_GROW,
	ERR_BAD_PROTECT_MODE,
	ERR_BAD_PNUM,
	ERR_BAD_TNUM,
	ERR_BAD_VSIB_ADDRESSING,
	ERR_CANT_CONVERT,
	ERR_LABEL_ISNOT_SET_BY_L,
	ERR_LABEL_IS_ALREADY_SET_BY_L,
	ERR_BAD_LABEL_STR,
	ERR_MUNMAP,
	ERR_OPMASK_IS_ALREADY_SET,
	ERR_ROUNDING_IS_ALREADY_SET,
	ERR_K0_IS_INVALID,
	ERR_EVEX_IS_INVALID,
	ERR_SAE_IS_INVALID,
	ERR_ER_IS_INVALID,
	ERR_INVALID_BROADCAST,
	ERR_INVALID_OPMASK_WITH_MEMORY,
	ERR_INVALID_ZERO,
	ERR_INVALID_RIP_IN_AUTO_GROW,
	ERR_INVALID_MIB_ADDRESS,
	ERR_X2APIC_IS_NOT_SUPPORTED,
	ERR_INTERNAL // Put it at last.
};

class Error : public std::exception {
	int err_;
public:
	explicit Error(int err) : err_(err)
	{
		if (err_ < 0 || err_ > ERR_INTERNAL) {
<<<<<<< HEAD
			fprintf(stderr, "bad err=%d in Xbyak::Error\n", err_);
			//exit(1);
=======
			err_ = ERR_INTERNAL;
>>>>>>> 4ea278bf
		}
	}
	operator int() const { return err_; }
	const char *what() const throw()
	{
		static const char *errTbl[] = {
			"none",
			"bad addressing",
			"code is too big",
			"bad scale",
			"esp can't be index",
			"bad combination",
			"bad size of register",
			"imm is too big",
			"bad align",
			"label is redefined",
			"label is too far",
			"label is not found",
			"code is not copyable",
			"bad parameter",
			"can't protect",
			"can't use 64bit disp(use (void*))",
			"offset is too big",
			"MEM size is not specified",
			"bad mem size",
			"bad st combination",
			"over local label",
			"under local label",
			"can't alloc",
			"T_SHORT is not supported in AutoGrow",
			"bad protect mode",
			"bad pNum",
			"bad tNum",
			"bad vsib addressing",
			"can't convert",
			"label is not set by L()",
			"label is already set by L()",
			"bad label string",
			"err munmap",
			"opmask is already set",
			"rounding is already set",
			"k0 is invalid",
			"evex is invalid",
			"sae(suppress all exceptions) is invalid",
			"er(embedded rounding) is invalid",
			"invalid broadcast",
			"invalid opmask with memory",
			"invalid zero",
			"invalid rip in AutoGrow",
			"invalid mib address",
			"x2APIC is not supported",
			"internal error"
		};
		assert(err_ <= ERR_INTERNAL);
		assert(ERR_INTERNAL + 1 == sizeof(errTbl) / sizeof(*errTbl));
		return errTbl[err_];
	}
};

inline const char *ConvertErrorToString(const Error& err)
{
	return err.what();
}

inline void *AlignedMalloc(size_t size, size_t alignment)
{
#ifdef __MINGW32__
	return __mingw_aligned_malloc(size, alignment);
#elif defined(_WIN32)
	return _aligned_malloc(size, alignment);
#else
	void *p;
	int ret = posix_memalign(&p, alignment, size);
	return (ret == 0) ? p : 0;
#endif
}

inline void AlignedFree(void *p)
{
#ifdef __MINGW32__
	__mingw_aligned_free(p);
#elif defined(_MSC_VER)
	_aligned_free(p);
#else
	free(p);
#endif
}

template<class To, class From>
inline const To CastTo(From p) throw()
{
	return (const To)(size_t)(p);
}
namespace inner {

static const size_t ALIGN_PAGE_SIZE = 4096;

inline bool IsInDisp8(uint32 x) { return 0xFFFFFF80 <= x || x <= 0x7F; }
inline bool IsInInt32(uint64 x) { return ~uint64(0x7fffffffu) <= x || x <= 0x7FFFFFFFU; }

inline uint32 VerifyInInt32(uint64 x)
{
#ifdef XBYAK64
	if (!IsInInt32(x)) throw Error(ERR_OFFSET_IS_TOO_BIG);
#endif
	return static_cast<uint32>(x);
}

enum LabelMode {
	LasIs, // as is
	Labs, // absolute
	LaddTop // (addr + top) for mov(reg, label) with AutoGrow
};

} // inner

/*
	custom allocator
*/
struct Allocator {
	virtual uint8 *alloc(size_t size) { return reinterpret_cast<uint8*>(AlignedMalloc(size, inner::ALIGN_PAGE_SIZE)); }
	virtual void free(uint8 *p) { AlignedFree(p); }
	virtual ~Allocator() {}
	/* override to return false if you call protect() manually */
	virtual bool useProtect() const { return true; }
};

#ifdef XBYAK_USE_MMAP_ALLOCATOR
#ifdef XBYAK_USE_MAP_JIT
namespace util {

inline int getMacOsVersionPure()
{
	char buf[64];
	size_t size = sizeof(buf);
	int err = sysctlbyname("kern.osrelease", buf, &size, NULL, 0);
	if (err != 0) return 0;
	char *endp;
	int major = strtol(buf, &endp, 10);
	if (*endp != '.') return 0;
	return major;
}

inline int getMacOsVersion()
{
	static const int version = getMacOsVersionPure();
	return version;
}

} // util
#endif
class MmapAllocator : Allocator {
	typedef XBYAK_STD_UNORDERED_MAP<uintptr_t, size_t> SizeList;
	SizeList sizeList_;
public:
	uint8 *alloc(size_t size)
	{
		const size_t alignedSizeM1 = inner::ALIGN_PAGE_SIZE - 1;
		size = (size + alignedSizeM1) & ~alignedSizeM1;
#if defined(XBYAK_USE_MAP_JIT)
		int mode = MAP_PRIVATE | MAP_ANONYMOUS;
		const int mojaveVersion = 18;
		if (util::getMacOsVersion() >= mojaveVersion) mode |= MAP_JIT;
#elif defined(MAP_ANONYMOUS)
		const int mode = MAP_PRIVATE | MAP_ANONYMOUS;
#elif defined(MAP_ANON)
		const int mode = MAP_PRIVATE | MAP_ANON;
#else
		#error "not supported"
#endif
		void *p = mmap(NULL, size, PROT_READ | PROT_WRITE, mode, -1, 0);
		if (p == MAP_FAILED) throw Error(ERR_CANT_ALLOC);
		assert(p);
		sizeList_[(uintptr_t)p] = size;
		return (uint8*)p;
	}
	void free(uint8 *p)
	{
		if (p == 0) return;
		SizeList::iterator i = sizeList_.find((uintptr_t)p);
		if (i == sizeList_.end()) throw Error(ERR_BAD_PARAMETER);
		if (munmap((void*)i->first, i->second) < 0) throw Error(ERR_MUNMAP);
		sizeList_.erase(i);
	}
};
#endif

class Address;
class Reg;

class Operand {
	static const uint8 EXT8BIT = 0x20;
	unsigned int idx_:6; // 0..31 + EXT8BIT = 1 if spl/bpl/sil/dil
	unsigned int kind_:9;
	unsigned int bit_:10;
protected:
	unsigned int zero_:1;
	unsigned int mask_:3;
	unsigned int rounding_:3;
	void setIdx(int idx) { idx_ = idx; }
public:
	enum Kind {
		NONE = 0,
		MEM = 1 << 0,
		REG = 1 << 1,
		MMX = 1 << 2,
		FPU = 1 << 3,
		XMM = 1 << 4,
		YMM = 1 << 5,
		ZMM = 1 << 6,
		OPMASK = 1 << 7,
		BNDREG = 1 << 8
	};
	enum Code {
#ifdef XBYAK64
		RAX = 0, RCX, RDX, RBX, RSP, RBP, RSI, RDI, R8, R9, R10, R11, R12, R13, R14, R15,
		R8D = 8, R9D, R10D, R11D, R12D, R13D, R14D, R15D,
		R8W = 8, R9W, R10W, R11W, R12W, R13W, R14W, R15W,
		R8B = 8, R9B, R10B, R11B, R12B, R13B, R14B, R15B,
		SPL = 4, BPL, SIL, DIL,
#endif
		EAX = 0, ECX, EDX, EBX, ESP, EBP, ESI, EDI,
		AX = 0, CX, DX, BX, SP, BP, SI, DI,
		AL = 0, CL, DL, BL, AH, CH, DH, BH
	};
	Operand() : idx_(0), kind_(0), bit_(0), zero_(0), mask_(0), rounding_(0) { }
	Operand(int idx, Kind kind, int bit, bool ext8bit = 0)
		: idx_(static_cast<uint8>(idx | (ext8bit ? EXT8BIT : 0)))
		, kind_(kind)
		, bit_(bit)
		, zero_(0), mask_(0), rounding_(0)
	{
		assert((bit_ & (bit_ - 1)) == 0); // bit must be power of two
	}
	Kind getKind() const { return static_cast<Kind>(kind_); }
	int getIdx() const { return idx_ & (EXT8BIT - 1); }
	bool isNone() const { return kind_ == 0; }
	bool isMMX() const { return is(MMX); }
	bool isXMM() const { return is(XMM); }
	bool isYMM() const { return is(YMM); }
	bool isZMM() const { return is(ZMM); }
	bool isXMEM() const { return is(XMM | MEM); }
	bool isYMEM() const { return is(YMM | MEM); }
	bool isZMEM() const { return is(ZMM | MEM); }
	bool isOPMASK() const { return is(OPMASK); }
	bool isBNDREG() const { return is(BNDREG); }
	bool isREG(int bit = 0) const { return is(REG, bit); }
	bool isMEM(int bit = 0) const { return is(MEM, bit); }
	bool isFPU() const { return is(FPU); }
	bool isExt8bit() const { return (idx_ & EXT8BIT) != 0; }
	bool isExtIdx() const { return (getIdx() & 8) != 0; }
	bool isExtIdx2() const { return (getIdx() & 16) != 0; }
	bool hasEvex() const { return isZMM() || isExtIdx2() || getOpmaskIdx() || getRounding(); }
	bool hasRex() const { return isExt8bit() || isREG(64) || isExtIdx(); }
	bool hasZero() const { return zero_; }
	int getOpmaskIdx() const { return mask_; }
	int getRounding() const { return rounding_; }
	void setKind(Kind kind)
	{
		if ((kind & (XMM|YMM|ZMM)) == 0) return;
		kind_ = kind;
		bit_ = kind == XMM ? 128 : kind == YMM ? 256 : 512;
	}
	// err if MMX/FPU/OPMASK/BNDREG
	void setBit(int bit);
	void setOpmaskIdx(int idx, bool ignore_idx0 = false)
	{
		if (!ignore_idx0 && idx == 0) throw Error(ERR_K0_IS_INVALID);
		if (mask_) throw Error(ERR_OPMASK_IS_ALREADY_SET);
		mask_ = idx;
	}
	void setRounding(int idx)
	{
		if (rounding_) throw Error(ERR_ROUNDING_IS_ALREADY_SET);
		rounding_ = idx;
	}
	void setZero() { zero_ = true; }
	// ah, ch, dh, bh?
	bool isHigh8bit() const
	{
		if (!isBit(8)) return false;
		if (isExt8bit()) return false;
		const int idx = getIdx();
		return AH <= idx && idx <= BH;
	}
	// any bit is accetable if bit == 0
	bool is(int kind, uint32 bit = 0) const
	{
		return (kind == 0 || (kind_ & kind)) && (bit == 0 || (bit_ & bit)); // cf. you can set (8|16)
	}
	bool isBit(uint32 bit) const { return (bit_ & bit) != 0; }
	uint32 getBit() const { return bit_; }
	const char *toString() const
	{
		const int idx = getIdx();
		if (kind_ == REG) {
			if (isExt8bit()) {
				static const char *tbl[4] = { "spl", "bpl", "sil", "dil" };
				return tbl[idx - 4];
			}
			static const char *tbl[4][16] = {
				{ "al", "cl", "dl", "bl", "ah", "ch", "dh", "bh", "r8b", "r9b", "r10b",  "r11b", "r12b", "r13b", "r14b", "r15b" },
				{ "ax", "cx", "dx", "bx", "sp", "bp", "si", "di", "r8w", "r9w", "r10w",  "r11w", "r12w", "r13w", "r14w", "r15w" },
				{ "eax", "ecx", "edx", "ebx", "esp", "ebp", "esi", "edi", "r8d", "r9d", "r10d",  "r11d", "r12d", "r13d", "r14d", "r15d" },
				{ "rax", "rcx", "rdx", "rbx", "rsp", "rbp", "rsi", "rdi", "r8", "r9", "r10",  "r11", "r12", "r13", "r14", "r15" },
			};
			return tbl[bit_ == 8 ? 0 : bit_ == 16 ? 1 : bit_ == 32 ? 2 : 3][idx];
		} else if (isOPMASK()) {
			static const char *tbl[8] = { "k0", "k1", "k2", "k3", "k4", "k5", "k6", "k7" };
			return tbl[idx];
		} else if (isZMM()) {
			static const char *tbl[32] = {
				"zmm0", "zmm1", "zmm2", "zmm3", "zmm4", "zmm5", "zmm6", "zmm7", "zmm8", "zmm9", "zmm10", "zmm11", "zmm12", "zmm13", "zmm14", "zmm15",
				"zmm16", "zmm17", "zmm18", "zmm19", "zmm20", "zmm21", "zmm22", "zmm23", "zmm24", "zmm25", "zmm26", "zmm27", "zmm28", "zmm29", "zmm30", "zmm31"
			};
			return tbl[idx];
		} else if (isYMM()) {
			static const char *tbl[32] = {
				"ymm0", "ymm1", "ymm2", "ymm3", "ymm4", "ymm5", "ymm6", "ymm7", "ymm8", "ymm9", "ymm10", "ymm11", "ymm12", "ymm13", "ymm14", "ymm15",
				"ymm16", "ymm17", "ymm18", "ymm19", "ymm20", "ymm21", "ymm22", "ymm23", "ymm24", "ymm25", "ymm26", "ymm27", "ymm28", "ymm29", "ymm30", "ymm31"
			};
			return tbl[idx];
		} else if (isXMM()) {
			static const char *tbl[32] = {
				"xmm0", "xmm1", "xmm2", "xmm3", "xmm4", "xmm5", "xmm6", "xmm7", "xmm8", "xmm9", "xmm10", "xmm11", "xmm12", "xmm13", "xmm14", "xmm15",
				"xmm16", "xmm17", "xmm18", "xmm19", "xmm20", "xmm21", "xmm22", "xmm23", "xmm24", "xmm25", "xmm26", "xmm27", "xmm28", "xmm29", "xmm30", "xmm31"
			};
			return tbl[idx];
		} else if (isMMX()) {
			static const char *tbl[8] = { "mm0", "mm1", "mm2", "mm3", "mm4", "mm5", "mm6", "mm7" };
			return tbl[idx];
		} else if (isFPU()) {
			static const char *tbl[8] = { "st0", "st1", "st2", "st3", "st4", "st5", "st6", "st7" };
			return tbl[idx];
		} else if (isBNDREG()) {
			static const char *tbl[4] = { "bnd0", "bnd1", "bnd2", "bnd3" };
			return tbl[idx];
		}
		throw Error(ERR_INTERNAL);
	}
	bool isEqualIfNotInherited(const Operand& rhs) const { return idx_ == rhs.idx_ && kind_ == rhs.kind_ && bit_ == rhs.bit_ && zero_ == rhs.zero_ && mask_ == rhs.mask_ && rounding_ == rhs.rounding_; }
	bool operator==(const Operand& rhs) const;
	bool operator!=(const Operand& rhs) const { return !operator==(rhs); }
	const Address& getAddress() const;
	const Reg& getReg() const;
};

inline void Operand::setBit(int bit)
{
	if (bit != 8 && bit != 16 && bit != 32 && bit != 64 && bit != 128 && bit != 256 && bit != 512) goto ERR;
	if (isBit(bit)) return;
	if (is(MEM)) {
		bit_ = bit;
		return;
	}
	if (is(REG | XMM | YMM | ZMM)) {
		int idx = getIdx();
		// err if converting ah, bh, ch, dh
		if (isREG(8) && (4 <= idx && idx < 8) && !isExt8bit()) goto ERR;
		Kind kind = REG;
		switch (bit) {
		case 8:
			if (idx >= 16) goto ERR;
#ifdef XBYAK32
			if (idx >= 4) goto ERR;
#else
			if (4 <= idx && idx < 8) idx |= EXT8BIT;
#endif
			break;
		case 16:
		case 32:
		case 64:
			if (idx >= 16) goto ERR;
			break;
		case 128: kind = XMM; break;
		case 256: kind = YMM; break;
		case 512: kind = ZMM; break;
		}
		idx_ = idx;
		kind_ = kind;
		bit_ = bit;
		if (bit >= 128) return; // keep mask_ and rounding_
		mask_ = 0;
		rounding_ = 0;
		return;
	}
ERR:
	throw Error(ERR_CANT_CONVERT);
}

class Label;

struct Reg8;
struct Reg16;
struct Reg32;
#ifdef XBYAK64
struct Reg64;
#endif
class Reg : public Operand {
public:
	Reg() { }
	Reg(int idx, Kind kind, int bit = 0, bool ext8bit = false) : Operand(idx, kind, bit, ext8bit) { }
	// convert to Reg8/Reg16/Reg32/Reg64/XMM/YMM/ZMM
	Reg changeBit(int bit) const { Reg r(*this); r.setBit(bit); return r; }
	uint8 getRexW() const { return isREG(64) ? 8 : 0; }
	uint8 getRexR() const { return isExtIdx() ? 4 : 0; }
	uint8 getRexX() const { return isExtIdx() ? 2 : 0; }
	uint8 getRexB() const { return isExtIdx() ? 1 : 0; }
	uint8 getRex(const Reg& base = Reg()) const
	{
		uint8 rex = getRexW() | getRexR() | base.getRexW() | base.getRexB();
		if (rex || isExt8bit() || base.isExt8bit()) rex |= 0x40;
		return rex;
	}
	Reg8 cvt8() const;
	Reg16 cvt16() const;
	Reg32 cvt32() const;
#ifdef XBYAK64
	Reg64 cvt64() const;
#endif
};

inline const Reg& Operand::getReg() const
{
	assert(!isMEM());
	return static_cast<const Reg&>(*this);
}

struct Reg8 : public Reg {
	explicit Reg8(int idx = 0, bool ext8bit = false) : Reg(idx, Operand::REG, 8, ext8bit) { }
};

struct Reg16 : public Reg {
	explicit Reg16(int idx = 0) : Reg(idx, Operand::REG, 16) { }
};

struct Mmx : public Reg {
	explicit Mmx(int idx = 0, Kind kind = Operand::MMX, int bit = 64) : Reg(idx, kind, bit) { }
};

struct EvexModifierRounding {
	enum {
		T_RN_SAE = 1,
		T_RD_SAE = 2,
		T_RU_SAE = 3,
		T_RZ_SAE = 4,
		T_SAE = 5
	};
	explicit EvexModifierRounding(int rounding) : rounding(rounding) {}
	int rounding;
};
struct EvexModifierZero{EvexModifierZero() {}};

struct Xmm : public Mmx {
	explicit Xmm(int idx = 0, Kind kind = Operand::XMM, int bit = 128) : Mmx(idx, kind, bit) { }
	Xmm(Kind kind, int idx) : Mmx(idx, kind, kind == XMM ? 128 : kind == YMM ? 256 : 512) { }
	Xmm operator|(const EvexModifierRounding& emr) const { Xmm r(*this); r.setRounding(emr.rounding); return r; }
	Xmm copyAndSetIdx(int idx) const { Xmm ret(*this); ret.setIdx(idx); return ret; }
	Xmm copyAndSetKind(Operand::Kind kind) const { Xmm ret(*this); ret.setKind(kind); return ret; }
};

struct Ymm : public Xmm {
	explicit Ymm(int idx = 0, Kind kind = Operand::YMM, int bit = 256) : Xmm(idx, kind, bit) { }
	Ymm operator|(const EvexModifierRounding& emr) const { Ymm r(*this); r.setRounding(emr.rounding); return r; }
};

struct Zmm : public Ymm {
	explicit Zmm(int idx = 0) : Ymm(idx, Operand::ZMM, 512) { }
	Zmm operator|(const EvexModifierRounding& emr) const { Zmm r(*this); r.setRounding(emr.rounding); return r; }
};

struct Opmask : public Reg {
	explicit Opmask(int idx = 0) : Reg(idx, Operand::OPMASK, 64) {}
};

struct BoundsReg : public Reg {
	explicit BoundsReg(int idx = 0) : Reg(idx, Operand::BNDREG, 128) {}
};

template<class T>T operator|(const T& x, const Opmask& k) { T r(x); r.setOpmaskIdx(k.getIdx()); return r; }
template<class T>T operator|(const T& x, const EvexModifierZero&) { T r(x); r.setZero(); return r; }
template<class T>T operator|(const T& x, const EvexModifierRounding& emr) { T r(x); r.setRounding(emr.rounding); return r; }

struct Fpu : public Reg {
	explicit Fpu(int idx = 0) : Reg(idx, Operand::FPU, 32) { }
};

struct Reg32e : public Reg {
	explicit Reg32e(int idx, int bit) : Reg(idx, Operand::REG, bit) {}
};
struct Reg32 : public Reg32e {
	explicit Reg32(int idx = 0) : Reg32e(idx, 32) {}
};
#ifdef XBYAK64
struct Reg64 : public Reg32e {
	explicit Reg64(int idx = 0) : Reg32e(idx, 64) {}
};
struct RegRip {
	sint64 disp_;
	const Label* label_;
	bool isAddr_;
	explicit RegRip(sint64 disp = 0, const Label* label = 0, bool isAddr = false) : disp_(disp), label_(label), isAddr_(isAddr) {}
	friend const RegRip operator+(const RegRip& r, int disp) {
		return RegRip(r.disp_ + disp, r.label_, r.isAddr_);
	}
	friend const RegRip operator-(const RegRip& r, int disp) {
		return RegRip(r.disp_ - disp, r.label_, r.isAddr_);
	}
	friend const RegRip operator+(const RegRip& r, sint64 disp) {
		return RegRip(r.disp_ + disp, r.label_, r.isAddr_);
	}
	friend const RegRip operator-(const RegRip& r, sint64 disp) {
		return RegRip(r.disp_ - disp, r.label_, r.isAddr_);
	}
	friend const RegRip operator+(const RegRip& r, const Label& label) {
		if (r.label_ || r.isAddr_) throw Error(ERR_BAD_ADDRESSING);
		return RegRip(r.disp_, &label);
	}
	friend const RegRip operator+(const RegRip& r, const void *addr) {
		if (r.label_ || r.isAddr_) throw Error(ERR_BAD_ADDRESSING);
		return RegRip(r.disp_ + (sint64)addr, 0, true);
	}
};
#endif

inline Reg8 Reg::cvt8() const
{
	Reg r = changeBit(8); return Reg8(r.getIdx(), r.isExt8bit());
}

inline Reg16 Reg::cvt16() const
{
	return Reg16(changeBit(16).getIdx());
}

inline Reg32 Reg::cvt32() const
{
	return Reg32(changeBit(32).getIdx());
}

#ifdef XBYAK64
inline Reg64 Reg::cvt64() const
{
	return Reg64(changeBit(64).getIdx());
}
#endif

#ifndef XBYAK_DISABLE_SEGMENT
// not derived from Reg
class Segment {
	int idx_;
public:
	enum {
		es, cs, ss, ds, fs, gs
	};
	explicit Segment(int idx) : idx_(idx) { assert(0 <= idx_ && idx_ < 6); }
	int getIdx() const { return idx_; }
	const char *toString() const
	{
		static const char tbl[][3] = {
			"es", "cs", "ss", "ds", "fs", "gs"
		};
		return tbl[idx_];
	}
};
#endif

class RegExp {
public:
#ifdef XBYAK64
	enum { i32e = 32 | 64 };
#else
	enum { i32e = 32 };
#endif
	RegExp(size_t disp = 0) : scale_(0), disp_(disp) { }
	RegExp(const Reg& r, int scale = 1)
		: scale_(scale)
		, disp_(0)
	{
		if (!r.isREG(i32e) && !r.is(Reg::XMM|Reg::YMM|Reg::ZMM)) throw Error(ERR_BAD_SIZE_OF_REGISTER);
		if (scale == 0) return;
		if (scale != 1 && scale != 2 && scale != 4 && scale != 8) throw Error(ERR_BAD_SCALE);
		if (r.getBit() >= 128 || scale != 1) { // xmm/ymm is always index
			index_ = r;
		} else {
			base_ = r;
		}
	}
	bool isVsib(int bit = 128 | 256 | 512) const { return index_.isBit(bit); }
	RegExp optimize() const
	{
		RegExp exp = *this;
		// [reg * 2] => [reg + reg]
		if (index_.isBit(i32e) && !base_.getBit() && scale_ == 2) {
			exp.base_ = index_;
			exp.scale_ = 1;
		}
		return exp;
	}
	bool operator==(const RegExp& rhs) const
	{
		return base_ == rhs.base_ && index_ == rhs.index_ && disp_ == rhs.disp_ && scale_ == rhs.scale_;
	}
	const Reg& getBase() const { return base_; }
	const Reg& getIndex() const { return index_; }
	int getScale() const { return scale_; }
	size_t getDisp() const { return disp_; }
	void verify() const
	{
		if (base_.getBit() >= 128) throw Error(ERR_BAD_SIZE_OF_REGISTER);
		if (index_.getBit() && index_.getBit() <= 64) {
			if (index_.getIdx() == Operand::ESP) throw Error(ERR_ESP_CANT_BE_INDEX);
			if (base_.getBit() && base_.getBit() != index_.getBit()) throw Error(ERR_BAD_SIZE_OF_REGISTER);
		}
	}
	friend RegExp operator+(const RegExp& a, const RegExp& b);
	friend RegExp operator-(const RegExp& e, size_t disp);
	uint8 getRex() const
	{
		uint8 rex = index_.getRexX() | base_.getRexB();
		return rex ? uint8(rex | 0x40) : 0;
	}
private:
	/*
		[base_ + index_ * scale_ + disp_]
		base : Reg32e, index : Reg32e(w/o esp), Xmm, Ymm
	*/
	Reg base_;
	Reg index_;
	int scale_;
	size_t disp_;
};

inline RegExp operator+(const RegExp& a, const RegExp& b)
{
	if (a.index_.getBit() && b.index_.getBit()) throw Error(ERR_BAD_ADDRESSING);
	RegExp ret = a;
	if (!ret.index_.getBit()) { ret.index_ = b.index_; ret.scale_ = b.scale_; }
	if (b.base_.getBit()) {
		if (ret.base_.getBit()) {
			if (ret.index_.getBit()) throw Error(ERR_BAD_ADDRESSING);
			// base + base => base + index * 1
			ret.index_ = b.base_;
			// [reg + esp] => [esp + reg]
			if (ret.index_.getIdx() == Operand::ESP) std::swap(ret.base_, ret.index_);
			ret.scale_ = 1;
		} else {
			ret.base_ = b.base_;
		}
	}
	ret.disp_ += b.disp_;
	return ret;
}
inline RegExp operator*(const Reg& r, int scale)
{
	return RegExp(r, scale);
}
inline RegExp operator-(const RegExp& e, size_t disp)
{
	RegExp ret = e;
	ret.disp_ -= disp;
	return ret;
}

// 2nd parameter for constructor of CodeArray(maxSize, userPtr, alloc)
void *const AutoGrow = (void*)1; //-V566
void *const DontSetProtectRWE = (void*)2; //-V566

class CodeArray {
	enum Type {
		USER_BUF = 1, // use userPtr(non alignment, non protect)
		ALLOC_BUF, // use new(alignment, protect)
		AUTO_GROW // automatically move and grow memory if necessary
	};
	CodeArray(const CodeArray& rhs);
	void operator=(const CodeArray&);
	bool isAllocType() const { return type_ == ALLOC_BUF || type_ == AUTO_GROW; }
	struct AddrInfo {
		size_t codeOffset; // position to write
		size_t jmpAddr; // value to write
		int jmpSize; // size of jmpAddr
		inner::LabelMode mode;
		AddrInfo(size_t _codeOffset, size_t _jmpAddr, int _jmpSize, inner::LabelMode _mode)
			: codeOffset(_codeOffset), jmpAddr(_jmpAddr), jmpSize(_jmpSize), mode(_mode) {}
		uint64 getVal(const uint8 *top) const
		{
			uint64 disp = (mode == inner::LaddTop) ? jmpAddr + size_t(top) : (mode == inner::LasIs) ? jmpAddr : jmpAddr - size_t(top);
			if (jmpSize == 4) disp = inner::VerifyInInt32(disp);
			return disp;
		}
	};
	typedef std::list<AddrInfo> AddrInfoList;
	AddrInfoList addrInfoList_;
	const Type type_;
#ifdef XBYAK_USE_MMAP_ALLOCATOR
	MmapAllocator defaultAllocator_;
#else
	Allocator defaultAllocator_;
#endif
	Allocator *alloc_;
protected:
	size_t maxSize_;
	uint8 *top_;
	size_t size_;
	bool isCalledCalcJmpAddress_;

	bool useProtect() const { return alloc_->useProtect(); }
	/*
		allocate new memory and copy old data to the new area
	*/
	void growMemory()
	{
		const size_t newSize = (std::max<size_t>)(DEFAULT_MAX_CODE_SIZE, maxSize_ * 2);
		uint8 *newTop = alloc_->alloc(newSize);
		if (newTop == 0) throw Error(ERR_CANT_ALLOC);
		for (size_t i = 0; i < size_; i++) newTop[i] = top_[i];
		alloc_->free(top_);
		top_ = newTop;
		maxSize_ = newSize;
	}
	/*
		calc jmp address for AutoGrow mode
	*/
	void calcJmpAddress()
	{
		if (isCalledCalcJmpAddress_) return;
		for (AddrInfoList::const_iterator i = addrInfoList_.begin(), ie = addrInfoList_.end(); i != ie; ++i) {
			uint64 disp = i->getVal(top_);
			rewrite(i->codeOffset, disp, i->jmpSize);
		}
		isCalledCalcJmpAddress_ = true;
	}
public:
	enum ProtectMode {
		PROTECT_RW = 0, // read/write
		PROTECT_RWE = 1, // read/write/exec
		PROTECT_RE = 2 // read/exec
	};
	explicit CodeArray(size_t maxSize, void *userPtr = 0, Allocator *allocator = 0)
		: type_(userPtr == AutoGrow ? AUTO_GROW : (userPtr == 0 || userPtr == DontSetProtectRWE) ? ALLOC_BUF : USER_BUF)
		, alloc_(allocator ? allocator : (Allocator*)&defaultAllocator_)
		, maxSize_(maxSize)
		, top_(type_ == USER_BUF ? reinterpret_cast<uint8*>(userPtr) : alloc_->alloc((std::max<size_t>)(maxSize, 1)))
		, size_(0)
		, isCalledCalcJmpAddress_(false)
	{
		if (maxSize_ > 0 && top_ == 0) throw Error(ERR_CANT_ALLOC);
		if ((type_ == ALLOC_BUF && userPtr != DontSetProtectRWE && useProtect()) && !setProtectMode(PROTECT_RWE, false)) {
			alloc_->free(top_);
			throw Error(ERR_CANT_PROTECT);
		}
	}
	virtual ~CodeArray()
	{
		if (isAllocType()) {
			if (useProtect()) setProtectModeRW(false);
			alloc_->free(top_);
		}
	}
	bool setProtectMode(ProtectMode mode, bool throwException = true)
	{
		bool isOK = protect(top_, maxSize_, mode);
		if (isOK) return true;
		if (throwException) throw Error(ERR_CANT_PROTECT);
		return false;
	}
	bool setProtectModeRE(bool throwException = true) { return setProtectMode(PROTECT_RE, throwException); }
	bool setProtectModeRW(bool throwException = true) { return setProtectMode(PROTECT_RW, throwException); }
	void resetSize()
	{
		size_ = 0;
		addrInfoList_.clear();
		isCalledCalcJmpAddress_ = false;
	}
	void db(int code)
	{
		if (size_ >= maxSize_) {
			if (type_ == AUTO_GROW) {
				growMemory();
			} else {
				throw Error(ERR_CODE_IS_TOO_BIG);
			}
		}
		top_[size_++] = static_cast<uint8>(code);
	}
	void db(const uint8 *code, size_t codeSize)
	{
		for (size_t i = 0; i < codeSize; i++) db(code[i]);
	}
	void db(uint64 code, size_t codeSize)
	{
		if (codeSize > 8) throw Error(ERR_BAD_PARAMETER);
		for (size_t i = 0; i < codeSize; i++) db(static_cast<uint8>(code >> (i * 8)));
	}
	void dw(uint32 code) { db(code, 2); }
	void dd(uint32 code) { db(code, 4); }
	void dq(uint64 code) { db(code, 8); }
	const uint8 *getCode() const { return top_; }
	template<class F>
	const F getCode() const { return reinterpret_cast<F>(top_); }
	const uint8 *getCurr() const { return &top_[size_]; }
	template<class F>
	const F getCurr() const { return reinterpret_cast<F>(&top_[size_]); }
	size_t getSize() const { return size_; }
	void setSize(size_t size)
	{
		if (size > maxSize_) throw Error(ERR_OFFSET_IS_TOO_BIG);
		size_ = size;
	}
	void dump() const
	{
		const uint8 *p = getCode();
		size_t bufSize = getSize();
		size_t remain = bufSize;
		for (int i = 0; i < 4; i++) {
			size_t disp = 16;
			if (remain < 16) {
				disp = remain;
			}
			for (size_t j = 0; j < 16; j++) {
				if (j < disp) {
					printf("%02X", p[i * 16 + j]);
				}
			}
			putchar('\n');
			remain -= disp;
			if (remain == 0) {
				break;
			}
		}
	}
	/*
		@param offset [in] offset from top
		@param disp [in] offset from the next of jmp
		@param size [in] write size(1, 2, 4, 8)
	*/
	void rewrite(size_t offset, uint64 disp, size_t size)
	{
		assert(offset < maxSize_);
		if (size != 1 && size != 2 && size != 4 && size != 8) throw Error(ERR_BAD_PARAMETER);
		uint8 *const data = top_ + offset;
		for (size_t i = 0; i < size; i++) {
			data[i] = static_cast<uint8>(disp >> (i * 8));
		}
	}
	void save(size_t offset, size_t val, int size, inner::LabelMode mode)
	{
		addrInfoList_.push_back(AddrInfo(offset, val, size, mode));
	}
	bool isAutoGrow() const { return type_ == AUTO_GROW; }
	bool isCalledCalcJmpAddress() const { return isCalledCalcJmpAddress_; }
	/**
		change exec permission of memory
		@param addr [in] buffer address
		@param size [in] buffer size
		@param protectMode [in] mode(RW/RWE/RE)
		@return true(success), false(failure)
	*/
	static inline bool protect(const void *addr, size_t size, int protectMode)
	{
#if defined(_WIN32)
		const DWORD c_rw = PAGE_READWRITE;
		const DWORD c_rwe = PAGE_EXECUTE_READWRITE;
		const DWORD c_re = PAGE_EXECUTE_READ;
		DWORD mode;
#else
		const int c_rw = PROT_READ | PROT_WRITE;
		const int c_rwe = PROT_READ | PROT_WRITE | PROT_EXEC;
		const int c_re = PROT_READ | PROT_EXEC;
		int mode;
#endif
		switch (protectMode) {
		case PROTECT_RW: mode = c_rw; break;
		case PROTECT_RWE: mode = c_rwe; break;
		case PROTECT_RE: mode = c_re; break;
		default:
			return false;
		}
#if defined(_WIN32)
		DWORD oldProtect;
		return VirtualProtect(const_cast<void*>(addr), size, mode, &oldProtect) != 0;
#elif defined(__GNUC__)
		size_t pageSize = sysconf(_SC_PAGESIZE);
		size_t iaddr = reinterpret_cast<size_t>(addr);
		size_t roundAddr = iaddr & ~(pageSize - static_cast<size_t>(1));
#ifndef NDEBUG
		if (pageSize != 4096) fprintf(stderr, "large page(%zd) is used. not tested enough.\n", pageSize);
#endif
		return mprotect(reinterpret_cast<void*>(roundAddr), size + (iaddr - roundAddr), mode) == 0;
#else
		return true;
#endif
	}
	/**
		get aligned memory pointer
		@param addr [in] address
		@param alignedSize [in] power of two
		@return aligned addr by alingedSize
	*/
	static inline uint8 *getAlignedAddress(uint8 *addr, size_t alignedSize = 16)
	{
		return reinterpret_cast<uint8*>((reinterpret_cast<size_t>(addr) + alignedSize - 1) & ~(alignedSize - static_cast<size_t>(1)));
	}
};

class Address : public Operand {
public:
	enum Mode {
		M_ModRM,
		M_64bitDisp,
		M_rip,
		M_ripAddr
	};
	Address(uint32 sizeBit, bool broadcast, const RegExp& e)
		: Operand(0, MEM, sizeBit), e_(e), label_(0), mode_(M_ModRM), broadcast_(broadcast)
	{
		e_.verify();
	}
#ifdef XBYAK64
	explicit Address(size_t disp)
		: Operand(0, MEM, 64), e_(disp), label_(0), mode_(M_64bitDisp), broadcast_(false){ }
	Address(uint32 sizeBit, bool broadcast, const RegRip& addr)
		: Operand(0, MEM, sizeBit), e_(addr.disp_), label_(addr.label_), mode_(addr.isAddr_ ? M_ripAddr : M_rip), broadcast_(broadcast) { }
#endif
	RegExp getRegExp(bool optimize = true) const
	{
		return optimize ? e_.optimize() : e_;
	}
	Mode getMode() const { return mode_; }
	bool is32bit() const { return e_.getBase().getBit() == 32 || e_.getIndex().getBit() == 32; }
	bool isOnlyDisp() const { return !e_.getBase().getBit() && !e_.getIndex().getBit(); } // for mov eax
	size_t getDisp() const { return e_.getDisp(); }
	uint8 getRex() const
	{
		if (mode_ != M_ModRM) return 0;
		return getRegExp().getRex();
	}
	bool is64bitDisp() const { return mode_ == M_64bitDisp; } // for moffset
	bool isBroadcast() const { return broadcast_; }
	const Label* getLabel() const { return label_; }
	bool operator==(const Address& rhs) const
	{
		return getBit() == rhs.getBit() && e_ == rhs.e_ && label_ == rhs.label_ && mode_ == rhs.mode_ && broadcast_ == rhs.broadcast_;
	}
	bool operator!=(const Address& rhs) const { return !operator==(rhs); }
	bool isVsib() const { return e_.isVsib(); }
private:
	RegExp e_;
	const Label* label_;
	Mode mode_;
	bool broadcast_;
};

inline const Address& Operand::getAddress() const
{
	assert(isMEM());
	return static_cast<const Address&>(*this);
}

inline bool Operand::operator==(const Operand& rhs) const
{
	if (isMEM() && rhs.isMEM()) return this->getAddress() == rhs.getAddress();
	return isEqualIfNotInherited(rhs);
}

class AddressFrame {
	void operator=(const AddressFrame&);
	AddressFrame(const AddressFrame&);
public:
	const uint32 bit_;
	const bool broadcast_;
	explicit AddressFrame(uint32 bit, bool broadcast = false) : bit_(bit), broadcast_(broadcast) { }
	Address operator[](const RegExp& e) const
	{
		return Address(bit_, broadcast_, e);
	}
	Address operator[](const void *disp) const
	{
		return Address(bit_, broadcast_, RegExp(reinterpret_cast<size_t>(disp)));
	}
#ifdef XBYAK64
	Address operator[](uint64 disp) const { return Address(disp); }
	Address operator[](const RegRip& addr) const { return Address(bit_, broadcast_, addr); }
#endif
};

struct JmpLabel {
	size_t endOfJmp; /* offset from top to the end address of jmp */
	int jmpSize;
	inner::LabelMode mode;
	size_t disp; // disp for [rip + disp]
	explicit JmpLabel(size_t endOfJmp = 0, int jmpSize = 0, inner::LabelMode mode = inner::LasIs, size_t disp = 0)
		: endOfJmp(endOfJmp), jmpSize(jmpSize), mode(mode), disp(disp)
	{
	}
};

class LabelManager;

class Label {
	mutable LabelManager *mgr;
	mutable int id;
	friend class LabelManager;
public:
	Label() : mgr(0), id(0) {}
	Label(const Label& rhs);
	Label& operator=(const Label& rhs);
	~Label();
	void clear() { mgr = 0; id = 0; }
	int getId() const { return id; }
	const uint8 *getAddress() const;

	// backward compatibility
	static inline std::string toStr(int num)
	{
		char buf[16];
#if defined(_MSC_VER) && (_MSC_VER < 1900)
		_snprintf_s
#else
		snprintf
#endif
		(buf, sizeof(buf), ".%08x", num);
		return buf;
	}
};

class LabelManager {
	// for string label
	struct SlabelVal {
		size_t offset;
		SlabelVal(size_t offset) : offset(offset) {}
	};
	typedef XBYAK_STD_UNORDERED_MAP<std::string, SlabelVal> SlabelDefList;
	typedef XBYAK_STD_UNORDERED_MULTIMAP<std::string, const JmpLabel> SlabelUndefList;
	struct SlabelState {
		SlabelDefList defList;
		SlabelUndefList undefList;
	};
	typedef std::list<SlabelState> StateList;
	// for Label class
	struct ClabelVal {
		ClabelVal(size_t offset = 0) : offset(offset), refCount(1) {}
		size_t offset;
		int refCount;
	};
	typedef XBYAK_STD_UNORDERED_MAP<int, ClabelVal> ClabelDefList;
	typedef XBYAK_STD_UNORDERED_MULTIMAP<int, const JmpLabel> ClabelUndefList;
	typedef XBYAK_STD_UNORDERED_SET<Label*> LabelPtrList;

	CodeArray *base_;
	// global : stateList_.front(), local : stateList_.back()
	StateList stateList_;
	mutable int labelId_;
	ClabelDefList clabelDefList_;
	ClabelUndefList clabelUndefList_;
	LabelPtrList labelPtrList_;

	int getId(const Label& label) const
	{
		if (label.id == 0) label.id = labelId_++;
		return label.id;
	}
	template<class DefList, class UndefList, class T>
	void define_inner(DefList& defList, UndefList& undefList, const T& labelId, size_t addrOffset)
	{
		// add label
		typename DefList::value_type item(labelId, addrOffset);
		std::pair<typename DefList::iterator, bool> ret = defList.insert(item);
		if (!ret.second) throw Error(ERR_LABEL_IS_REDEFINED);
		// search undefined label
		for (;;) {
			typename UndefList::iterator itr = undefList.find(labelId);
			if (itr == undefList.end()) break;
			const JmpLabel *jmp = &itr->second;
			const size_t offset = jmp->endOfJmp - jmp->jmpSize;
			size_t disp;
			if (jmp->mode == inner::LaddTop) {
				disp = addrOffset;
			} else if (jmp->mode == inner::Labs) {
				disp = size_t(base_->getCurr());
			} else {
				disp = addrOffset - jmp->endOfJmp + jmp->disp;
#ifdef XBYAK64
				if (jmp->jmpSize <= 4 && !inner::IsInInt32(disp)) throw Error(ERR_OFFSET_IS_TOO_BIG);
#endif
				if (jmp->jmpSize == 1 && !inner::IsInDisp8((uint32)disp)) throw Error(ERR_LABEL_IS_TOO_FAR);
			}
			if (base_->isAutoGrow()) {
				base_->save(offset, disp, jmp->jmpSize, jmp->mode);
			} else {
				base_->rewrite(offset, disp, jmp->jmpSize);
			}
			undefList.erase(itr);
		}
	}
	template<class DefList, class T>
	bool getOffset_inner(const DefList& defList, size_t *offset, const T& label) const
	{
		typename DefList::const_iterator i = defList.find(label);
		if (i == defList.end()) return false;
		*offset = i->second.offset;
		return true;
	}
	friend class Label;
	void incRefCount(int id, Label *label)
	{
		clabelDefList_[id].refCount++;
		labelPtrList_.insert(label);
	}
	void decRefCount(int id, Label *label)
	{
		labelPtrList_.erase(label);
		ClabelDefList::iterator i = clabelDefList_.find(id);
		if (i == clabelDefList_.end()) return;
		if (i->second.refCount == 1) {
			clabelDefList_.erase(id);
		} else {
			--i->second.refCount;
		}
	}
	template<class T>
	bool hasUndefinedLabel_inner(const T& list) const
	{
#ifndef NDEBUG
		for (typename T::const_iterator i = list.begin(); i != list.end(); ++i) {
			std::cerr << "undefined label:" << i->first << std::endl;
		}
#endif
		return !list.empty();
	}
	// detach all labels linked to LabelManager
	void resetLabelPtrList()
	{
		for (LabelPtrList::iterator i = labelPtrList_.begin(), ie = labelPtrList_.end(); i != ie; ++i) {
			(*i)->clear();
		}
		labelPtrList_.clear();
	}
public:
	LabelManager()
	{
		reset();
	}
	~LabelManager()
	{
		resetLabelPtrList();
	}
	void reset()
	{
		base_ = 0;
		labelId_ = 1;
		stateList_.clear();
		stateList_.push_back(SlabelState());
		stateList_.push_back(SlabelState());
		clabelDefList_.clear();
		clabelUndefList_.clear();
		resetLabelPtrList();
	}
	void enterLocal()
	{
		stateList_.push_back(SlabelState());
	}
	void leaveLocal()
	{
		if (stateList_.size() <= 2) throw Error(ERR_UNDER_LOCAL_LABEL);
		if (hasUndefinedLabel_inner(stateList_.back().undefList)) throw Error(ERR_LABEL_IS_NOT_FOUND);
		stateList_.pop_back();
	}
	void set(CodeArray *base) { base_ = base; }
	void defineSlabel(std::string label)
	{
		if (label == "@b" || label == "@f") throw Error(ERR_BAD_LABEL_STR);
		if (label == "@@") {
			SlabelDefList& defList = stateList_.front().defList;
			SlabelDefList::iterator i = defList.find("@f");
			if (i != defList.end()) {
				defList.erase(i);
				label = "@b";
			} else {
				i = defList.find("@b");
				if (i != defList.end()) {
					defList.erase(i);
				}
				label = "@f";
			}
		}
		SlabelState& st = *label.c_str() == '.' ? stateList_.back() : stateList_.front();
		define_inner(st.defList, st.undefList, label, base_->getSize());
	}
	void defineClabel(Label& label)
	{
		define_inner(clabelDefList_, clabelUndefList_, getId(label), base_->getSize());
		label.mgr = this;
		labelPtrList_.insert(&label);
	}
	void assign(Label& dst, const Label& src)
	{
		ClabelDefList::const_iterator i = clabelDefList_.find(src.id);
		if (i == clabelDefList_.end()) throw Error(ERR_LABEL_ISNOT_SET_BY_L);
		define_inner(clabelDefList_, clabelUndefList_, dst.id, i->second.offset);
		dst.mgr = this;
		labelPtrList_.insert(&dst);
	}
	bool getOffset(size_t *offset, std::string& label) const
	{
		const SlabelDefList& defList = stateList_.front().defList;
		if (label == "@b") {
			if (defList.find("@f") != defList.end()) {
				label = "@f";
			} else if (defList.find("@b") == defList.end()) {
				throw Error(ERR_LABEL_IS_NOT_FOUND);
			}
		} else if (label == "@f") {
			if (defList.find("@f") != defList.end()) {
				label = "@b";
			}
		}
		const SlabelState& st = *label.c_str() == '.' ? stateList_.back() : stateList_.front();
		return getOffset_inner(st.defList, offset, label);
	}
	bool getOffset(size_t *offset, const Label& label) const
	{
		return getOffset_inner(clabelDefList_, offset, getId(label));
	}
	void addUndefinedLabel(const std::string& label, const JmpLabel& jmp)
	{
		SlabelState& st = *label.c_str() == '.' ? stateList_.back() : stateList_.front();
		st.undefList.insert(SlabelUndefList::value_type(label, jmp));
	}
	void addUndefinedLabel(const Label& label, const JmpLabel& jmp)
	{
		clabelUndefList_.insert(ClabelUndefList::value_type(label.id, jmp));
	}
	bool hasUndefSlabel() const
	{
		for (StateList::const_iterator i = stateList_.begin(), ie = stateList_.end(); i != ie; ++i) {
			if (hasUndefinedLabel_inner(i->undefList)) return true;
		}
		return false;
	}
	bool hasUndefClabel() const { return hasUndefinedLabel_inner(clabelUndefList_); }
	const uint8 *getCode() const { return base_->getCode(); }
	bool isReady() const { return !base_->isAutoGrow() || base_->isCalledCalcJmpAddress(); }
};

inline Label::Label(const Label& rhs)
{
	id = rhs.id;
	mgr = rhs.mgr;
	if (mgr) mgr->incRefCount(id, this);
}
inline Label& Label::operator=(const Label& rhs)
{
	if (id) throw Error(ERR_LABEL_IS_ALREADY_SET_BY_L);
	id = rhs.id;
	mgr = rhs.mgr;
	if (mgr) mgr->incRefCount(id, this);
	return *this;
}
inline Label::~Label()
{
	if (id && mgr) mgr->decRefCount(id, this);
}
inline const uint8* Label::getAddress() const
{
	if (mgr == 0 || !mgr->isReady()) return 0;
	size_t offset;
	if (!mgr->getOffset(&offset, *this)) return 0;
	return mgr->getCode() + offset;
}

class CodeGenerator : public CodeArray {
public:
	enum LabelType {
		T_SHORT,
		T_NEAR,
		T_AUTO // T_SHORT if possible
	};
private:
	CodeGenerator operator=(const CodeGenerator&); // don't call
#ifdef XBYAK64
	enum { i32e = 32 | 64, BIT = 64 };
	static const size_t dummyAddr = (size_t(0x11223344) << 32) | 55667788;
	typedef Reg64 NativeReg;
#else
	enum { i32e = 32, BIT = 32 };
	static const size_t dummyAddr = 0x12345678;
	typedef Reg32 NativeReg;
#endif
	// (XMM, XMM|MEM)
	static inline bool isXMM_XMMorMEM(const Operand& op1, const Operand& op2)
	{
		return op1.isXMM() && (op2.isXMM() || op2.isMEM());
	}
	// (MMX, MMX|MEM) or (XMM, XMM|MEM)
	static inline bool isXMMorMMX_MEM(const Operand& op1, const Operand& op2)
	{
		return (op1.isMMX() && (op2.isMMX() || op2.isMEM())) || isXMM_XMMorMEM(op1, op2);
	}
	// (XMM, MMX|MEM)
	static inline bool isXMM_MMXorMEM(const Operand& op1, const Operand& op2)
	{
		return op1.isXMM() && (op2.isMMX() || op2.isMEM());
	}
	// (MMX, XMM|MEM)
	static inline bool isMMX_XMMorMEM(const Operand& op1, const Operand& op2)
	{
		return op1.isMMX() && (op2.isXMM() || op2.isMEM());
	}
	// (XMM, REG32|MEM)
	static inline bool isXMM_REG32orMEM(const Operand& op1, const Operand& op2)
	{
		return op1.isXMM() && (op2.isREG(i32e) || op2.isMEM());
	}
	// (REG32, XMM|MEM)
	static inline bool isREG32_XMMorMEM(const Operand& op1, const Operand& op2)
	{
		return op1.isREG(i32e) && (op2.isXMM() || op2.isMEM());
	}
	// (REG32, REG32|MEM)
	static inline bool isREG32_REG32orMEM(const Operand& op1, const Operand& op2)
	{
		return op1.isREG(i32e) && ((op2.isREG(i32e) && op1.getBit() == op2.getBit()) || op2.isMEM());
	}
	void rex(const Operand& op1, const Operand& op2 = Operand())
	{
		uint8 rex = 0;
		const Operand *p1 = &op1, *p2 = &op2;
		if (p1->isMEM()) std::swap(p1, p2);
		if (p1->isMEM()) throw Error(ERR_BAD_COMBINATION);
		if (p2->isMEM()) {
			const Address& addr = p2->getAddress();
			if (BIT == 64 && addr.is32bit()) db(0x67);
			rex = addr.getRex() | p1->getReg().getRex();
		} else {
			// ModRM(reg, base);
			rex = op2.getReg().getRex(op1.getReg());
		}
		// except movsx(16bit, 32/64bit)
		if ((op1.isBit(16) && !op2.isBit(i32e)) || (op2.isBit(16) && !op1.isBit(i32e))) db(0x66);
		if (rex) db(rex);
	}
	enum AVXtype {
		// low 3 bit
		T_N1 = 1,
		T_N2 = 2,
		T_N4 = 3,
		T_N8 = 4,
		T_N16 = 5,
		T_N32 = 6,
		T_NX_MASK = 7,
		//
		T_N_VL = 1 << 3, // N * (1, 2, 4) for VL
		T_DUP = 1 << 4, // N = (8, 32, 64)
		T_66 = 1 << 5,
		T_F3 = 1 << 6,
		T_F2 = 1 << 7,
		T_0F = 1 << 8,
		T_0F38 = 1 << 9,
		T_0F3A = 1 << 10,
		T_L0 = 1 << 11,
		T_L1 = 1 << 12,
		T_W0 = 1 << 13,
		T_W1 = 1 << 14,
		T_EW0 = 1 << 15,
		T_EW1 = 1 << 16,
		T_YMM = 1 << 17, // support YMM, ZMM
		T_EVEX = 1 << 18,
		T_ER_X = 1 << 19, // xmm{er}
		T_ER_Y = 1 << 20, // ymm{er}
		T_ER_Z = 1 << 21, // zmm{er}
		T_SAE_X = 1 << 22, // xmm{sae}
		T_SAE_Y = 1 << 23, // ymm{sae}
		T_SAE_Z = 1 << 24, // zmm{sae}
		T_MUST_EVEX = 1 << 25, // contains T_EVEX
		T_B32 = 1 << 26, // m32bcst
		T_B64 = 1 << 27, // m64bcst
		T_M_K = 1 << 28, // mem{k}
		T_VSIB = 1 << 29,
		T_MEM_EVEX = 1 << 30, // use evex if mem
		T_XXX
	};
	void vex(const Reg& reg, const Reg& base, const Operand *v, int type, int code, bool x = false)
	{
		int w = (type & T_W1) ? 1 : 0;
		bool is256 = (type & T_L1) ? true : (type & T_L0) ? false : reg.isYMM();
		bool r = reg.isExtIdx();
		bool b = base.isExtIdx();
		int idx = v ? v->getIdx() : 0;
		if ((idx | reg.getIdx() | base.getIdx()) >= 16) throw Error(ERR_BAD_COMBINATION);
		uint32 pp = (type & T_66) ? 1 : (type & T_F3) ? 2 : (type & T_F2) ? 3 : 0;
		uint32 vvvv = (((~idx) & 15) << 3) | (is256 ? 4 : 0) | pp;
		if (!b && !x && !w && (type & T_0F)) {
			db(0xC5); db((r ? 0 : 0x80) | vvvv);
		} else {
			uint32 mmmm = (type & T_0F) ? 1 : (type & T_0F38) ? 2 : (type & T_0F3A) ? 3 : 0;
			db(0xC4); db((r ? 0 : 0x80) | (x ? 0 : 0x40) | (b ? 0 : 0x20) | mmmm); db((w << 7) | vvvv);
		}
		db(code);
	}
	void verifySAE(const Reg& r, int type) const
	{
		if (((type & T_SAE_X) && r.isXMM()) || ((type & T_SAE_Y) && r.isYMM()) || ((type & T_SAE_Z) && r.isZMM())) return;
		throw Error(ERR_SAE_IS_INVALID);
	}
	void verifyER(const Reg& r, int type) const
	{
		if (((type & T_ER_X) && r.isXMM()) || ((type & T_ER_Y) && r.isYMM()) || ((type & T_ER_Z) && r.isZMM())) return;
		throw Error(ERR_ER_IS_INVALID);
	}
	// (a, b, c) contains non zero two or three values then err
	int verifyDuplicate(int a, int b, int c, int err)
	{
		int v = a | b | c;
		if ((a > 0 && a != v) + (b > 0 && b != v) + (c > 0 && c != v) > 0) return Error(err);
		return v;
	}
	int evex(const Reg& reg, const Reg& base, const Operand *v, int type, int code, bool x = false, bool b = false, int aaa = 0, uint32 VL = 0, bool Hi16Vidx = false)
	{
		if (!(type & (T_EVEX | T_MUST_EVEX))) throw Error(ERR_EVEX_IS_INVALID);
		int w = (type & T_EW1) ? 1 : 0;
		uint32 mm = (type & T_0F) ? 1 : (type & T_0F38) ? 2 : (type & T_0F3A) ? 3 : 0;
		uint32 pp = (type & T_66) ? 1 : (type & T_F3) ? 2 : (type & T_F2) ? 3 : 0;

		int idx = v ? v->getIdx() : 0;
		uint32 vvvv = ~idx;

		bool R = !reg.isExtIdx();
		bool X = x ? false : !base.isExtIdx2();
		bool B = !base.isExtIdx();
		bool Rp = !reg.isExtIdx2();
		int LL;
		int rounding = verifyDuplicate(reg.getRounding(), base.getRounding(), v ? v->getRounding() : 0, ERR_ROUNDING_IS_ALREADY_SET);
		int disp8N = 1;
		if (rounding) {
			if (rounding == EvexModifierRounding::T_SAE) {
				verifySAE(base, type); LL = 0;
			} else {
				verifyER(base, type); LL = rounding - 1;
			}
			b = true;
		} else {
			if (v) VL = (std::max)(VL, v->getBit());
			VL = (std::max)((std::max)(reg.getBit(), base.getBit()), VL);
			LL = (VL == 512) ? 2 : (VL == 256) ? 1 : 0;
			if (b) {
				disp8N = (type & T_B32) ? 4 : 8;
			} else if (type & T_DUP) {
				disp8N = VL == 128 ? 8 : VL == 256 ? 32 : 64;
			} else {
				if ((type & (T_NX_MASK | T_N_VL)) == 0) {
					type |= T_N16 | T_N_VL; // default
				}
				int low = type & T_NX_MASK;
				if (low > 0) {
					disp8N = 1 << (low - 1);
					if (type & T_N_VL) disp8N *= (VL == 512 ? 4 : VL == 256 ? 2 : 1);
				}
			}
		}
		bool Vp = !((v ? v->isExtIdx2() : 0) | Hi16Vidx);
		bool z = reg.hasZero() || base.hasZero() || (v ? v->hasZero() : false);
		if (aaa == 0) aaa = verifyDuplicate(base.getOpmaskIdx(), reg.getOpmaskIdx(), (v ? v->getOpmaskIdx() : 0), ERR_OPMASK_IS_ALREADY_SET);
		db(0x62);
		db((R ? 0x80 : 0) | (X ? 0x40 : 0) | (B ? 0x20 : 0) | (Rp ? 0x10 : 0) | (mm & 3));
		db((w == 1 ? 0x80 : 0) | ((vvvv & 15) << 3) | 4 | (pp & 3));
		db((z ? 0x80 : 0) | ((LL & 3) << 5) | (b ? 0x10 : 0) | (Vp ? 8 : 0) | (aaa & 7));
		db(code);
		return disp8N;
	}
	void setModRM(int mod, int r1, int r2)
	{
		db(static_cast<uint8>((mod << 6) | ((r1 & 7) << 3) | (r2 & 7)));
	}
	void setSIB(const RegExp& e, int reg, int disp8N = 0)
	{
		size_t disp64 = e.getDisp();
#ifdef XBYAK64
		size_t high = disp64 >> 32;
		if (high != 0 && high != 0xFFFFFFFF) throw Error(ERR_OFFSET_IS_TOO_BIG);
#endif
		uint32 disp = static_cast<uint32>(disp64);
		const Reg& base = e.getBase();
		const Reg& index = e.getIndex();
		const int baseIdx = base.getIdx();
		const int baseBit = base.getBit();
		const int indexBit = index.getBit();
		enum {
			mod00 = 0, mod01 = 1, mod10 = 2
		};
		int mod = mod10; // disp32
		if (!baseBit || ((baseIdx & 7) != Operand::EBP && disp == 0)) {
			mod = mod00;
		} else {
			if (disp8N == 0) {
				if (inner::IsInDisp8(disp)) {
					mod = mod01;
				}
			} else {
				// disp must be casted to signed
				uint32 t = static_cast<uint32>(static_cast<int>(disp) / disp8N);
				if ((disp % disp8N) == 0 && inner::IsInDisp8(t)) {
					disp = t;
					mod = mod01;
				}
			}
		}
		const int newBaseIdx = baseBit ? (baseIdx & 7) : Operand::EBP;
		/* ModR/M = [2:3:3] = [Mod:reg/code:R/M] */
		bool hasSIB = indexBit || (baseIdx & 7) == Operand::ESP;
#ifdef XBYAK64
		if (!baseBit && !indexBit) hasSIB = true;
#endif
		if (hasSIB) {
			setModRM(mod, reg, Operand::ESP);
			/* SIB = [2:3:3] = [SS:index:base(=rm)] */
			const int idx = indexBit ? (index.getIdx() & 7) : Operand::ESP;
			const int scale = e.getScale();
			const int SS = (scale == 8) ? 3 : (scale == 4) ? 2 : (scale == 2) ? 1 : 0;
			setModRM(SS, idx, newBaseIdx);
		} else {
			setModRM(mod, reg, newBaseIdx);
		}
		if (mod == mod01) {
			db(disp);
		} else if (mod == mod10 || (mod == mod00 && !baseBit)) {
			dd(disp);
		}
	}
	LabelManager labelMgr_;
	bool isInDisp16(uint32 x) const { return 0xFFFF8000 <= x || x <= 0x7FFF; }
	void opModR(const Reg& reg1, const Reg& reg2, int code0, int code1 = NONE, int code2 = NONE)
	{
		rex(reg2, reg1);
		db(code0 | (reg1.isBit(8) ? 0 : 1)); if (code1 != NONE) db(code1); if (code2 != NONE) db(code2);
		setModRM(3, reg1.getIdx(), reg2.getIdx());
	}
	void opModM(const Address& addr, const Reg& reg, int code0, int code1 = NONE, int code2 = NONE, int immSize = 0)
	{
		if (addr.is64bitDisp()) throw Error(ERR_CANT_USE_64BIT_DISP);
		rex(addr, reg);
		db(code0 | (reg.isBit(8) ? 0 : 1)); if (code1 != NONE) db(code1); if (code2 != NONE) db(code2);
		opAddr(addr, reg.getIdx(), immSize);
	}
	void opLoadSeg(const Address& addr, const Reg& reg, int code0, int code1 = NONE)
	{
		if (addr.is64bitDisp()) throw Error(ERR_CANT_USE_64BIT_DISP);
		if (reg.isBit(8)) throw Error(ERR_BAD_SIZE_OF_REGISTER);
		rex(addr, reg);
		db(code0); if (code1 != NONE) db(code1);
		opAddr(addr, reg.getIdx());
	}
	void opMIB(const Address& addr, const Reg& reg, int code0, int code1)
	{
		if (addr.is64bitDisp()) throw Error(ERR_CANT_USE_64BIT_DISP);
		if (addr.getMode() != Address::M_ModRM) throw Error(ERR_INVALID_MIB_ADDRESS);
		if (BIT == 64 && addr.is32bit()) db(0x67);
		const RegExp& regExp = addr.getRegExp(false);
		uint8 rex = regExp.getRex();
		if (rex) db(rex);
		db(code0); db(code1);
		setSIB(regExp, reg.getIdx());
	}
	void makeJmp(uint32 disp, LabelType type, uint8 shortCode, uint8 longCode, uint8 longPref)
	{
		const int shortJmpSize = 2;
		const int longHeaderSize = longPref ? 2 : 1;
		const int longJmpSize = longHeaderSize + 4;
		if (type != T_NEAR && inner::IsInDisp8(disp - shortJmpSize)) {
			db(shortCode); db(disp - shortJmpSize);
		} else {
			if (type == T_SHORT) throw Error(ERR_LABEL_IS_TOO_FAR);
			if (longPref) db(longPref);
			db(longCode); dd(disp - longJmpSize);
		}
	}
	template<class T>
	void opJmp(T& label, LabelType type, uint8 shortCode, uint8 longCode, uint8 longPref)
	{
		if (isAutoGrow() && size_ + 16 >= maxSize_) growMemory(); /* avoid splitting code of jmp */
		size_t offset = 0;
		if (labelMgr_.getOffset(&offset, label)) { /* label exists */
			makeJmp(inner::VerifyInInt32(offset - size_), type, shortCode, longCode, longPref);
		} else {
			int jmpSize = 0;
			if (type == T_NEAR) {
				jmpSize = 4;
				if (longPref) db(longPref);
				db(longCode); dd(0);
			} else {
				jmpSize = 1;
				db(shortCode); db(0);
			}
			JmpLabel jmp(size_, jmpSize, inner::LasIs);
			labelMgr_.addUndefinedLabel(label, jmp);
		}
	}
	void opJmpAbs(const void *addr, LabelType type, uint8 shortCode, uint8 longCode, uint8 longPref = 0)
	{
		if (isAutoGrow()) {
			if (type != T_NEAR) throw Error(ERR_ONLY_T_NEAR_IS_SUPPORTED_IN_AUTO_GROW);
			if (size_ + 16 >= maxSize_) growMemory();
			if (longPref) db(longPref);
			db(longCode);
			dd(0);
			save(size_ - 4, size_t(addr) - size_, 4, inner::Labs);
		} else {
			makeJmp(inner::VerifyInInt32(reinterpret_cast<const uint8*>(addr) - getCurr()), type, shortCode, longCode, longPref);
		}

	}
	// reg is reg field of ModRM
	// immSize is the size for immediate value
	// disp8N = 0(normal), disp8N = 1(force disp32), disp8N = {2, 4, 8} ; compressed displacement
	void opAddr(const Address &addr, int reg, int immSize = 0, int disp8N = 0, bool permitVisb = false)
	{
		if (!permitVisb && addr.isVsib()) throw Error(ERR_BAD_VSIB_ADDRESSING);
		if (addr.getMode() == Address::M_ModRM) {
			setSIB(addr.getRegExp(), reg, disp8N);
		} else if (addr.getMode() == Address::M_rip || addr.getMode() == Address::M_ripAddr) {
			setModRM(0, reg, 5);
			if (addr.getLabel()) { // [rip + Label]
				putL_inner(*addr.getLabel(), true, addr.getDisp() - immSize);
			} else {
				size_t disp = addr.getDisp();
				if (addr.getMode() == Address::M_ripAddr) {
					if (isAutoGrow()) throw Error(ERR_INVALID_RIP_IN_AUTO_GROW);
					disp -= (size_t)getCurr() + 4 + immSize;
				}
				dd(inner::VerifyInInt32(disp));
			}
		}
	}
	/* preCode is for SSSE3/SSE4 */
	void opGen(const Operand& reg, const Operand& op, int code, int pref, bool isValid(const Operand&, const Operand&), int imm8 = NONE, int preCode = NONE)
	{
		if (isValid && !isValid(reg, op)) throw Error(ERR_BAD_COMBINATION);
		if (pref != NONE) db(pref);
		if (op.isMEM()) {
			opModM(op.getAddress(), reg.getReg(), 0x0F, preCode, code, (imm8 != NONE) ? 1 : 0);
		} else {
			opModR(reg.getReg(), op.getReg(), 0x0F, preCode, code);
		}
		if (imm8 != NONE) db(imm8);
	}
	void opMMX_IMM(const Mmx& mmx, int imm8, int code, int ext)
	{
		if (mmx.isXMM()) db(0x66);
		opModR(Reg32(ext), mmx, 0x0F, code);
		db(imm8);
	}
	void opMMX(const Mmx& mmx, const Operand& op, int code, int pref = 0x66, int imm8 = NONE, int preCode = NONE)
	{
		opGen(mmx, op, code, mmx.isXMM() ? pref : NONE, isXMMorMMX_MEM, imm8, preCode);
	}
	void opMovXMM(const Operand& op1, const Operand& op2, int code, int pref)
	{
		if (pref != NONE) db(pref);
		if (op1.isXMM() && op2.isMEM()) {
			opModM(op2.getAddress(), op1.getReg(), 0x0F, code);
		} else if (op1.isMEM() && op2.isXMM()) {
			opModM(op1.getAddress(), op2.getReg(), 0x0F, code | 1);
		} else {
			throw Error(ERR_BAD_COMBINATION);
		}
	}
	void opExt(const Operand& op, const Mmx& mmx, int code, int imm, bool hasMMX2 = false)
	{
		if (hasMMX2 && op.isREG(i32e)) { /* pextrw is special */
			if (mmx.isXMM()) db(0x66);
			opModR(op.getReg(), mmx, 0x0F, 0xC5); db(imm);
		} else {
			opGen(mmx, op, code, 0x66, isXMM_REG32orMEM, imm, 0x3A);
		}
	}
	void opR_ModM(const Operand& op, int bit, int ext, int code0, int code1 = NONE, int code2 = NONE, bool disableRex = false, int immSize = 0)
	{
		int opBit = op.getBit();
		if (disableRex && opBit == 64) opBit = 32;
		if (op.isREG(bit)) {
			opModR(Reg(ext, Operand::REG, opBit), op.getReg().changeBit(opBit), code0, code1, code2);
		} else if (op.isMEM()) {
			opModM(op.getAddress(), Reg(ext, Operand::REG, opBit), code0, code1, code2, immSize);
		} else {
			throw Error(ERR_BAD_COMBINATION);
		}
	}
	void opShift(const Operand& op, int imm, int ext)
	{
		verifyMemHasSize(op);
		opR_ModM(op, 0, ext, (0xC0 | ((imm == 1 ? 1 : 0) << 4)), NONE, NONE, false, (imm != 1) ? 1 : 0);
		if (imm != 1) db(imm);
	}
	void opShift(const Operand& op, const Reg8& _cl, int ext)
	{
		if (_cl.getIdx() != Operand::CL) throw Error(ERR_BAD_COMBINATION);
		opR_ModM(op, 0, ext, 0xD2);
	}
	void opModRM(const Operand& op1, const Operand& op2, bool condR, bool condM, int code0, int code1 = NONE, int code2 = NONE, int immSize = 0)
	{
		if (condR) {
			opModR(op1.getReg(), op2.getReg(), code0, code1, code2);
		} else if (condM) {
			opModM(op2.getAddress(), op1.getReg(), code0, code1, code2, immSize);
		} else {
			throw Error(ERR_BAD_COMBINATION);
		}
	}
	void opShxd(const Operand& op, const Reg& reg, uint8 imm, int code, const Reg8 *_cl = 0)
	{
		if (_cl && _cl->getIdx() != Operand::CL) throw Error(ERR_BAD_COMBINATION);
		opModRM(reg, op, (op.isREG(16 | i32e) && op.getBit() == reg.getBit()), op.isMEM() && (reg.isREG(16 | i32e)), 0x0F, code | (_cl ? 1 : 0), NONE, _cl ? 0 : 1);
		if (!_cl) db(imm);
	}
	// (REG, REG|MEM), (MEM, REG)
	void opRM_RM(const Operand& op1, const Operand& op2, int code)
	{
		if (op1.isREG() && op2.isMEM()) {
			opModM(op2.getAddress(), op1.getReg(), code | 2);
		} else {
			opModRM(op2, op1, op1.isREG() && op1.getKind() == op2.getKind(), op1.isMEM() && op2.isREG(), code);
		}
	}
	// (REG|MEM, IMM)
	void opRM_I(const Operand& op, uint32 imm, int code, int ext)
	{
		verifyMemHasSize(op);
		uint32 immBit = inner::IsInDisp8(imm) ? 8 : isInDisp16(imm) ? 16 : 32;
		if (op.isBit(8)) immBit = 8;
		if (op.getBit() < immBit) throw Error(ERR_IMM_IS_TOO_BIG);
		if (op.isBit(32|64) && immBit == 16) immBit = 32; /* don't use MEM16 if 32/64bit mode */
		if (op.isREG() && op.getIdx() == 0 && (op.getBit() == immBit || (op.isBit(64) && immBit == 32))) { // rax, eax, ax, al
			rex(op);
			db(code | 4 | (immBit == 8 ? 0 : 1));
		} else {
			int tmp = immBit < (std::min)(op.getBit(), 32U) ? 2 : 0;
			opR_ModM(op, 0, ext, 0x80 | tmp, NONE, NONE, false, immBit / 8);
		}
		db(imm, immBit / 8);
	}
	void opIncDec(const Operand& op, int code, int ext)
	{
		verifyMemHasSize(op);
#ifndef XBYAK64
		if (op.isREG() && !op.isBit(8)) {
			rex(op); db(code | op.getIdx());
			return;
		}
#endif
		code = 0xFE;
		if (op.isREG()) {
			opModR(Reg(ext, Operand::REG, op.getBit()), op.getReg(), code);
		} else {
			opModM(op.getAddress(), Reg(ext, Operand::REG, op.getBit()), code);
		}
	}
	void opPushPop(const Operand& op, int code, int ext, int alt)
	{
		int bit = op.getBit();
		if (bit == 16 || bit == BIT) {
			if (bit == 16) db(0x66);
			if (op.isREG()) {
				if (op.getReg().getIdx() >= 8) db(0x41);
				db(alt | (op.getIdx() & 7));
				return;
			}
			if (op.isMEM()) {
				opModM(op.getAddress(), Reg(ext, Operand::REG, 32), code);
				return;
			}
		}
		throw Error(ERR_BAD_COMBINATION);
	}
	void verifyMemHasSize(const Operand& op) const
	{
		if (op.isMEM() && op.getBit() == 0) throw Error(ERR_MEM_SIZE_IS_NOT_SPECIFIED);
	}
	/*
		mov(r, imm) = db(imm, mov_imm(r, imm))
	*/
	int mov_imm(const Reg& reg, size_t imm)
	{
		int bit = reg.getBit();
		const int idx = reg.getIdx();
		int code = 0xB0 | ((bit == 8 ? 0 : 1) << 3);
		if (bit == 64 && (imm & ~size_t(0xffffffffu)) == 0) {
			rex(Reg32(idx));
			bit = 32;
		} else {
			rex(reg);
			if (bit == 64 && inner::IsInInt32(imm)) {
				db(0xC7);
				code = 0xC0;
				bit = 32;
			}
		}
		db(code | (idx & 7));
		return bit / 8;
	}
	template<class T>
	void putL_inner(T& label, bool relative = false, size_t disp = 0)
	{
		const int jmpSize = relative ? 4 : (int)sizeof(size_t);
		if (isAutoGrow() && size_ + 16 >= maxSize_) growMemory();
		size_t offset = 0;
		if (labelMgr_.getOffset(&offset, label)) {
			if (relative) {
				db(inner::VerifyInInt32(offset + disp - size_ - jmpSize), jmpSize);
			} else if (isAutoGrow()) {
				db(uint64(0), jmpSize);
				save(size_ - jmpSize, offset, jmpSize, inner::LaddTop);
			} else {
				db(size_t(top_) + offset, jmpSize);
			}
			return;
		}
		db(uint64(0), jmpSize);
		JmpLabel jmp(size_, jmpSize, (relative ? inner::LasIs : isAutoGrow() ? inner::LaddTop : inner::Labs), disp);
		labelMgr_.addUndefinedLabel(label, jmp);
	}
	void opMovxx(const Reg& reg, const Operand& op, uint8 code)
	{
		if (op.isBit(32)) throw Error(ERR_BAD_COMBINATION);
		int w = op.isBit(16);
#ifdef XBYAK64
		if (op.isHigh8bit()) throw Error(ERR_BAD_COMBINATION);
#endif
		bool cond = reg.isREG() && (reg.getBit() > op.getBit());
		opModRM(reg, op, cond && op.isREG(), cond && op.isMEM(), 0x0F, code | w);
	}
	void opFpuMem(const Address& addr, uint8 m16, uint8 m32, uint8 m64, uint8 ext, uint8 m64ext)
	{
		if (addr.is64bitDisp()) throw Error(ERR_CANT_USE_64BIT_DISP);
		uint8 code = addr.isBit(16) ? m16 : addr.isBit(32) ? m32 : addr.isBit(64) ? m64 : 0;
		if (!code) throw Error(ERR_BAD_MEM_SIZE);
		if (m64ext && addr.isBit(64)) ext = m64ext;

		rex(addr, st0);
		db(code);
		opAddr(addr, ext);
	}
	// use code1 if reg1 == st0
	// use code2 if reg1 != st0 && reg2 == st0
	void opFpuFpu(const Fpu& reg1, const Fpu& reg2, uint32 code1, uint32 code2)
	{
		uint32 code = reg1.getIdx() == 0 ? code1 : reg2.getIdx() == 0 ? code2 : 0;
		if (!code) throw Error(ERR_BAD_ST_COMBINATION);
		db(uint8(code >> 8));
		db(uint8(code | (reg1.getIdx() | reg2.getIdx())));
	}
	void opFpu(const Fpu& reg, uint8 code1, uint8 code2)
	{
		db(code1); db(code2 | reg.getIdx());
	}
	void opVex(const Reg& r, const Operand *p1, const Operand& op2, int type, int code, int imm8 = NONE)
	{
		if (op2.isMEM()) {
			const Address& addr = op2.getAddress();
			const RegExp& regExp = addr.getRegExp();
			const Reg& base = regExp.getBase();
			const Reg& index = regExp.getIndex();
			if (BIT == 64 && addr.is32bit()) db(0x67);
			int disp8N = 0;
			bool x = index.isExtIdx();
			if ((type & (T_MUST_EVEX|T_MEM_EVEX)) || r.hasEvex() || (p1 && p1->hasEvex()) || addr.isBroadcast() || addr.getOpmaskIdx()) {
				int aaa = addr.getOpmaskIdx();
				if (aaa && !(type & T_M_K)) throw Error(ERR_INVALID_OPMASK_WITH_MEMORY);
				bool b = false;
				if (addr.isBroadcast()) {
					if (!(type & (T_B32 | T_B64))) throw Error(ERR_INVALID_BROADCAST);
					b = true;
				}
				int VL = regExp.isVsib() ? index.getBit() : 0;
				disp8N = evex(r, base, p1, type, code, x, b, aaa, VL, index.isExtIdx2());
			} else {
				vex(r, base, p1, type, code, x);
			}
			opAddr(addr, r.getIdx(), (imm8 != NONE) ? 1 : 0, disp8N, (type & T_VSIB) != 0);
		} else {
			const Reg& base = op2.getReg();
			if ((type & T_MUST_EVEX) || r.hasEvex() || (p1 && p1->hasEvex()) || base.hasEvex()) {
				evex(r, base, p1, type, code);
			} else {
				vex(r, base, p1, type, code);
			}
			setModRM(3, r.getIdx(), base.getIdx());
		}
		if (imm8 != NONE) db(imm8);
	}
	// (r, r, r/m) if isR_R_RM
	// (r, r/m, r)
	void opGpr(const Reg32e& r, const Operand& op1, const Operand& op2, int type, uint8 code, bool isR_R_RM, int imm8 = NONE)
	{
		const Operand *p1 = &op1;
		const Operand *p2 = &op2;
		if (!isR_R_RM) std::swap(p1, p2);
		const unsigned int bit = r.getBit();
		if (p1->getBit() != bit || (p2->isREG() && p2->getBit() != bit)) throw Error(ERR_BAD_COMBINATION);
		type |= (bit == 64) ? T_W1 : T_W0;
		opVex(r, p1, *p2, type, code, imm8);
	}
	void opAVX_X_X_XM(const Xmm& x1, const Operand& op1, const Operand& op2, int type, int code0, int imm8 = NONE)
	{
		const Xmm *x2 = static_cast<const Xmm*>(&op1);
		const Operand *op = &op2;
		if (op2.isNone()) { // (x1, op1) -> (x1, x1, op1)
			x2 = &x1;
			op = &op1;
		}
		// (x1, x2, op)
		if (!((x1.isXMM() && x2->isXMM()) || ((type & T_YMM) && ((x1.isYMM() && x2->isYMM()) || (x1.isZMM() && x2->isZMM()))))) throw Error(ERR_BAD_COMBINATION);
		opVex(x1, x2, *op, type, code0, imm8);
	}
	void opAVX_K_X_XM(const Opmask& k, const Xmm& x2, const Operand& op3, int type, int code0, int imm8 = NONE)
	{
		if (!op3.isMEM() && (x2.getKind() != op3.getKind())) throw Error(ERR_BAD_COMBINATION);
		opVex(k, &x2, op3, type, code0, imm8);
	}
	// (x, x/m), (y, x/m256), (z, y/m)
	void checkCvt1(const Operand& x, const Operand& op) const
	{
		if (!op.isMEM() && !(x.is(Operand::XMM | Operand::YMM) && op.isXMM()) && !(x.isZMM() && op.isYMM())) throw Error(ERR_BAD_COMBINATION);
	}
	// (x, x/m), (x, y/m256), (y, z/m)
	void checkCvt2(const Xmm& x, const Operand& op) const
	{
		if (!(x.isXMM() && op.is(Operand::XMM | Operand::YMM | Operand::MEM)) && !(x.isYMM() && op.is(Operand::ZMM | Operand::MEM))) throw Error(ERR_BAD_COMBINATION);
	}
	void opCvt2(const Xmm& x, const Operand& op, int type, int code)
	{
		checkCvt2(x, op);
		Operand::Kind kind = x.isXMM() ? (op.isBit(256) ? Operand::YMM : Operand::XMM) : Operand::ZMM;
		opVex(x.copyAndSetKind(kind), &xm0, op, type, code);
	}
	void opCvt3(const Xmm& x1, const Xmm& x2, const Operand& op, int type, int type64, int type32, uint8 code)
	{
		if (!(x1.isXMM() && x2.isXMM() && (op.isREG(i32e) || op.isMEM()))) throw Error(ERR_BAD_SIZE_OF_REGISTER);
		Xmm x(op.getIdx());
		const Operand *p = op.isREG() ? &x : &op;
		opVex(x1, &x2, *p, type | (op.isBit(64) ? type64 : type32), code);
	}
	const Xmm& cvtIdx0(const Operand& x) const
	{
		return x.isZMM() ? zm0 : x.isYMM() ? ym0 : xm0;
	}
	// support (x, x/m, imm), (y, y/m, imm)
	void opAVX_X_XM_IMM(const Xmm& x, const Operand& op, int type, int code, int imm8 = NONE)
	{
		opAVX_X_X_XM(x, cvtIdx0(x), op, type, code, imm8);
	}
	// QQQ:need to refactor
	void opSp1(const Reg& reg, const Operand& op, uint8 pref, uint8 code0, uint8 code1)
	{
		if (reg.isBit(8)) throw Error(ERR_BAD_SIZE_OF_REGISTER);
		bool is16bit = reg.isREG(16) && (op.isREG(16) || op.isMEM());
		if (!is16bit && !(reg.isREG(i32e) && (op.isREG(reg.getBit()) || op.isMEM()))) throw Error(ERR_BAD_COMBINATION);
		if (is16bit) db(0x66);
		db(pref); opModRM(reg.changeBit(i32e == 32 ? 32 : reg.getBit()), op, op.isREG(), true, code0, code1);
	}
	void opGather(const Xmm& x1, const Address& addr, const Xmm& x2, int type, uint8 code, int mode)
	{
		const RegExp& regExp = addr.getRegExp();
		if (!regExp.isVsib(128 | 256)) throw Error(ERR_BAD_VSIB_ADDRESSING);
		const int y_vx_y = 0;
		const int y_vy_y = 1;
//		const int x_vy_x = 2;
		const bool isAddrYMM = regExp.getIndex().getBit() == 256;
		if (!x1.isXMM() || isAddrYMM || !x2.isXMM()) {
			bool isOK = false;
			if (mode == y_vx_y) {
				isOK = x1.isYMM() && !isAddrYMM && x2.isYMM();
			} else if (mode == y_vy_y) {
				isOK = x1.isYMM() && isAddrYMM && x2.isYMM();
			} else { // x_vy_x
				isOK = !x1.isYMM() && isAddrYMM && !x2.isYMM();
			}
			if (!isOK) throw Error(ERR_BAD_VSIB_ADDRESSING);
		}
		opAVX_X_X_XM(isAddrYMM ? Ymm(x1.getIdx()) : x1, isAddrYMM ? Ymm(x2.getIdx()) : x2, addr, type, code);
	}
	enum {
		xx_yy_zz = 0,
		xx_yx_zy = 1,
		xx_xy_yz = 2
	};
	void checkGather2(const Xmm& x1, const Reg& x2, int mode) const
	{
		if (x1.isXMM() && x2.isXMM()) return;
		switch (mode) {
		case xx_yy_zz: if ((x1.isYMM() && x2.isYMM()) || (x1.isZMM() && x2.isZMM())) return;
			break;
		case xx_yx_zy: if ((x1.isYMM() && x2.isXMM()) || (x1.isZMM() && x2.isYMM())) return;
			break;
		case xx_xy_yz: if ((x1.isXMM() && x2.isYMM()) || (x1.isYMM() && x2.isZMM())) return;
			break;
		}
		throw Error(ERR_BAD_VSIB_ADDRESSING);
	}
	void opGather2(const Xmm& x, const Address& addr, int type, uint8 code, int mode)
	{
		if (x.hasZero()) throw Error(ERR_INVALID_ZERO);
		checkGather2(x, addr.getRegExp().getIndex(), mode);
		opVex(x, 0, addr, type, code);
	}
	/*
		xx_xy_yz ; mode = true
		xx_xy_xz ; mode = false
	*/
	void opVmov(const Operand& op, const Xmm& x, int type, uint8 code, bool mode)
	{
		if (mode) {
			if (!op.isMEM() && !((op.isXMM() && x.isXMM()) || (op.isXMM() && x.isYMM()) || (op.isYMM() && x.isZMM())))  throw Error(ERR_BAD_COMBINATION);
		} else {
			if (!op.isMEM() && !op.isXMM()) throw Error(ERR_BAD_COMBINATION);
		}
		opVex(x, 0, op, type, code);
	}
	void opGatherFetch(const Address& addr, const Xmm& x, int type, uint8 code, Operand::Kind kind)
	{
		if (addr.hasZero()) throw Error(ERR_INVALID_ZERO);
		if (addr.getRegExp().getIndex().getKind() != kind) throw Error(ERR_BAD_VSIB_ADDRESSING);
		opVex(x, 0, addr, type, code);
	}
	void opInOut(const Reg& a, const Reg& d, uint8 code)
	{
		if (a.getIdx() == Operand::AL && d.getIdx() == Operand::DX && d.getBit() == 16) {
			switch (a.getBit()) {
			case 8: db(code); return;
			case 16: db(0x66); db(code + 1); return;
			case 32: db(code + 1); return;
			}
		}
		throw Error(ERR_BAD_COMBINATION);
	}
	void opInOut(const Reg& a, uint8 code, uint8 v)
	{
		if (a.getIdx() == Operand::AL) {
			switch (a.getBit()) {
			case 8: db(code); db(v); return;
			case 16: db(0x66); db(code + 1); db(v); return;
			case 32: db(code + 1); db(v); return;
			}
		}
		throw Error(ERR_BAD_COMBINATION);
	}
public:
	unsigned int getVersion() const { return VERSION; }
	using CodeArray::db;
	const Mmx mm0, mm1, mm2, mm3, mm4, mm5, mm6, mm7;
	const Xmm xmm0, xmm1, xmm2, xmm3, xmm4, xmm5, xmm6, xmm7;
	const Ymm ymm0, ymm1, ymm2, ymm3, ymm4, ymm5, ymm6, ymm7;
	const Zmm zmm0, zmm1, zmm2, zmm3, zmm4, zmm5, zmm6, zmm7;
	const Xmm &xm0, &xm1, &xm2, &xm3, &xm4, &xm5, &xm6, &xm7;
	const Ymm &ym0, &ym1, &ym2, &ym3, &ym4, &ym5, &ym6, &ym7;
	const Ymm &zm0, &zm1, &zm2, &zm3, &zm4, &zm5, &zm6, &zm7;
	const Reg32 eax, ecx, edx, ebx, esp, ebp, esi, edi;
	const Reg16 ax, cx, dx, bx, sp, bp, si, di;
	const Reg8 al, cl, dl, bl, ah, ch, dh, bh;
	const AddressFrame ptr, byte, word, dword, qword, xword, yword, zword; // xword is same as oword of NASM
	const AddressFrame ptr_b, xword_b, yword_b, zword_b; // broadcast such as {1to2}, {1to4}, {1to8}, {1to16}, {b}
	const Fpu st0, st1, st2, st3, st4, st5, st6, st7;
	const Opmask k0, k1, k2, k3, k4, k5, k6, k7;
	const BoundsReg bnd0, bnd1, bnd2, bnd3;
	const EvexModifierRounding T_sae, T_rn_sae, T_rd_sae, T_ru_sae, T_rz_sae; // {sae}, {rn-sae}, {rd-sae}, {ru-sae}, {rz-sae}
	const EvexModifierZero T_z; // {z}
#ifdef XBYAK64
	const Reg64 rax, rcx, rdx, rbx, rsp, rbp, rsi, rdi, r8, r9, r10, r11, r12, r13, r14, r15;
	const Reg32 r8d, r9d, r10d, r11d, r12d, r13d, r14d, r15d;
	const Reg16 r8w, r9w, r10w, r11w, r12w, r13w, r14w, r15w;
	const Reg8 r8b, r9b, r10b, r11b, r12b, r13b, r14b, r15b;
	const Reg8 spl, bpl, sil, dil;
	const Xmm xmm8, xmm9, xmm10, xmm11, xmm12, xmm13, xmm14, xmm15;
	const Xmm xmm16, xmm17, xmm18, xmm19, xmm20, xmm21, xmm22, xmm23;
	const Xmm xmm24, xmm25, xmm26, xmm27, xmm28, xmm29, xmm30, xmm31;
	const Ymm ymm8, ymm9, ymm10, ymm11, ymm12, ymm13, ymm14, ymm15;
	const Ymm ymm16, ymm17, ymm18, ymm19, ymm20, ymm21, ymm22, ymm23;
	const Ymm ymm24, ymm25, ymm26, ymm27, ymm28, ymm29, ymm30, ymm31;
	const Zmm zmm8, zmm9, zmm10, zmm11, zmm12, zmm13, zmm14, zmm15;
	const Zmm zmm16, zmm17, zmm18, zmm19, zmm20, zmm21, zmm22, zmm23;
	const Zmm zmm24, zmm25, zmm26, zmm27, zmm28, zmm29, zmm30, zmm31;
	const Xmm &xm8, &xm9, &xm10, &xm11, &xm12, &xm13, &xm14, &xm15; // for my convenience
	const Xmm &xm16, &xm17, &xm18, &xm19, &xm20, &xm21, &xm22, &xm23;
	const Xmm &xm24, &xm25, &xm26, &xm27, &xm28, &xm29, &xm30, &xm31;
	const Ymm &ym8, &ym9, &ym10, &ym11, &ym12, &ym13, &ym14, &ym15;
	const Ymm &ym16, &ym17, &ym18, &ym19, &ym20, &ym21, &ym22, &ym23;
	const Ymm &ym24, &ym25, &ym26, &ym27, &ym28, &ym29, &ym30, &ym31;
	const Zmm &zm8, &zm9, &zm10, &zm11, &zm12, &zm13, &zm14, &zm15;
	const Zmm &zm16, &zm17, &zm18, &zm19, &zm20, &zm21, &zm22, &zm23;
	const Zmm &zm24, &zm25, &zm26, &zm27, &zm28, &zm29, &zm30, &zm31;
	const RegRip rip;
#endif
#ifndef XBYAK_DISABLE_SEGMENT
	const Segment es, cs, ss, ds, fs, gs;
#endif
	void L(const std::string& label) { labelMgr_.defineSlabel(label); }
	void L(Label& label) { labelMgr_.defineClabel(label); }
	Label L() { Label label; L(label); return label; }
	void inLocalLabel() { labelMgr_.enterLocal(); }
	void outLocalLabel() { labelMgr_.leaveLocal(); }
	/*
		assign src to dst
		require
		dst : does not used by L()
		src : used by L()
	*/
	void assignL(Label& dst, const Label& src) { labelMgr_.assign(dst, src); }
	/*
		put address of label to buffer
		@note the put size is 4(32-bit), 8(64-bit)
	*/
	void putL(std::string label) { putL_inner(label); }
	void putL(const Label& label) { putL_inner(label); }

	void jmp(const Operand& op) { opR_ModM(op, BIT, 4, 0xFF, NONE, NONE, true); }
	void jmp(std::string label, LabelType type = T_AUTO) { opJmp(label, type, 0xEB, 0xE9, 0); }
	void jmp(const char *label, LabelType type = T_AUTO) { jmp(std::string(label), type); }
	void jmp(const Label& label, LabelType type = T_AUTO) { opJmp(label, type, 0xEB, 0xE9, 0); }
	void jmp(const void *addr, LabelType type = T_AUTO) { opJmpAbs(addr, type, 0xEB, 0xE9); }

	void call(const Operand& op) { opR_ModM(op, 16 | i32e, 2, 0xFF, NONE, NONE, true); }
	// call(string label), not const std::string&
	void call(std::string label) { opJmp(label, T_NEAR, 0, 0xE8, 0); }
	void call(const char *label) { call(std::string(label)); }
	void call(const Label& label) { opJmp(label, T_NEAR, 0, 0xE8, 0); }
	// call(function pointer)
#ifdef XBYAK_VARIADIC_TEMPLATE
	template<class Ret, class... Params>
	void call(Ret(*func)(Params...)) { call(reinterpret_cast<const void*>(func)); }
#endif
	void call(const void *addr) { opJmpAbs(addr, T_NEAR, 0, 0xE8); }

	void test(const Operand& op, const Reg& reg)
	{
		opModRM(reg, op, op.isREG() && (op.getKind() == reg.getKind()), op.isMEM(), 0x84);
	}
	void test(const Operand& op, uint32 imm)
	{
		verifyMemHasSize(op);
        int immSize = (std::min)(op.getBit() / 8, 4U);
		if (op.isREG() && op.getIdx() == 0) { // al, ax, eax
			rex(op);
			db(0xA8 | (op.isBit(8) ? 0 : 1));
		} else {
			opR_ModM(op, 0, 0, 0xF6, NONE, NONE, false, immSize);
		}
		db(imm, immSize);
	}
	void imul(const Reg& reg, const Operand& op)
	{
		opModRM(reg, op, op.isREG() && (reg.getKind() == op.getKind()), op.isMEM(), 0x0F, 0xAF);
	}
	void imul(const Reg& reg, const Operand& op, int imm)
	{
		int s = inner::IsInDisp8(imm) ? 1 : 0;
        int immSize = s ? 1 : reg.isREG(16) ? 2 : 4;
		opModRM(reg, op, op.isREG() && (reg.getKind() == op.getKind()), op.isMEM(), 0x69 | (s << 1), NONE, NONE, immSize);
		db(imm, immSize);
	}
	void push(const Operand& op) { opPushPop(op, 0xFF, 6, 0x50); }
	void pop(const Operand& op) { opPushPop(op, 0x8F, 0, 0x58); }
	void push(const AddressFrame& af, uint32 imm)
	{
		if (af.bit_ == 8 && inner::IsInDisp8(imm)) {
			db(0x6A); db(imm);
		} else if (af.bit_ == 16 && isInDisp16(imm)) {
			db(0x66); db(0x68); dw(imm);
		} else {
			db(0x68); dd(imm);
		}
	}
	/* use "push(word, 4)" if you want "push word 4" */
	void push(uint32 imm)
	{
		if (inner::IsInDisp8(imm)) {
			push(byte, imm);
		} else {
			push(dword, imm);
		}
	}
	void mov(const Operand& reg1, const Operand& reg2)
	{
		const Reg *reg = 0;
		const Address *addr = 0;
		uint8 code = 0;
		if (reg1.isREG() && reg1.getIdx() == 0 && reg2.isMEM()) { // mov eax|ax|al, [disp]
			reg = &reg1.getReg();
			addr= &reg2.getAddress();
			code = 0xA0;
		} else
		if (reg1.isMEM() && reg2.isREG() && reg2.getIdx() == 0) { // mov [disp], eax|ax|al
			reg = &reg2.getReg();
			addr= &reg1.getAddress();
			code = 0xA2;
		}
#ifdef XBYAK64
		if (addr && addr->is64bitDisp()) {
			if (code) {
				rex(*reg);
				db(reg1.isREG(8) ? 0xA0 : reg1.isREG() ? 0xA1 : reg2.isREG(8) ? 0xA2 : 0xA3);
				db(addr->getDisp(), 8);
			} else {
				throw Error(ERR_BAD_COMBINATION);
			}
		} else
#else
		if (code && addr->isOnlyDisp()) {
			rex(*reg, *addr);
			db(code | (reg->isBit(8) ? 0 : 1));
			dd(static_cast<uint32>(addr->getDisp()));
		} else
#endif
		{
			opRM_RM(reg1, reg2, 0x88);
		}
	}
	void mov(const Operand& op, size_t imm)
	{
		if (op.isREG()) {
			const int size = mov_imm(op.getReg(), imm);
			db(imm, size);
		} else if (op.isMEM()) {
			verifyMemHasSize(op);
			int immSize = op.getBit() / 8;
			if (immSize <= 4) {
				sint64 s = sint64(imm) >> (immSize * 8);
				if (s != 0 && s != -1) throw Error(ERR_IMM_IS_TOO_BIG);
			} else {
				if (!inner::IsInInt32(imm)) throw Error(ERR_IMM_IS_TOO_BIG);
				immSize = 4;
			}
			opModM(op.getAddress(), Reg(0, Operand::REG, op.getBit()), 0xC6, NONE, NONE, immSize);
			db(static_cast<uint32>(imm), immSize);
		} else {
			throw Error(ERR_BAD_COMBINATION);
		}
	}
	void mov(const NativeReg& reg, const char *label) // can't use std::string
	{
		if (label == 0) {
			mov(static_cast<const Operand&>(reg), 0); // call imm
			return;
		}
		mov_imm(reg, dummyAddr);
		putL(label);
	}
	void mov(const NativeReg& reg, const Label& label)
	{
		mov_imm(reg, dummyAddr);
		putL(label);
	}
	void xchg(const Operand& op1, const Operand& op2)
	{
		const Operand *p1 = &op1, *p2 = &op2;
		if (p1->isMEM() || (p2->isREG(16 | i32e) && p2->getIdx() == 0)) {
			p1 = &op2; p2 = &op1;
		}
		if (p1->isMEM()) throw Error(ERR_BAD_COMBINATION);
		if (p2->isREG() && (p1->isREG(16 | i32e) && p1->getIdx() == 0)
#ifdef XBYAK64
			&& (p2->getIdx() != 0 || !p1->isREG(32))
#endif
		) {
			rex(*p2, *p1); db(0x90 | (p2->getIdx() & 7));
			return;
		}
		opModRM(*p1, *p2, (p1->isREG() && p2->isREG() && (p1->getBit() == p2->getBit())), p2->isMEM(), 0x86 | (p1->isBit(8) ? 0 : 1));
	}

#ifndef XBYAK_DISABLE_SEGMENT
	void push(const Segment& seg)
	{
		switch (seg.getIdx()) {
		case Segment::es: db(0x06); break;
		case Segment::cs: db(0x0E); break;
		case Segment::ss: db(0x16); break;
		case Segment::ds: db(0x1E); break;
		case Segment::fs: db(0x0F); db(0xA0); break;
		case Segment::gs: db(0x0F); db(0xA8); break;
		default:
			assert(0);
		}
	}
	void pop(const Segment& seg)
	{
		switch (seg.getIdx()) {
		case Segment::es: db(0x07); break;
		case Segment::cs: throw Error(ERR_BAD_COMBINATION);
		case Segment::ss: db(0x17); break;
		case Segment::ds: db(0x1F); break;
		case Segment::fs: db(0x0F); db(0xA1); break;
		case Segment::gs: db(0x0F); db(0xA9); break;
		default:
			assert(0);
		}
	}
	void putSeg(const Segment& seg)
	{
		switch (seg.getIdx()) {
		case Segment::es: db(0x2E); break;
		case Segment::cs: db(0x36); break;
		case Segment::ss: db(0x3E); break;
		case Segment::ds: db(0x26); break;
		case Segment::fs: db(0x64); break;
		case Segment::gs: db(0x65); break;
		default:
			assert(0);
		}
	}
	void mov(const Operand& op, const Segment& seg)
	{
		opModRM(Reg8(seg.getIdx()), op, op.isREG(16|i32e), op.isMEM(), 0x8C);
	}
	void mov(const Segment& seg, const Operand& op)
	{
		opModRM(Reg8(seg.getIdx()), op.isREG(16|i32e) ? static_cast<const Operand&>(op.getReg().cvt32()) : op, op.isREG(16|i32e), op.isMEM(), 0x8E);
	}
#endif

	enum { NONE = 256 };
	// constructor
	CodeGenerator(size_t maxSize = DEFAULT_MAX_CODE_SIZE, void *userPtr = 0, Allocator *allocator = 0)
		: CodeArray(maxSize, userPtr, allocator)
		, mm0(0), mm1(1), mm2(2), mm3(3), mm4(4), mm5(5), mm6(6), mm7(7)
		, xmm0(0), xmm1(1), xmm2(2), xmm3(3), xmm4(4), xmm5(5), xmm6(6), xmm7(7)
		, ymm0(0), ymm1(1), ymm2(2), ymm3(3), ymm4(4), ymm5(5), ymm6(6), ymm7(7)
		, zmm0(0), zmm1(1), zmm2(2), zmm3(3), zmm4(4), zmm5(5), zmm6(6), zmm7(7)
		// for my convenience
		, xm0(xmm0), xm1(xmm1), xm2(xmm2), xm3(xmm3), xm4(xmm4), xm5(xmm5), xm6(xmm6), xm7(xmm7)
		, ym0(ymm0), ym1(ymm1), ym2(ymm2), ym3(ymm3), ym4(ymm4), ym5(ymm5), ym6(ymm6), ym7(ymm7)
		, zm0(zmm0), zm1(zmm1), zm2(zmm2), zm3(zmm3), zm4(zmm4), zm5(zmm5), zm6(zmm6), zm7(zmm7)

		, eax(Operand::EAX), ecx(Operand::ECX), edx(Operand::EDX), ebx(Operand::EBX), esp(Operand::ESP), ebp(Operand::EBP), esi(Operand::ESI), edi(Operand::EDI)
		, ax(Operand::AX), cx(Operand::CX), dx(Operand::DX), bx(Operand::BX), sp(Operand::SP), bp(Operand::BP), si(Operand::SI), di(Operand::DI)
		, al(Operand::AL), cl(Operand::CL), dl(Operand::DL), bl(Operand::BL), ah(Operand::AH), ch(Operand::CH), dh(Operand::DH), bh(Operand::BH)
		, ptr(0), byte(8), word(16), dword(32), qword(64), xword(128), yword(256), zword(512)
		, ptr_b(0, true), xword_b(128, true), yword_b(256, true), zword_b(512, true)
		, st0(0), st1(1), st2(2), st3(3), st4(4), st5(5), st6(6), st7(7)
		, k0(0), k1(1), k2(2), k3(3), k4(4), k5(5), k6(6), k7(7)
		, bnd0(0), bnd1(1), bnd2(2), bnd3(3)
		, T_sae(EvexModifierRounding::T_SAE), T_rn_sae(EvexModifierRounding::T_RN_SAE), T_rd_sae(EvexModifierRounding::T_RD_SAE), T_ru_sae(EvexModifierRounding::T_RU_SAE), T_rz_sae(EvexModifierRounding::T_RZ_SAE)
		, T_z()
#ifdef XBYAK64
		, rax(Operand::RAX), rcx(Operand::RCX), rdx(Operand::RDX), rbx(Operand::RBX), rsp(Operand::RSP), rbp(Operand::RBP), rsi(Operand::RSI), rdi(Operand::RDI), r8(Operand::R8), r9(Operand::R9), r10(Operand::R10), r11(Operand::R11), r12(Operand::R12), r13(Operand::R13), r14(Operand::R14), r15(Operand::R15)
		, r8d(8), r9d(9), r10d(10), r11d(11), r12d(12), r13d(13), r14d(14), r15d(15)
		, r8w(8), r9w(9), r10w(10), r11w(11), r12w(12), r13w(13), r14w(14), r15w(15)
		, r8b(8), r9b(9), r10b(10), r11b(11), r12b(12), r13b(13), r14b(14), r15b(15)
		, spl(Operand::SPL, true), bpl(Operand::BPL, true), sil(Operand::SIL, true), dil(Operand::DIL, true)
		, xmm8(8), xmm9(9), xmm10(10), xmm11(11), xmm12(12), xmm13(13), xmm14(14), xmm15(15)
		, xmm16(16), xmm17(17), xmm18(18), xmm19(19), xmm20(20), xmm21(21), xmm22(22), xmm23(23)
		, xmm24(24), xmm25(25), xmm26(26), xmm27(27), xmm28(28), xmm29(29), xmm30(30), xmm31(31)
		, ymm8(8), ymm9(9), ymm10(10), ymm11(11), ymm12(12), ymm13(13), ymm14(14), ymm15(15)
		, ymm16(16), ymm17(17), ymm18(18), ymm19(19), ymm20(20), ymm21(21), ymm22(22), ymm23(23)
		, ymm24(24), ymm25(25), ymm26(26), ymm27(27), ymm28(28), ymm29(29), ymm30(30), ymm31(31)
		, zmm8(8), zmm9(9), zmm10(10), zmm11(11), zmm12(12), zmm13(13), zmm14(14), zmm15(15)
		, zmm16(16), zmm17(17), zmm18(18), zmm19(19), zmm20(20), zmm21(21), zmm22(22), zmm23(23)
		, zmm24(24), zmm25(25), zmm26(26), zmm27(27), zmm28(28), zmm29(29), zmm30(30), zmm31(31)
		// for my convenience
		, xm8(xmm8), xm9(xmm9), xm10(xmm10), xm11(xmm11), xm12(xmm12), xm13(xmm13), xm14(xmm14), xm15(xmm15)
		, xm16(xmm16), xm17(xmm17), xm18(xmm18), xm19(xmm19), xm20(xmm20), xm21(xmm21), xm22(xmm22), xm23(xmm23)
		, xm24(xmm24), xm25(xmm25), xm26(xmm26), xm27(xmm27), xm28(xmm28), xm29(xmm29), xm30(xmm30), xm31(xmm31)
		, ym8(ymm8), ym9(ymm9), ym10(ymm10), ym11(ymm11), ym12(ymm12), ym13(ymm13), ym14(ymm14), ym15(ymm15)
		, ym16(ymm16), ym17(ymm17), ym18(ymm18), ym19(ymm19), ym20(ymm20), ym21(ymm21), ym22(ymm22), ym23(ymm23)
		, ym24(ymm24), ym25(ymm25), ym26(ymm26), ym27(ymm27), ym28(ymm28), ym29(ymm29), ym30(ymm30), ym31(ymm31)
		, zm8(zmm8), zm9(zmm9), zm10(zmm10), zm11(zmm11), zm12(zmm12), zm13(zmm13), zm14(zmm14), zm15(zmm15)
		, zm16(zmm16), zm17(zmm17), zm18(zmm18), zm19(zmm19), zm20(zmm20), zm21(zmm21), zm22(zmm22), zm23(zmm23)
		, zm24(zmm24), zm25(zmm25), zm26(zmm26), zm27(zmm27), zm28(zmm28), zm29(zmm29), zm30(zmm30), zm31(zmm31)
		, rip()
#endif
#ifndef XBYAK_DISABLE_SEGMENT
		, es(Segment::es), cs(Segment::cs), ss(Segment::ss), ds(Segment::ds), fs(Segment::fs), gs(Segment::gs)
#endif
	{
		labelMgr_.set(this);
	}
	void reset()
	{
		resetSize();
		labelMgr_.reset();
		labelMgr_.set(this);
	}
	bool hasUndefinedLabel() const { return labelMgr_.hasUndefSlabel() || labelMgr_.hasUndefClabel(); }
	/*
		MUST call ready() to complete generating code if you use AutoGrow mode.
		It is not necessary for the other mode if hasUndefinedLabel() is true.
	*/
	void ready(ProtectMode mode = PROTECT_RWE)
	{
		if (hasUndefinedLabel()) throw Error(ERR_LABEL_IS_NOT_FOUND);
		if (isAutoGrow()) {
			calcJmpAddress();
			if (useProtect()) setProtectMode(mode);
		}
	}
	// set read/exec
	void readyRE() { return ready(PROTECT_RE); }
#ifdef XBYAK_TEST
	void dump(bool doClear = true)
	{
		CodeArray::dump();
		if (doClear) size_ = 0;
	}
#endif

#ifdef XBYAK_UNDEF_JNL
	#undef jnl
#endif

	/*
		use single byte nop if useMultiByteNop = false
	*/
	void nop(size_t size = 1, bool useMultiByteNop = true)
	{
		if (!useMultiByteNop) {
			for (size_t i = 0; i < size; i++) {
				db(0x90);
			}
			return;
		}
		/*
			Intel Architectures Software Developer's Manual Volume 2
			recommended multi-byte sequence of NOP instruction
			AMD and Intel seem to agree on the same sequences for up to 9 bytes:
			https://support.amd.com/TechDocs/55723_SOG_Fam_17h_Processors_3.00.pdf
		*/
		static const uint8 nopTbl[9][9] = {
			{0x90},
			{0x66, 0x90},
			{0x0F, 0x1F, 0x00},
			{0x0F, 0x1F, 0x40, 0x00},
			{0x0F, 0x1F, 0x44, 0x00, 0x00},
			{0x66, 0x0F, 0x1F, 0x44, 0x00, 0x00},
			{0x0F, 0x1F, 0x80, 0x00, 0x00, 0x00, 0x00},
			{0x0F, 0x1F, 0x84, 0x00, 0x00, 0x00, 0x00, 0x00},
			{0x66, 0x0F, 0x1F, 0x84, 0x00, 0x00, 0x00, 0x00, 0x00},
		};
		const size_t n = sizeof(nopTbl) / sizeof(nopTbl[0]);
		while (size > 0) {
			size_t len = (std::min)(n, size);
			const uint8 *seq = nopTbl[len - 1];
			db(seq, len);
			size -= len;
		}
	}

#ifndef XBYAK_DONT_READ_LIST
#include "xbyak_mnemonic.h"
	/*
		use single byte nop if useMultiByteNop = false
	*/
	void align(size_t x = 16, bool useMultiByteNop = true)
	{
		if (x == 1) return;
		if (x < 1 || (x & (x - 1))) throw Error(ERR_BAD_ALIGN);
		if (isAutoGrow() && x > inner::ALIGN_PAGE_SIZE) fprintf(stderr, "warning:autoGrow mode does not support %d align\n", (int)x);
		size_t remain = size_t(getCurr()) % x;
		if (remain) {
			nop(x - remain, useMultiByteNop);
		}
	}
#endif
};

namespace util {
static const Mmx mm0(0), mm1(1), mm2(2), mm3(3), mm4(4), mm5(5), mm6(6), mm7(7);
static const Xmm xmm0(0), xmm1(1), xmm2(2), xmm3(3), xmm4(4), xmm5(5), xmm6(6), xmm7(7);
static const Ymm ymm0(0), ymm1(1), ymm2(2), ymm3(3), ymm4(4), ymm5(5), ymm6(6), ymm7(7);
static const Zmm zmm0(0), zmm1(1), zmm2(2), zmm3(3), zmm4(4), zmm5(5), zmm6(6), zmm7(7);
static const Reg32 eax(Operand::EAX), ecx(Operand::ECX), edx(Operand::EDX), ebx(Operand::EBX), esp(Operand::ESP), ebp(Operand::EBP), esi(Operand::ESI), edi(Operand::EDI);
static const Reg16 ax(Operand::AX), cx(Operand::CX), dx(Operand::DX), bx(Operand::BX), sp(Operand::SP), bp(Operand::BP), si(Operand::SI), di(Operand::DI);
static const Reg8 al(Operand::AL), cl(Operand::CL), dl(Operand::DL), bl(Operand::BL), ah(Operand::AH), ch(Operand::CH), dh(Operand::DH), bh(Operand::BH);
static const AddressFrame ptr(0), byte(8), word(16), dword(32), qword(64), xword(128), yword(256), zword(512);
static const AddressFrame ptr_b(0, true), xword_b(128, true), yword_b(256, true), zword_b(512, true);
static const Fpu st0(0), st1(1), st2(2), st3(3), st4(4), st5(5), st6(6), st7(7);
static const Opmask k0(0), k1(1), k2(2), k3(3), k4(4), k5(5), k6(6), k7(7);
static const BoundsReg bnd0(0), bnd1(1), bnd2(2), bnd3(3);
static const EvexModifierRounding T_sae(EvexModifierRounding::T_SAE), T_rn_sae(EvexModifierRounding::T_RN_SAE), T_rd_sae(EvexModifierRounding::T_RD_SAE), T_ru_sae(EvexModifierRounding::T_RU_SAE), T_rz_sae(EvexModifierRounding::T_RZ_SAE);
static const EvexModifierZero T_z;
#ifdef XBYAK64
static const Reg64 rax(Operand::RAX), rcx(Operand::RCX), rdx(Operand::RDX), rbx(Operand::RBX), rsp(Operand::RSP), rbp(Operand::RBP), rsi(Operand::RSI), rdi(Operand::RDI), r8(Operand::R8), r9(Operand::R9), r10(Operand::R10), r11(Operand::R11), r12(Operand::R12), r13(Operand::R13), r14(Operand::R14), r15(Operand::R15);
static const Reg32 r8d(8), r9d(9), r10d(10), r11d(11), r12d(12), r13d(13), r14d(14), r15d(15);
static const Reg16 r8w(8), r9w(9), r10w(10), r11w(11), r12w(12), r13w(13), r14w(14), r15w(15);
static const Reg8 r8b(8), r9b(9), r10b(10), r11b(11), r12b(12), r13b(13), r14b(14), r15b(15), spl(Operand::SPL, true), bpl(Operand::BPL, true), sil(Operand::SIL, true), dil(Operand::DIL, true);
static const Xmm xmm8(8), xmm9(9), xmm10(10), xmm11(11), xmm12(12), xmm13(13), xmm14(14), xmm15(15);
static const Xmm xmm16(16), xmm17(17), xmm18(18), xmm19(19), xmm20(20), xmm21(21), xmm22(22), xmm23(23);
static const Xmm xmm24(24), xmm25(25), xmm26(26), xmm27(27), xmm28(28), xmm29(29), xmm30(30), xmm31(31);
static const Ymm ymm8(8), ymm9(9), ymm10(10), ymm11(11), ymm12(12), ymm13(13), ymm14(14), ymm15(15);
static const Ymm ymm16(16), ymm17(17), ymm18(18), ymm19(19), ymm20(20), ymm21(21), ymm22(22), ymm23(23);
static const Ymm ymm24(24), ymm25(25), ymm26(26), ymm27(27), ymm28(28), ymm29(29), ymm30(30), ymm31(31);
static const Zmm zmm8(8), zmm9(9), zmm10(10), zmm11(11), zmm12(12), zmm13(13), zmm14(14), zmm15(15);
static const Zmm zmm16(16), zmm17(17), zmm18(18), zmm19(19), zmm20(20), zmm21(21), zmm22(22), zmm23(23);
static const Zmm zmm24(24), zmm25(25), zmm26(26), zmm27(27), zmm28(28), zmm29(29), zmm30(30), zmm31(31);
static const RegRip rip;
#endif
#ifndef XBYAK_DISABLE_SEGMENT
static const Segment es(Segment::es), cs(Segment::cs), ss(Segment::ss), ds(Segment::ds), fs(Segment::fs), gs(Segment::gs);
#endif
} // util

#ifdef _MSC_VER
	#pragma warning(pop)
#endif

} // end of namespace

#endif // XBYAK_XBYAK_H_<|MERGE_RESOLUTION|>--- conflicted
+++ resolved
@@ -248,12 +248,7 @@
 	explicit Error(int err) : err_(err)
 	{
 		if (err_ < 0 || err_ > ERR_INTERNAL) {
-<<<<<<< HEAD
-			fprintf(stderr, "bad err=%d in Xbyak::Error\n", err_);
-			//exit(1);
-=======
 			err_ = ERR_INTERNAL;
->>>>>>> 4ea278bf
 		}
 	}
 	operator int() const { return err_; }
