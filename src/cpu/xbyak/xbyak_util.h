/*******************************************************************************
* Copyright 2016-2018 Intel Corporation
*
* Licensed under the Apache License, Version 2.0 (the "License");
* you may not use this file except in compliance with the License.
* You may obtain a copy of the License at
*
*     http://www.apache.org/licenses/LICENSE-2.0
*
* Unless required by applicable law or agreed to in writing, software
* distributed under the License is distributed on an "AS IS" BASIS,
* WITHOUT WARRANTIES OR CONDITIONS OF ANY KIND, either express or implied.
* See the License for the specific language governing permissions and
* limitations under the License.
*******************************************************************************/

/*******************************************************************************
* Copyright (c) 2007 MITSUNARI Shigeo
* All rights reserved.
*
* Redistribution and use in source and binary forms, with or without
* modification, are permitted provided that the following conditions are met:
*
* Redistributions of source code must retain the above copyright notice, this
* list of conditions and the following disclaimer.
* Redistributions in binary form must reproduce the above copyright notice,
* this list of conditions and the following disclaimer in the documentation
* and/or other materials provided with the distribution.
* Neither the name of the copyright owner nor the names of its contributors may
* be used to endorse or promote products derived from this software without
* specific prior written permission.
*
* THIS SOFTWARE IS PROVIDED BY THE COPYRIGHT HOLDERS AND CONTRIBUTORS "AS IS"
* AND ANY EXPRESS OR IMPLIED WARRANTIES, INCLUDING, BUT NOT LIMITED TO, THE
* IMPLIED WARRANTIES OF MERCHANTABILITY AND FITNESS FOR A PARTICULAR PURPOSE
* ARE DISCLAIMED. IN NO EVENT SHALL THE COPYRIGHT OWNER OR CONTRIBUTORS BE
* LIABLE FOR ANY DIRECT, INDIRECT, INCIDENTAL, SPECIAL, EXEMPLARY, OR
* CONSEQUENTIAL DAMAGES (INCLUDING, BUT NOT LIMITED TO, PROCUREMENT OF
* SUBSTITUTE GOODS OR SERVICES; LOSS OF USE, DATA, OR PROFITS; OR BUSINESS
* INTERRUPTION) HOWEVER CAUSED AND ON ANY THEORY OF LIABILITY, WHETHER IN
* CONTRACT, STRICT LIABILITY, OR TORT (INCLUDING NEGLIGENCE OR OTHERWISE)
* ARISING IN ANY WAY OUT OF THE USE OF THIS SOFTWARE, EVEN IF ADVISED OF
* THE POSSIBILITY OF SUCH DAMAGE.
*******************************************************************************/

#ifndef XBYAK_XBYAK_UTIL_H_
#define XBYAK_XBYAK_UTIL_H_

/**
	utility class and functions for Xbyak
	Xbyak::util::Clock ; rdtsc timer
	Xbyak::util::Cpu ; detect CPU
	@note this header is UNDER CONSTRUCTION!
*/
#include "xbyak.h"

#ifdef _MSC_VER
	#if (_MSC_VER < 1400) && defined(XBYAK32)
		static inline __declspec(naked) void __cpuid(int[4], int)
		{
			__asm {
				push	ebx
				push	esi
				mov		eax, dword ptr [esp + 4 * 2 + 8] // eaxIn
				cpuid
				mov		esi, dword ptr [esp + 4 * 2 + 4] // data
				mov		dword ptr [esi], eax
				mov		dword ptr [esi + 4], ebx
				mov		dword ptr [esi + 8], ecx
				mov		dword ptr [esi + 12], edx
				pop		esi
				pop		ebx
				ret
			}
		}
	#else
		#include <intrin.h> // for __cpuid
	#endif
#else
	#ifndef __GNUC_PREREQ
    	#define __GNUC_PREREQ(major, minor) ((((__GNUC__) << 16) + (__GNUC_MINOR__)) >= (((major) << 16) + (minor)))
	#endif
	#if __GNUC_PREREQ(4, 3) && !defined(__APPLE__)
		#include <cpuid.h>
	#else
		#if defined(__APPLE__) && defined(XBYAK32) // avoid err : can't find a register in class `BREG' while reloading `asm'
			#define __cpuid(eaxIn, a, b, c, d) __asm__ __volatile__("pushl %%ebx\ncpuid\nmovl %%ebp, %%esi\npopl %%ebx" : "=a"(a), "=S"(b), "=c"(c), "=d"(d) : "0"(eaxIn))
			#define __cpuid_count(eaxIn, ecxIn, a, b, c, d) __asm__ __volatile__("pushl %%ebx\ncpuid\nmovl %%ebp, %%esi\npopl %%ebx" : "=a"(a), "=S"(b), "=c"(c), "=d"(d) : "0"(eaxIn), "2"(ecxIn))
		#else
			#define __cpuid(eaxIn, a, b, c, d) __asm__ __volatile__("cpuid\n" : "=a"(a), "=b"(b), "=c"(c), "=d"(d) : "0"(eaxIn))
			#define __cpuid_count(eaxIn, ecxIn, a, b, c, d) __asm__ __volatile__("cpuid\n" : "=a"(a), "=b"(b), "=c"(c), "=d"(d) : "0"(eaxIn), "2"(ecxIn))
		#endif
	#endif
#endif

namespace Xbyak { namespace util {

typedef enum intel_cpu_topology_level {
   smt_level = 1,
   core_level = 2
}intel_cpu_topology_level_t;

/**
	CPU detection class
*/
class Cpu {
	uint64 type_;
	unsigned int get32bitAsBE(const char *x) const
	{
		return x[0] | (x[1] << 8) | (x[2] << 16) | (x[3] << 24);
	}
	unsigned int mask(int n) const
	{
		return (1U << n) - 1;
	}
	void setFamily()
	{
		unsigned int data[4];
		getCpuid(1, data);
		stepping = data[0] & mask(4);
		model = (data[0] >> 4) & mask(4);
		family = (data[0] >> 8) & mask(4);
		// type = (data[0] >> 12) & mask(2);
		extModel = (data[0] >> 16) & mask(4);
		extFamily = (data[0] >> 20) & mask(8);
		if (family == 0x0f) {
			displayFamily = family + extFamily;
		} else {
			displayFamily = family;
		}
		if (family == 6 || family == 0x0f) {
			displayModel = (extModel << 4) + model;
		} else {
			displayModel = model;
		}
	}
	unsigned int extractBit(unsigned int val, unsigned int base, unsigned int end)
	{
		return (val >> base) & ((1u << (end - base)) - 1);
	}
        void setNumCores()
        {
		if ((type_ & tINTEL) == 0) return;

                unsigned int data[4];

                 /* CAUTION: These numbers are configuration as shipped by Intel. */
                getCpuidEx(0x0, 0, data);
                if (data[0] >= 0xB) {
                         /*
                                if leaf 11 exists(x2APIC is supported),
                                we use it to get the number of smt cores and cores on socket

                                leaf 0xB can be zeroed-out by a hypervisor
                        */
                        x2APIC_supported = true;
                        for (size_t i = 0; i < maxTopologyLevels; i++) {
                            getCpuidEx(0xB, i, data);
                            intel_cpu_topology_level_t level_type =
                                (intel_cpu_topology_level_t)extractBit(data[2], 8, 15);
                            if (level_type == smt_level
                                    || level_type == core_level)
                                n_cores[level_type - 1] = extractBit(data[1], 0, 15);
                        }
                } else {
                        /* Failed to deremine num of cores without x2APIC support.
                           TODO: USE initial APIC ID to determine ncores. */
                    n_cores[smt_level - 1] = 0;
                    n_cores[core_level - 1] = 0;
                }

        }
	void setCacheHierarchy()
	{
		if ((type_ & tINTEL) == 0) return;
		const unsigned int NO_CACHE = 0;
		const unsigned int DATA_CACHE = 1;
//		const unsigned int INSTRUCTION_CACHE = 2;
		const unsigned int UNIFIED_CACHE = 3;
		unsigned int smt_width = 0;
		unsigned int logical_cores = 0;
		unsigned int data[4];

                if (x2APIC_supported) {
                    smt_width = n_cores[0];
                    logical_cores = n_cores[1];
                }

		/*
			Assumptions:
			the first level of data cache is not shared (which is the
			case for every existing architecture) and use this to
			determine the SMT width for arch not supporting leaf 11.
			when leaf 4 reports a number of core less than n_cores
			on socket reported by leaf 11, then it is a correct number
			of cores not an upperbound.
		*/
		for (int i = 0; data_cache_levels < maxNumberCacheLevels; i++) {
			getCpuidEx(0x4, i, data);
			unsigned int cacheType = extractBit(data[0], 0, 4);
			if (cacheType == NO_CACHE) break;
			if (cacheType == DATA_CACHE || cacheType == UNIFIED_CACHE) {
<<<<<<< HEAD
				unsigned int nb_logical_cores = extractBit(data[0], 14, 25) + 1;
				if (n_cores != 0) { // true only if leaf 0xB is supported and valid
					nb_logical_cores = (std::min)(nb_logical_cores, n_cores);
				}
				assert(nb_logical_cores != 0);
=======
				unsigned int actual_logical_cores = extractBit(data[0], 14, 25) + 1;
				if (logical_cores != 0) // true only if leaf 0xB is supported and valid
					actual_logical_cores = (std::min)(actual_logical_cores, logical_cores);
				assert(actual_logical_cores != 0);
>>>>>>> 863ff6e7
				data_cache_size[data_cache_levels] =
					(extractBit(data[1], 22, 31) + 1)
					* (extractBit(data[1], 12, 21) + 1)
					* (extractBit(data[1], 0, 11) + 1)
					* (data[2] + 1);
				if (cacheType == DATA_CACHE && smt_width == 0) smt_width = actual_logical_cores;
				assert(smt_width != 0);
<<<<<<< HEAD
				cores_sharing_data_cache[data_cache_levels] = (std::max)(nb_logical_cores / smt_width, 1u);
=======
				// FIXME: check and fix number of cores sharing L3 cache for different configurations
				// (HT-, 2 sockets), (HT-, 1 socket), (HT+, 2 sockets), (HT+, 1 socket)
				cores_sharing_data_cache[data_cache_levels] = (std::max)(actual_logical_cores / smt_width, 1u);
>>>>>>> 863ff6e7
				data_cache_levels++;
			}
		}
	}

        //system topology
        bool x2APIC_supported;
        static const unsigned int maxTopologyLevels = 2;
        unsigned int n_cores[maxTopologyLevels];
public:
	int model;
	int family;
	int stepping;
	int extModel;
	int extFamily;
	int displayFamily; // family + extFamily
	int displayModel; // model + extModel

	// may I move these members into private?
	static const unsigned int maxNumberCacheLevels = 10;
	unsigned int data_cache_size[maxNumberCacheLevels];
	unsigned int cores_sharing_data_cache[maxNumberCacheLevels];
	unsigned int data_cache_levels;


        unsigned int getNumCores(intel_cpu_topology_level_t topology_level) {
            if (topology_level != smt_level
                    && topology_level != core_level) throw Error(ERR_BAD_PARAMETER);
            if (!x2APIC_supported) throw Error(ERR_x2APIC_NOT_SUPPORTED_CANT_GET_NCORES);
            return (topology_level == core_level)
                ? n_cores[topology_level - 1] / n_cores[smt_level - 1]
                : n_cores[topology_level - 1];
        }

	unsigned int getDataCacheLevels() const { return data_cache_levels; }
	unsigned int getCoresSharingDataCache(unsigned int i) const
	{
		if (i >= data_cache_levels) throw  Error(ERR_BAD_PARAMETER);
		return cores_sharing_data_cache[i];
	}
	unsigned int getDataCacheSize(unsigned int i) const
	{
		if (i >= data_cache_levels) throw  Error(ERR_BAD_PARAMETER);
		return data_cache_size[i];
	}

	/*
		data[] = { eax, ebx, ecx, edx }
	*/
	static inline void getCpuid(unsigned int eaxIn, unsigned int data[4])
	{
#ifdef _MSC_VER
		__cpuid(reinterpret_cast<int*>(data), eaxIn);
#else
		__cpuid(eaxIn, data[0], data[1], data[2], data[3]);
#endif
	}
	static inline void getCpuidEx(unsigned int eaxIn, unsigned int ecxIn, unsigned int data[4])
	{
#ifdef _MSC_VER
		__cpuidex(reinterpret_cast<int*>(data), eaxIn, ecxIn);
#else
		__cpuid_count(eaxIn, ecxIn, data[0], data[1], data[2], data[3]);
#endif
	}
	static inline uint64 getXfeature()
	{
#ifdef _MSC_VER
		return _xgetbv(0);
#else
		unsigned int eax, edx;
		// xgetvb is not support on gcc 4.2
//		__asm__ volatile("xgetbv" : "=a"(eax), "=d"(edx) : "c"(0));
		__asm__ volatile(".byte 0x0f, 0x01, 0xd0" : "=a"(eax), "=d"(edx) : "c"(0));
		return ((uint64)edx << 32) | eax;
#endif
	}
	typedef uint64 Type;

	static const Type NONE = 0;
	static const Type tMMX = 1 << 0;
	static const Type tMMX2 = 1 << 1;
	static const Type tCMOV = 1 << 2;
	static const Type tSSE = 1 << 3;
	static const Type tSSE2 = 1 << 4;
	static const Type tSSE3 = 1 << 5;
	static const Type tSSSE3 = 1 << 6;
	static const Type tSSE41 = 1 << 7;
	static const Type tSSE42 = 1 << 8;
	static const Type tPOPCNT = 1 << 9;
	static const Type tAESNI = 1 << 10;
	static const Type tSSE5 = 1 << 11;
	static const Type tOSXSAVE = 1 << 12;
	static const Type tPCLMULQDQ = 1 << 13;
	static const Type tAVX = 1 << 14;
	static const Type tFMA = 1 << 15;

	static const Type t3DN = 1 << 16;
	static const Type tE3DN = 1 << 17;
	static const Type tSSE4a = 1 << 18;
	static const Type tRDTSCP = 1 << 19;
	static const Type tAVX2 = 1 << 20;
	static const Type tBMI1 = 1 << 21; // andn, bextr, blsi, blsmsk, blsr, tzcnt
	static const Type tBMI2 = 1 << 22; // bzhi, mulx, pdep, pext, rorx, sarx, shlx, shrx
	static const Type tLZCNT = 1 << 23;

	static const Type tINTEL = 1 << 24;
	static const Type tAMD = 1 << 25;

	static const Type tENHANCED_REP = 1 << 26; // enhanced rep movsb/stosb
	static const Type tRDRAND = 1 << 27;
	static const Type tADX = 1 << 28; // adcx, adox
	static const Type tRDSEED = 1 << 29; // rdseed
	static const Type tSMAP = 1 << 30; // stac
	static const Type tHLE = uint64(1) << 31; // xacquire, xrelease, xtest
	static const Type tRTM = uint64(1) << 32; // xbegin, xend, xabort
	static const Type tF16C = uint64(1) << 33; // vcvtph2ps, vcvtps2ph
	static const Type tMOVBE = uint64(1) << 34; // mobve
	static const Type tAVX512F = uint64(1) << 35;
	static const Type tAVX512DQ = uint64(1) << 36;
	static const Type tAVX512_IFMA = uint64(1) << 37;
	static const Type tAVX512IFMA = tAVX512_IFMA;
	static const Type tAVX512PF = uint64(1) << 38;
	static const Type tAVX512ER = uint64(1) << 39;
	static const Type tAVX512CD = uint64(1) << 40;
	static const Type tAVX512BW = uint64(1) << 41;
	static const Type tAVX512VL = uint64(1) << 42;
	static const Type tAVX512_VBMI = uint64(1) << 43;
	static const Type tAVX512VBMI = tAVX512_VBMI; // changed by Intel's manual
	static const Type tAVX512_4VNNIW = uint64(1) << 44;
	static const Type tAVX512_4FMAPS = uint64(1) << 45;
	static const Type tPREFETCHWT1 = uint64(1) << 46;
	static const Type tPREFETCHW = uint64(1) << 47;
	static const Type tSHA = uint64(1) << 48;
	static const Type tMPX = uint64(1) << 49;
	static const Type tAVX512_VBMI2 = uint64(1) << 50;
	static const Type tGFNI = uint64(1) << 51;
	static const Type tVAES = uint64(1) << 52;
	static const Type tVPCLMULQDQ = uint64(1) << 53;
	static const Type tAVX512_VNNI = uint64(1) << 54;
	static const Type tAVX512_BITALG = uint64(1) << 55;
	static const Type tAVX512_VPOPCNTDQ = uint64(1) << 56;

	Cpu()
                : type_(NONE)
		, x2APIC_supported(false)
		, data_cache_levels(0)
	{
		unsigned int data[4];
		const unsigned int& EAX = data[0];
		const unsigned int& EBX = data[1];
		const unsigned int& ECX = data[2];
		const unsigned int& EDX = data[3];
		getCpuid(0, data);
		const unsigned int maxNum = EAX;
		static const char intel[] = "ntel";
		static const char amd[] = "cAMD";
		if (ECX == get32bitAsBE(amd)) {
			type_ |= tAMD;
			getCpuid(0x80000001, data);
			if (EDX & (1U << 31)) type_ |= t3DN;
			if (EDX & (1U << 15)) type_ |= tCMOV;
			if (EDX & (1U << 30)) type_ |= tE3DN;
			if (EDX & (1U << 22)) type_ |= tMMX2;
			if (EDX & (1U << 27)) type_ |= tRDTSCP;
		}
		if (ECX == get32bitAsBE(intel)) {
			type_ |= tINTEL;
			getCpuid(0x80000001, data);
			if (EDX & (1U << 27)) type_ |= tRDTSCP;
			if (ECX & (1U << 5)) type_ |= tLZCNT;
			if (ECX & (1U << 8)) type_ |= tPREFETCHW;
		}
		getCpuid(1, data);
		if (ECX & (1U << 0)) type_ |= tSSE3;
		if (ECX & (1U << 9)) type_ |= tSSSE3;
		if (ECX & (1U << 19)) type_ |= tSSE41;
		if (ECX & (1U << 20)) type_ |= tSSE42;
		if (ECX & (1U << 22)) type_ |= tMOVBE;
		if (ECX & (1U << 23)) type_ |= tPOPCNT;
		if (ECX & (1U << 25)) type_ |= tAESNI;
		if (ECX & (1U << 1)) type_ |= tPCLMULQDQ;
		if (ECX & (1U << 27)) type_ |= tOSXSAVE;
		if (ECX & (1U << 30)) type_ |= tRDRAND;
		if (ECX & (1U << 29)) type_ |= tF16C;

		if (EDX & (1U << 15)) type_ |= tCMOV;
		if (EDX & (1U << 23)) type_ |= tMMX;
		if (EDX & (1U << 25)) type_ |= tMMX2 | tSSE;
		if (EDX & (1U << 26)) type_ |= tSSE2;

		if (type_ & tOSXSAVE) {
			// check XFEATURE_ENABLED_MASK[2:1] = '11b'
			uint64 bv = getXfeature();
			if ((bv & 6) == 6) {
				if (ECX & (1U << 28)) type_ |= tAVX;
				if (ECX & (1U << 12)) type_ |= tFMA;
				if (((bv >> 5) & 7) == 7) {
					getCpuidEx(7, 0, data);
					if (EBX & (1U << 16)) type_ |= tAVX512F;
					if (type_ & tAVX512F) {
						if (EBX & (1U << 17)) type_ |= tAVX512DQ;
						if (EBX & (1U << 21)) type_ |= tAVX512_IFMA;
						if (EBX & (1U << 26)) type_ |= tAVX512PF;
						if (EBX & (1U << 27)) type_ |= tAVX512ER;
						if (EBX & (1U << 28)) type_ |= tAVX512CD;
						if (EBX & (1U << 30)) type_ |= tAVX512BW;
						if (EBX & (1U << 31)) type_ |= tAVX512VL;
						if (ECX & (1U << 1)) type_ |= tAVX512_VBMI;
						if (ECX & (1U << 6)) type_ |= tAVX512_VBMI2;
						if (ECX & (1U << 8)) type_ |= tGFNI;
						if (ECX & (1U << 9)) type_ |= tVAES;
						if (ECX & (1U << 10)) type_ |= tVPCLMULQDQ;
						if (ECX & (1U << 11)) type_ |= tAVX512_VNNI;
						if (ECX & (1U << 12)) type_ |= tAVX512_BITALG;
						if (ECX & (1U << 14)) type_ |= tAVX512_VPOPCNTDQ;
						if (EDX & (1U << 2)) type_ |= tAVX512_4VNNIW;
						if (EDX & (1U << 3)) type_ |= tAVX512_4FMAPS;
					}
				}
			}
		}
		if (maxNum >= 7) {
			getCpuidEx(7, 0, data);
			if (type_ & tAVX && (EBX & (1U << 5))) type_ |= tAVX2;
			if (EBX & (1U << 3)) type_ |= tBMI1;
			if (EBX & (1U << 8)) type_ |= tBMI2;
			if (EBX & (1U << 9)) type_ |= tENHANCED_REP;
			if (EBX & (1U << 18)) type_ |= tRDSEED;
			if (EBX & (1U << 19)) type_ |= tADX;
			if (EBX & (1U << 20)) type_ |= tSMAP;
			if (EBX & (1U << 4)) type_ |= tHLE;
			if (EBX & (1U << 11)) type_ |= tRTM;
			if (EBX & (1U << 14)) type_ |= tMPX;
			if (EBX & (1U << 29)) type_ |= tSHA;
			if (ECX & (1U << 0)) type_ |= tPREFETCHWT1;
		}
		setFamily();
                setNumCores();
		setCacheHierarchy();
	}
	void putFamily() const
	{
		printf("family=%d, model=%X, stepping=%d, extFamily=%d, extModel=%X\n",
			family, model, stepping, extFamily, extModel);
		printf("display:family=%X, model=%X\n", displayFamily, displayModel);
	}
	bool has(Type type) const
	{
		return (type & type_) != 0;
	}
};

class Clock {
public:
	static inline uint64 getRdtsc()
	{
#ifdef _MSC_VER
		return __rdtsc();
#else
		unsigned int eax, edx;
		__asm__ volatile("rdtsc" : "=a"(eax), "=d"(edx));
		return ((uint64)edx << 32) | eax;
#endif
	}
	Clock()
		: clock_(0)
		, count_(0)
	{
	}
	void begin()
	{
		clock_ -= getRdtsc();
	}
	void end()
	{
		clock_ += getRdtsc();
		count_++;
	}
	int getCount() const { return count_; }
	uint64 getClock() const { return clock_; }
	void clear() { count_ = 0; clock_ = 0; }
private:
	uint64 clock_;
	int count_;
};

#ifdef XBYAK64
const int UseRCX = 1 << 6;
const int UseRDX = 1 << 7;

class Pack {
	static const size_t maxTblNum = 15;
	const Xbyak::Reg64 *tbl_[maxTblNum];
	size_t n_;
public:
	Pack() : tbl_(), n_(0) {}
	Pack(const Xbyak::Reg64 *tbl, size_t n) { init(tbl, n); }
	Pack(const Pack& rhs)
		: n_(rhs.n_)
	{
		for (size_t i = 0; i < n_; i++) tbl_[i] = rhs.tbl_[i];
	}
	Pack& operator=(const Pack& rhs)
	{
		n_ = rhs.n_;
		for (size_t i = 0; i < n_; i++) tbl_[i] = rhs.tbl_[i];
		return *this;
	}
	Pack(const Xbyak::Reg64& t0)
	{ n_ = 1; tbl_[0] = &t0; }
	Pack(const Xbyak::Reg64& t1, const Xbyak::Reg64& t0)
	{ n_ = 2; tbl_[0] = &t0; tbl_[1] = &t1; }
	Pack(const Xbyak::Reg64& t2, const Xbyak::Reg64& t1, const Xbyak::Reg64& t0)
	{ n_ = 3; tbl_[0] = &t0; tbl_[1] = &t1; tbl_[2] = &t2; }
	Pack(const Xbyak::Reg64& t3, const Xbyak::Reg64& t2, const Xbyak::Reg64& t1, const Xbyak::Reg64& t0)
	{ n_ = 4; tbl_[0] = &t0; tbl_[1] = &t1; tbl_[2] = &t2; tbl_[3] = &t3; }
	Pack(const Xbyak::Reg64& t4, const Xbyak::Reg64& t3, const Xbyak::Reg64& t2, const Xbyak::Reg64& t1, const Xbyak::Reg64& t0)
	{ n_ = 5; tbl_[0] = &t0; tbl_[1] = &t1; tbl_[2] = &t2; tbl_[3] = &t3; tbl_[4] = &t4; }
	Pack(const Xbyak::Reg64& t5, const Xbyak::Reg64& t4, const Xbyak::Reg64& t3, const Xbyak::Reg64& t2, const Xbyak::Reg64& t1, const Xbyak::Reg64& t0)
	{ n_ = 6; tbl_[0] = &t0; tbl_[1] = &t1; tbl_[2] = &t2; tbl_[3] = &t3; tbl_[4] = &t4; tbl_[5] = &t5; }
	Pack(const Xbyak::Reg64& t6, const Xbyak::Reg64& t5, const Xbyak::Reg64& t4, const Xbyak::Reg64& t3, const Xbyak::Reg64& t2, const Xbyak::Reg64& t1, const Xbyak::Reg64& t0)
	{ n_ = 7; tbl_[0] = &t0; tbl_[1] = &t1; tbl_[2] = &t2; tbl_[3] = &t3; tbl_[4] = &t4; tbl_[5] = &t5; tbl_[6] = &t6; }
	Pack(const Xbyak::Reg64& t7, const Xbyak::Reg64& t6, const Xbyak::Reg64& t5, const Xbyak::Reg64& t4, const Xbyak::Reg64& t3, const Xbyak::Reg64& t2, const Xbyak::Reg64& t1, const Xbyak::Reg64& t0)
	{ n_ = 8; tbl_[0] = &t0; tbl_[1] = &t1; tbl_[2] = &t2; tbl_[3] = &t3; tbl_[4] = &t4; tbl_[5] = &t5; tbl_[6] = &t6; tbl_[7] = &t7; }
	Pack(const Xbyak::Reg64& t8, const Xbyak::Reg64& t7, const Xbyak::Reg64& t6, const Xbyak::Reg64& t5, const Xbyak::Reg64& t4, const Xbyak::Reg64& t3, const Xbyak::Reg64& t2, const Xbyak::Reg64& t1, const Xbyak::Reg64& t0)
	{ n_ = 9; tbl_[0] = &t0; tbl_[1] = &t1; tbl_[2] = &t2; tbl_[3] = &t3; tbl_[4] = &t4; tbl_[5] = &t5; tbl_[6] = &t6; tbl_[7] = &t7; tbl_[8] = &t8; }
	Pack(const Xbyak::Reg64& t9, const Xbyak::Reg64& t8, const Xbyak::Reg64& t7, const Xbyak::Reg64& t6, const Xbyak::Reg64& t5, const Xbyak::Reg64& t4, const Xbyak::Reg64& t3, const Xbyak::Reg64& t2, const Xbyak::Reg64& t1, const Xbyak::Reg64& t0)
	{ n_ = 10; tbl_[0] = &t0; tbl_[1] = &t1; tbl_[2] = &t2; tbl_[3] = &t3; tbl_[4] = &t4; tbl_[5] = &t5; tbl_[6] = &t6; tbl_[7] = &t7; tbl_[8] = &t8; tbl_[9] = &t9; }
	Pack& append(const Xbyak::Reg64& t)
	{
		if (n_ == maxTblNum) {
			fprintf(stderr, "ERR Pack::can't append\n");
			throw Error(ERR_BAD_PARAMETER);
		}
		tbl_[n_++] = &t;
		return *this;
	}
	void init(const Xbyak::Reg64 *tbl, size_t n)
	{
		if (n > maxTblNum) {
			fprintf(stderr, "ERR Pack::init bad n=%d\n", (int)n);
			throw Error(ERR_BAD_PARAMETER);
		}
		n_ = n;
		for (size_t i = 0; i < n; i++) {
			tbl_[i] = &tbl[i];
		}
	}
	const Xbyak::Reg64& operator[](size_t n) const
	{
		if (n >= n_) {
			fprintf(stderr, "ERR Pack bad n=%d(%d)\n", (int)n, (int)n_);
			throw Error(ERR_BAD_PARAMETER);
		}
		return *tbl_[n];
	}
	size_t size() const { return n_; }
	/*
		get tbl[pos, pos + num)
	*/
	Pack sub(size_t pos, size_t num = size_t(-1)) const
	{
		if (num == size_t(-1)) num = n_ - pos;
		if (pos + num > n_) {
			fprintf(stderr, "ERR Pack::sub bad pos=%d, num=%d\n", (int)pos, (int)num);
			throw Error(ERR_BAD_PARAMETER);
		}
		Pack pack;
		pack.n_ = num;
		for (size_t i = 0; i < num; i++) {
			pack.tbl_[i] = tbl_[pos + i];
		}
		return pack;
	}
	void put() const
	{
		for (size_t i = 0; i < n_; i++) {
			printf("%s ", tbl_[i]->toString());
		}
		printf("\n");
	}
};

class StackFrame {
#ifdef XBYAK64_WIN
	static const int noSaveNum = 6;
	static const int rcxPos = 0;
	static const int rdxPos = 1;
#else
	static const int noSaveNum = 8;
	static const int rcxPos = 3;
	static const int rdxPos = 2;
#endif
	static const int maxRegNum = 14; // maxRegNum = 16 - rsp - rax
	Xbyak::CodeGenerator *code_;
	int pNum_;
	int tNum_;
	bool useRcx_;
	bool useRdx_;
	int saveNum_;
	int P_;
	bool makeEpilog_;
	Xbyak::Reg64 pTbl_[4];
	Xbyak::Reg64 tTbl_[maxRegNum];
	Pack p_;
	Pack t_;
	StackFrame(const StackFrame&);
	void operator=(const StackFrame&);
public:
	const Pack& p;
	const Pack& t;
	/*
		make stack frame
		@param sf [in] this
		@param pNum [in] num of function parameter(0 <= pNum <= 4)
		@param tNum [in] num of temporary register(0 <= tNum, with UseRCX, UseRDX) #{pNum + tNum [+rcx] + [rdx]} <= 14
		@param stackSizeByte [in] local stack size
		@param makeEpilog [in] automatically call close() if true

		you can use
		rax
		gp0, ..., gp(pNum - 1)
		gt0, ..., gt(tNum-1)
		rcx if tNum & UseRCX
		rdx if tNum & UseRDX
		rsp[0..stackSizeByte - 1]
	*/
	StackFrame(Xbyak::CodeGenerator *code, int pNum, int tNum = 0, int stackSizeByte = 0, bool makeEpilog = true)
		: code_(code)
		, pNum_(pNum)
		, tNum_(tNum & ~(UseRCX | UseRDX))
		, useRcx_((tNum & UseRCX) != 0)
		, useRdx_((tNum & UseRDX) != 0)
		, saveNum_(0)
		, P_(0)
		, makeEpilog_(makeEpilog)
		, p(p_)
		, t(t_)
	{
		using namespace Xbyak;
		if (pNum < 0 || pNum > 4) throw Error(ERR_BAD_PNUM);
		const int allRegNum = pNum + tNum_ + (useRcx_ ? 1 : 0) + (useRdx_ ? 1 : 0);
		if (tNum_ < 0 || allRegNum > maxRegNum) throw Error(ERR_BAD_TNUM);
		const Reg64& _rsp = code->rsp;
		saveNum_ = (std::max)(0, allRegNum - noSaveNum);
		const int *tbl = getOrderTbl() + noSaveNum;
		for (int i = 0; i < saveNum_; i++) {
			code->push(Reg64(tbl[i]));
		}
		P_ = (stackSizeByte + 7) / 8;
		if (P_ > 0 && (P_ & 1) == (saveNum_ & 1)) P_++; // (rsp % 16) == 8, then increment P_ for 16 byte alignment
		P_ *= 8;
		if (P_ > 0) code->sub(_rsp, P_);
		int pos = 0;
		for (int i = 0; i < pNum; i++) {
			pTbl_[i] = Xbyak::Reg64(getRegIdx(pos));
		}
		for (int i = 0; i < tNum_; i++) {
			tTbl_[i] = Xbyak::Reg64(getRegIdx(pos));
		}
		if (useRcx_ && rcxPos < pNum) code_->mov(code_->r10, code_->rcx);
		if (useRdx_ && rdxPos < pNum) code_->mov(code_->r11, code_->rdx);
		p_.init(pTbl_, pNum);
		t_.init(tTbl_, tNum_);
	}
	/*
		make epilog manually
		@param callRet [in] call ret() if true
	*/
	void close(bool callRet = true)
	{
		using namespace Xbyak;
		const Reg64& _rsp = code_->rsp;
		const int *tbl = getOrderTbl() + noSaveNum;
		if (P_ > 0) code_->add(_rsp, P_);
		for (int i = 0; i < saveNum_; i++) {
			code_->pop(Reg64(tbl[saveNum_ - 1 - i]));
		}

		if (callRet) code_->ret();
	}
	~StackFrame()
	{
		if (!makeEpilog_) return;
		try {
			close();
		} catch (std::exception& e) {
			printf("ERR:StackFrame %s\n", e.what());
			exit(1);
		}
	}
private:
	const int *getOrderTbl() const
	{
		using namespace Xbyak;
		static const int tbl[] = {
#ifdef XBYAK64_WIN
			Operand::RCX, Operand::RDX, Operand::R8, Operand::R9, Operand::R10, Operand::R11, Operand::RDI, Operand::RSI,
#else
			Operand::RDI, Operand::RSI, Operand::RDX, Operand::RCX, Operand::R8, Operand::R9, Operand::R10, Operand::R11,
#endif
			Operand::RBX, Operand::RBP, Operand::R12, Operand::R13, Operand::R14, Operand::R15
		};
		return &tbl[0];
	}
	int getRegIdx(int& pos) const
	{
		assert(pos < maxRegNum);
		using namespace Xbyak;
		const int *tbl = getOrderTbl();
		int r = tbl[pos++];
		if (useRcx_) {
			if (r == Operand::RCX) { return Operand::R10; }
			if (r == Operand::R10) { r = tbl[pos++]; }
		}
		if (useRdx_) {
			if (r == Operand::RDX) { return Operand::R11; }
			if (r == Operand::R11) { return tbl[pos++]; }
		}
		return r;
	}
};
#endif

} } // end of util
#endif<|MERGE_RESOLUTION|>--- conflicted
+++ resolved
@@ -200,18 +200,10 @@
 			unsigned int cacheType = extractBit(data[0], 0, 4);
 			if (cacheType == NO_CACHE) break;
 			if (cacheType == DATA_CACHE || cacheType == UNIFIED_CACHE) {
-<<<<<<< HEAD
-				unsigned int nb_logical_cores = extractBit(data[0], 14, 25) + 1;
-				if (n_cores != 0) { // true only if leaf 0xB is supported and valid
-					nb_logical_cores = (std::min)(nb_logical_cores, n_cores);
-				}
-				assert(nb_logical_cores != 0);
-=======
 				unsigned int actual_logical_cores = extractBit(data[0], 14, 25) + 1;
 				if (logical_cores != 0) // true only if leaf 0xB is supported and valid
 					actual_logical_cores = (std::min)(actual_logical_cores, logical_cores);
 				assert(actual_logical_cores != 0);
->>>>>>> 863ff6e7
 				data_cache_size[data_cache_levels] =
 					(extractBit(data[1], 22, 31) + 1)
 					* (extractBit(data[1], 12, 21) + 1)
@@ -219,13 +211,9 @@
 					* (data[2] + 1);
 				if (cacheType == DATA_CACHE && smt_width == 0) smt_width = actual_logical_cores;
 				assert(smt_width != 0);
-<<<<<<< HEAD
-				cores_sharing_data_cache[data_cache_levels] = (std::max)(nb_logical_cores / smt_width, 1u);
-=======
 				// FIXME: check and fix number of cores sharing L3 cache for different configurations
 				// (HT-, 2 sockets), (HT-, 1 socket), (HT+, 2 sockets), (HT+, 1 socket)
 				cores_sharing_data_cache[data_cache_levels] = (std::max)(actual_logical_cores / smt_width, 1u);
->>>>>>> 863ff6e7
 				data_cache_levels++;
 			}
 		}
