--- conflicted
+++ resolved
@@ -754,16 +754,7 @@
 	~StackFrame()
 	{
 		if (!makeEpilog_) return;
-<<<<<<< HEAD
-		try {
-			close();
-		} catch (std::exception& e) {
-			printf("ERR:StackFrame %s\n", e.what());
-			//exit(1);
-		}
-=======
 		close();
->>>>>>> 4ea278bf
 	}
 private:
 	const int *getOrderTbl() const
