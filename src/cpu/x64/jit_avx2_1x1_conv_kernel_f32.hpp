--- conflicted
+++ resolved
@@ -1,9 +1,5 @@
 /*******************************************************************************
-<<<<<<< HEAD
-* Copyright 2016-2023 Intel Corporation
-=======
 * Copyright 2016-2022 Intel Corporation
->>>>>>> 9bea36e6
 *
 * Licensed under the Apache License, Version 2.0 (the "License");
 * you may not use this file except in compliance with the License.
@@ -84,15 +80,9 @@
 
     constexpr static int reg64_size_ = sizeof(int64_t);
     constexpr static int reg_diff_bias_data_stack_offt = 0;
-<<<<<<< HEAD
-    constexpr static int reg_abi_param1_backup = 1 * reg64_size_;
-    constexpr static int reg_bcast_data_off = 2 * reg64_size_;
-    constexpr static int reg_dw_binary_output_off = 3 * reg64_size_;
-=======
     constexpr static int reg_binary_post_op_acc_off = 1 * reg64_size_;
     constexpr static int reg_abi_param1_backup = 2 * reg64_size_;
     constexpr static int reg_bcast_data_off = 3 * reg64_size_;
->>>>>>> 9bea36e6
     constexpr static int stack_space_needed = 4 * reg64_size_;
 
     ymm_t vreg_bcast = ymm_t(15);
