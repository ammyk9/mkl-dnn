/*******************************************************************************
* Copyright 2020-2023 Intel Corporation
*
* Licensed under the Apache License, Version 2.0 (the "License");
* you may not use this file except in compliance with the License.
* You may obtain a copy of the License at
*
*     http://www.apache.org/licenses/LICENSE-2.0
*
* Unless required by applicable law or agreed to in writing, software
* distributed under the License is distributed on an "AS IS" BASIS,
* WITHOUT WARRANTIES OR CONDITIONS OF ANY KIND, either express or implied.
* See the License for the specific language governing permissions and
* limitations under the License.
*******************************************************************************/

#ifndef CPU_X64_JIT_BRGEMM_POST_OPS_HPP
#define CPU_X64_JIT_BRGEMM_POST_OPS_HPP

#include <memory>

#include "common/c_types_map.hpp"
#include "common/memory_tracking.hpp"

#include "cpu/cpu_engine.hpp"

#include "cpu/x64/injectors/jit_uni_postops_injector.hpp"
#include "cpu/x64/jit_avx512_core_bf16cvt.hpp"
#include "cpu/x64/jit_brgemm_primitive_conf.hpp"
#include "cpu/x64/jit_generator.hpp"

namespace dnnl {
namespace impl {
namespace cpu {
namespace x64 {

struct brgemm_kernel_diff_bias_t {
    brgemm_kernel_diff_bias_t()
        : ptr_diff_dst(nullptr)
        , ptr_diff_bias_acc(nullptr)
        , ptr_diff_bias(nullptr)
        , flags(0) {};

    void *ptr_diff_dst;
    void *ptr_diff_bias_acc;
    void *ptr_diff_bias;
    int flags;
};

#define GET_OFF(field) offsetof(brgemm_kernel_diff_bias_t, field)

struct jit_brgemm_kernel_diff_bias_t : public jit_generator {
    jit_brgemm_kernel_diff_bias_t(
            const jit_brgemm_primitive_conf_t &ajbgp, const brgemm_t &abrg)
        : jit_generator(jit_name())
        , brg_(abrg)
        , ddst_dt_(ajbgp.dst_dt)
        , bia_dt_(ajbgp.bia_dt)
        , acc_dt_(ajbgp.acc_dt)
        , bia_typesize_(types::data_type_size(bia_dt_))
        , acc_typesize_(types::data_type_size(acc_dt_)) {

        ddst_dt_ = (ajbgp.isa == avx512_core_fp16 && ajbgp.use_buffer_b)
                ? data_type::f32
                : ajbgp.dst_dt;
        ddst_typesize_ = types::data_type_size(ddst_dt_);
        mult_ = data_type_vnni_granularity(ddst_dt_);
    }

    DECLARE_CPU_JIT_AUX_FUNCTIONS(jit_brgemm_kernel_diff_bias_t)

private:
    brgemm_t brg_;
    data_type_t ddst_dt_;
    data_type_t bia_dt_;
    data_type_t acc_dt_;

    int ddst_typesize_;
    int bia_typesize_;
    int acc_typesize_;
    int mult_;

    using reg64_t = const Xbyak::Reg64;
    // Register decomposition
    const reg64_t param1 = abi_param1;
    const reg64_t reg_ddst = r15;
    const reg64_t reg_bias = r14;
    const reg64_t reg_bias_acc = r13;
    const reg64_t aux_reg_ddst = r12;
    const reg64_t reg_k_iter = r11;
    const reg64_t reg_flag = r10;
    const reg64_t reg_mask = rax;

    Xbyak::Opmask k_full_mask = Xbyak::Opmask(2);
    Xbyak::Opmask k_tail_mask = Xbyak::Opmask(3);
    Xbyak::Opmask k_f16_perm_mask = Xbyak::Opmask(4);
    Xbyak::Zmm vreg_unit = Xbyak::Zmm(31);
    Xbyak::Zmm vreg_perm = Xbyak::Zmm(30);

    const int n_max_regs_ = 4;

    const Xbyak::Zmm zmm_mask(const Xbyak::Zmm zmm_in, bool mask_flag,
            bool store, Xbyak::Opmask ktail_mask) {
        return mask_flag
                ? (store ? zmm_in | ktail_mask : zmm_in | ktail_mask | T_z)
                : zmm_in;
    }

    Xbyak::Zmm get_bias_reg(int n) const { return Xbyak::Zmm(n); }
    Xbyak::Ymm get_bias_reg_lower(int n) const { return Xbyak::Ymm(n); }
    Xbyak::Zmm get_ddst_reg(int n) const { return Xbyak::Zmm(n + n_max_regs_); }

    void accumulate_bias(int idx, bool mask_flag) {
        auto vddst = get_ddst_reg(idx);
        auto vddst_load = zmm_mask(vddst, mask_flag, false, k_tail_mask);
        auto vbias = get_bias_reg(idx);
        if (ddst_dt_ == data_type::f16) {
            // As we do not have fp16_vnni, we add twice to accumulate
            // adjacent elements.
            for (int i = 0; i < 2; ++i) {
                auto addr = ptr[aux_reg_ddst
                        + ddst_typesize_ * mult_ * idx * brg_.ld_block + i * 2];
                vmovups(vddst_load, addr);
                vpermw(vddst | k_f16_perm_mask | T_z, vreg_perm, vddst);
                vcvtph2psx(vddst, Xbyak::Ymm(vddst.getIdx()));
                vaddps(vbias, vbias, vddst);
            }
        } else {
            auto addr = ptr[aux_reg_ddst
                    + ddst_typesize_ * mult_ * idx * brg_.ld_block];
            vmovups(vddst_load, addr);
            if (ddst_dt_ == data_type::bf16)
                vdpbf16ps(vbias, vreg_unit, vddst);
            else
                vaddps(vbias, vbias, vddst);
        }
    }

    void store(int idx, bool mask_flag) {
        auto addr = ptr[reg_bias + bia_typesize_ * idx * brg_.ld_block];
        auto vbias = get_bias_reg(idx);
        auto vbias_lower = get_bias_reg_lower(idx);
        switch (bia_dt_) {
            case data_type::bf16:
                vcvtneps2bf16(vbias_lower, vbias);
                if (mask_flag) {
                    vmovdqu16(addr,
                            zmm_mask(vbias, mask_flag, true, k_tail_mask));
                } else {
                    vmovups(addr, vbias_lower);
                }
                break;
            case data_type::f16:
                vcvtps2ph(vbias_lower, vbias, 0x4);
                if (mask_flag) {
                    vmovdqu16(addr,
                            zmm_mask(vbias, mask_flag, true, k_tail_mask));
                } else {
                    vmovups(addr, vbias_lower);
                }
                break;
            case data_type::f32:
                vmovups(addr,
                        zmm_mask(get_bias_reg(idx), mask_flag, true,
                                k_tail_mask));
                break;
            default: assert("Unsupported bias data type");
        }
    }

    void loop_by_N(int n_loop, int nb_tail) {

        mov(aux_reg_ddst, reg_ddst);

        int n_iters = n_loop;
        if (nb_tail > 0) n_iters--;
        Xbyak::Label k_loop, init_zero, init_done;
        int n_ = 0;

        test(reg_flag, FLAG_REDUCE_FIRST);
        jnz(init_zero, T_NEAR); // FLAG_REDUCE_FIRST is set

        for (; n_ < n_iters; n_++) {
            auto vbias = get_bias_reg(n_);
            auto addr = ptr[reg_bias_acc + acc_typesize_ * n_ * brg_.ld_block];
            vmovups(vbias, addr);
        }
        if (nb_tail > 0) {
            auto vbias = zmm_mask(get_bias_reg(n_), true, false, k_tail_mask);
            auto addr = ptr[reg_bias_acc + acc_typesize_ * n_ * brg_.ld_block];
            vmovups(vbias, addr);
        }
        jmp(init_done, T_NEAR);
        L(init_zero);

        for (int n_ = 0; n_ < n_loop; n_++) {
            vxorpd(get_bias_reg(n_), get_bias_reg(n_), get_bias_reg(n_));
        }
        L(init_done);

        mov(reg_k_iter, utils::div_up(brg_.reduce_dim, mult_));
        L(k_loop);
        {
            int n_ = 0;
            for (; n_ < n_iters; n_++)
                accumulate_bias(n_, false);

            if (nb_tail > 0) accumulate_bias(n_, true);

            add(aux_reg_ddst, ddst_typesize_ * mult_ * brg_.LDB);

            sub(reg_k_iter, 1);
            jnz(k_loop, T_NEAR);
        }

        Xbyak::Label store_final, store_done;
        test(reg_flag, FLAG_REDUCE_LAST);
        jnz(store_final, T_NEAR); // FLAG_REDUCE_LAST is set

        n_ = 0;
        for (; n_ < n_iters; n_++) {
            auto vbias = get_bias_reg(n_);
            auto addr = ptr[reg_bias_acc + acc_typesize_ * n_ * brg_.ld_block];
            vmovups(addr, vbias);
        }
        if (nb_tail > 0) {
            auto addr = ptr[reg_bias_acc + acc_typesize_ * n_ * brg_.ld_block];
            auto vbias = zmm_mask(get_bias_reg(n_), true, true, k_tail_mask);
            vmovups(addr, vbias);
        }
        jmp(store_done, T_NEAR);

        L(store_final);
        n_ = 0;

        for (; n_ < n_iters; n_++)
            store(n_, false);

        if (nb_tail > 0) store(n_, true);

        L(store_done);
    }

    void generate() override {
        preamble();

        int nb = utils::div_up(brg_.load_dim, brg_.ld_block);
        int nb_tail = brg_.load_dim % brg_.ld_block;

        int n_loop = nb / n_max_regs_;
        int n_loop_tail = nb % n_max_regs_;
        if (n_loop_tail == 0 && nb_tail > 0) {
            n_loop--;
            n_loop_tail = n_max_regs_;
        }

        const auto full_mask = size_t {0xffffffffffffffff};
        const auto tail_mask = size_t((1 << nb_tail) - 1);

        mov(reg_mask, full_mask);
        kmovq(k_full_mask, reg_mask);
        mov(reg_mask, tail_mask);
        kmovq(k_tail_mask, reg_mask);

        if (ddst_dt_ == data_type::bf16) {
            auto reg_unit_val = reg_mask.cvt16();
            mov(reg_unit_val, 0x3f80); // bf16 value of 1.
            vpbroadcastw(vreg_unit, reg_unit_val);
        }

        Xbyak::Label f16_perm_table;
        if (ddst_dt_ == data_type::f16) {
            const auto half_mask = size_t((1 << 16) - 1);
            mov(reg_mask, half_mask);
            kmovq(k_f16_perm_mask, reg_mask);

            mov(reg_mask, f16_perm_table);
            vmovups(vreg_perm | k_f16_perm_mask | T_z, ptr[reg_mask]);
        }

        mov(reg_ddst, ptr[param1 + GET_OFF(ptr_diff_dst)]);
        mov(reg_bias_acc, ptr[param1 + GET_OFF(ptr_diff_bias_acc)]);
        mov(reg_bias, ptr[param1 + GET_OFF(ptr_diff_bias)]);
        mov(reg_flag, ptr[param1 + GET_OFF(flags)]);

        for (int nb_ = 0; nb_ < n_loop; nb_++) {
            loop_by_N(n_max_regs_, 0);

            add(reg_ddst, ddst_typesize_ * mult_ * n_max_regs_ * brg_.ld_block);
            add(reg_bias, bia_typesize_ * n_max_regs_ * brg_.ld_block);
            add(reg_bias_acc, acc_typesize_ * n_max_regs_ * brg_.ld_block);
        }

        if (n_loop_tail > 0) loop_by_N(n_loop_tail, nb_tail);
        postamble();

        if (ddst_dt_ == data_type::f16) {
            // convert interleaved vnni data with holes to packed.
            const uint16_t f16_prm_array[16] = {
                    0, 2, 4, 6, 8, 10, 12, 14, 16, 18, 20, 22, 24, 26, 28, 30};
            align(64);
            L(f16_perm_table);
            for (int i = 0; i < 16; ++i)
                dw(f16_prm_array[i]);
        }
    }
};

#undef GET_OFF

#define GET_OFF(field) offsetof(brgemm_kernel_post_ops_t, field)

struct brgemm_kernel_post_ops_t {
    void *ptr_in;
    void *ptr_out;
    void *ptr_bias;
    void *ptr_scales;
    const void *ptr_binary_post_ops_rhs;
    size_t apply_comp = 0;
    int32_t a_comp_val = 1;
    int32_t *a_zp_compensation;
    int32_t *c_zp_values;
    int32_t *s8s8_compensation;
    const void *dst_orig;
    void *ptr_dst_scales;
};

template <cpu_isa_t isa>
struct jit_brgemm_kernel_post_ops : public jit_generator {

    jit_brgemm_kernel_post_ops(const jit_brgemm_conv_conf_t &ajcp,
            const brgemm_t &abrg, const primitive_attr_t &aattr)
        : jit_generator(jit_name())
        , brg(abrg)
        , jcp(ajcp)
        , attr(aattr)
        , postops_injector_(nullptr)
        , with_binary_non_scalar_bcast_(brg.with_binary
                  && binary_injector::
                          any_binary_postop_rhs_non_scalar_broadcast(
                                  brg.attr->post_ops_,
                                  memory_desc_wrapper(brg.dst_md))) {

        if (brg.beta != 0) {
            static constexpr bool preserve_gpr = true;
            static constexpr bool preserve_vmm = true;
            static constexpr bool use_exact_tail_scalar_bcast = false;

            const binary_injector::rhs_arg_static_params_t rhs_sp {
                    static_cast<size_t>(vmm_tmp(4).getIdx()), this->r14,
                    this->r15, this->r13, preserve_gpr, preserve_vmm,
                    GET_OFF(ptr_binary_post_ops_rhs), GET_OFF(dst_orig),
                    memory_desc_wrapper(brg.dst_md),
                    static_cast<size_t>(brg.load_dim % brg.ld_block),
                    k_tail_mask, use_exact_tail_scalar_bcast};
            const binary_injector::static_params_t bsp {this->param1, rhs_sp};

            const bool save_state = jcp.with_eltwise;
            const auto &reserved_eltwise_gpr = reg_reserved_eltwise;
            const auto reserved_eltwise_maskr = Xbyak::Opmask(1);

            const eltwise_injector::static_params_t esp {
                    save_state, reserved_eltwise_gpr, reserved_eltwise_maskr};

            postops_injector_ = utils::make_unique<
                    injector::jit_uni_postops_injector_t<po_isa_t>>(
                    this, attr.post_ops_, bsp, esp);
        }
        if (brg.is_bf16_emu)
            bf16_emu_ = utils::make_unique<bf16_emulation_t>(this,
                    bf16_emu_reserv_1, bf16_emu_reserv_2, bf16_emu_reserv_3,
                    bf16_emu_scratch, bf16_emu_reserv_4, bf16_emu_reserv_4);

        const auto &wei_scales = attr.scales_.get(DNNL_ARG_WEIGHTS);
        // per_oc: conv: 1 << 0, (1 << 1) + (1 << 0) (with groups)
        // per_oc: ip: 1 << 0
        is_oc_scale_
                = utils::one_of(wei_scales.mask_, 1 << 0, (1 << 1) + (1 << 0));

        LDD_ = brg.LDD;
        inp_dt_ = brg.dt_c;
        out_dt_ = brg.dt_d;
        bia_dt_ = jcp.bia_dt;
        inp_typesize_ = types::data_type_size(inp_dt_);
        out_typesize_ = types::data_type_size(out_dt_);
        bia_typesize_ = (jcp.with_bias) ? types::data_type_size(bia_dt_) : 0;
    }

    ~jit_brgemm_kernel_post_ops() = default;

    DECLARE_CPU_JIT_AUX_FUNCTIONS(jit_brgemm_kernel_post_ops)

    brgemm_t brg;
    jit_brgemm_conv_conf_t jcp;
    const primitive_attr_t &attr;

private:
    int LDD_;

    data_type_t inp_dt_;
    data_type_t out_dt_;
    data_type_t bia_dt_;
    static constexpr cpu_isa_t po_isa_t = utils::map(isa, avx512_core, avx2,
            avx2, avx2_vnni, avx2, avx2_vnni_2, avx2_vnni_2, avx512_core_fp16,
            avx512_core_fp16);
    std::unique_ptr<injector::jit_uni_postops_injector_t<po_isa_t>>
            postops_injector_;
    std::unique_ptr<bf16_emulation_t> bf16_emu_;

    const bool with_binary_non_scalar_bcast_;

    int inp_typesize_;
    int out_typesize_;
    int bia_typesize_;

    int is_oc_scale_;
    constexpr static int max_vregs_ = cpu_isa_traits<po_isa_t>::n_vregs;

    using reg64_t = const Xbyak::Reg64;
    using Vmm = typename utils::conditional<utils::one_of(isa, avx2, avx2_vnni,
                                                    avx2_vnni_2),
            Xbyak::Ymm, Xbyak::Zmm>::type;
    using Vmm_lower_t = typename vreg_traits<Vmm>::Vmm_lower_t;

    // Register decomposition
    const reg64_t reg_reserved_eltwise = rax;
    const reg64_t param1 = abi_param1;
    const reg64_t reg_in = r15;
    const reg64_t reg_out = r14;
    const reg64_t aux_reg_in = r13;
    const reg64_t aux_reg_out = r12;

    const reg64_t reg_bias = r11;
    const reg64_t aux_reg_bias = r10;

    const reg64_t reg_scales = r9;
    const reg64_t aux_reg_scales = r8;

    const reg64_t reg_ptr_sum_scale = rdx;
    const reg64_t reg_ptr_sum_zp = rsi;

    const reg64_t reg_zp_c_values = rbx;
    const reg64_t aux_reg_zp_c_values = rbx;
    const reg64_t reg_zp_a_comp = rbx;
    const reg64_t aux_reg_zp_a_comp = rbx;
    const reg64_t reg_s8s8_comp = rbx;
    const reg64_t aux_reg_s8s8_comp = rbx;
    const reg64_t reg_zp_a_val = rbx;
    const reg64_t reg_apply_comp = rbx;
    const reg64_t reg_dst_scales = rbx;
    const reg64_t aux_reg_dst_scales = rbx;
    const reg64_t reg_tmp = abi_not_param1;

    constexpr static int reg_zp_c_values_offs_ = 0;
    constexpr static int aux_reg_zp_c_values_offs_ = 8;
    constexpr static int reg_zp_a_comp_offs_ = 16;
    constexpr static int aux_reg_zp_a_comp_offs_ = 24;
    constexpr static int reg_s8s8_comp_offs_ = 32;
    constexpr static int aux_reg_s8s8_comp_offs_ = 40;
    constexpr static int reg_zp_a_val_offs_ = 48;
    constexpr static int reg_apply_comp_offs_ = 56;
    constexpr static int reg_dst_scales_offs_ = 64;
    constexpr static int stack_space_needed_ = 72;

    /* bf16 emulation */
    Xbyak::Zmm bf16_emu_reserv_1 = Xbyak::Zmm(27);
    Xbyak::Zmm bf16_emu_reserv_2 = Xbyak::Zmm(24);
    Xbyak::Zmm bf16_emu_reserv_3 = Xbyak::Zmm(25);
    Xbyak::Zmm bf16_emu_reserv_4 = Xbyak::Zmm(26);
    reg64_t bf16_emu_scratch = reg_tmp;

    Xbyak::Opmask k_full_mask = Xbyak::Opmask(2);
    Xbyak::Opmask k_tail_mask = Xbyak::Opmask(3);

    const int n_block2_ = 4;

    Vmm vmm_tmp(int i) const { return Vmm(max_vregs_ - 1 - i); }

    int zp_c_values_offset(int n, bool is_tail = false) const noexcept {
        if (brg.zp_type_c == brgemm_broadcast_t::per_n) {
            return (is_tail) ? sizeof(int32_t) * brg.ldb_tail
                             : sizeof(int32_t) * n * brg.ld_block;
        }

        return 0;
    }
    int zp_comp_a_vpad_offset(
            int n, int m, bool is_tail = false) const noexcept {
        return (is_tail) ? sizeof(int32_t) * (brg.ldb_tail + m * brg.LDB)
                         : sizeof(int32_t) * (n * brg.ld_block + m * brg.LDB);
    }
    int mb_zp_comp_a_offset(int m_block) const noexcept {
        return sizeof(int32_t) * m_block * brg.LDB;
    }
    int compensation_vpad_offset(
            int n, int m, bool is_tail = false) const noexcept {
        return (is_tail) ? sizeof(int32_t) * (brg.ldb_tail + m * brg.LDB)
                         : sizeof(int32_t) * (n * brg.ld_block + m * brg.LDB);
    }
    int mb_compensation_offset(int m_block) const noexcept {
        return sizeof(int32_t) * m_block * brg.LDB;
    }

    template <typename T>
    const T maybe_mask(const T vmm_in, bool mask_flag, bool store,
            Xbyak::Opmask ktail_mask) {
        assert(IMPLICATION(mask_flag, isa_has_masks(isa)));
        return mask_flag
                ? (store ? vmm_in | ktail_mask : vmm_in | ktail_mask | T_z)
                : vmm_in;
    }

    void cvt2ps(data_type_t type_in, const Vmm vmm_in, const Xbyak::Operand &op,
            int tail_size, bool store, Xbyak::Opmask ktail_mask,
            bool skip_cvt2ps = false) {
        const bool is_tail = op.isMEM()
                && tail_size != vreg_traits<Vmm>::vlen / sizeof(float)
                // The current kernel is written such that tail_size = 0 implies
                // no tail and full vmm must be processed.
                && tail_size > 0;

        if (IMPLICATION(is_tail, isa_has_masks(isa))) {
            const Vmm vmm = maybe_mask(vmm_in, is_tail, store, ktail_mask);
            switch (type_in) {
                case data_type::f32:
                case data_type::s32: vmovups(vmm, op); break;
                case data_type::s8: vpmovsxbd(vmm, op); break;
                case data_type::u8: vpmovzxbd(vmm, op); break;
                case data_type::bf16:
                    vpmovzxwd(vmm, op);
                    vpslld(vmm, vmm, 16);
                    break;
                case data_type::f16: vcvtph2ps(vmm, op); break;
                default: assert(!"unsupported data type");
            }
        } else {
            load_data(type_in, vmm_in, op.getAddress(), tail_size);
        }
        if (!skip_cvt2ps && types::is_integral_dt(type_in))
            uni_vcvtdq2ps(vmm_in, vmm_in);
    }

    Vmm vector(int m, int n, int n_block) { return Vmm(m * n_block + n); };

    void inject_attr_postops(int m_block, int n_block, int tail = 0) {
        const auto &p = attr.post_ops_;
        const int sum_idx = p.find(primitive_kind::sum);
        const auto k_mask = tail == 0 ? k_full_mask : k_tail_mask;
        const auto sum_dt = p.get_sum_dt(out_dt_);

        const auto sum_injector = [&] {
            const float *p_sum_scale = &p.entry_[sum_idx].sum.scale;
            const int32_t *p_sum_zp = &p.entry_[sum_idx].sum.zero_point;
            if (*p_sum_scale != 1.f)
                mov(reg_ptr_sum_scale, (size_t)p_sum_scale);
            auto vmm_sum_zp = vmm_tmp(1);
            if (*p_sum_zp != 0) {
                mov(reg_ptr_sum_zp, (size_t)p_sum_zp);
                if (is_superset(isa, avx512_core)) {
                    vcvtdq2ps(vmm_sum_zp, ptr_b[reg_ptr_sum_zp]);
                } else {
                    vpbroadcastd(vmm_sum_zp, ptr[reg_ptr_sum_zp]);
                    uni_vcvtdq2ps(vmm_sum_zp, vmm_sum_zp);
                }
            }

            for_(int m = 0; m < m_block; m++)
            for (int n = 0; n < n_block; n++) {
                const auto vmm = vector(m, n, n_block);
                const auto addr = ptr[aux_reg_out
                        + out_typesize_ * (m * LDD_ + n * brg.ld_block)];

                const auto vmm_prev_dst = vmm_tmp(0);
                cvt2ps(sum_dt, vmm_prev_dst, addr, tail, false, k_mask);
                if (*p_sum_zp != 0)
                    uni_vsubps(vmm_prev_dst, vmm_prev_dst, vmm_sum_zp);
                if (*p_sum_scale == 1.f)
                    uni_vaddps(vmm, vmm, vmm_prev_dst);
                else {
                    if (is_superset(isa, avx512_core)) {
                        vfmadd231ps(
                                vmm, vmm_prev_dst, ptr_b[reg_ptr_sum_scale]);
                    } else {
                        auto vmm_sum_scale = vmm_tmp(2);
                        vpbroadcastd(vmm_sum_scale, ptr[reg_ptr_sum_scale]);
                        vfmadd231ps(vmm, vmm_prev_dst, vmm_sum_scale);
                    }
                }
            }
        };

        if (jcp.with_sum) {
            postops_injector_->set_lambda_injector(
                    primitive_kind::sum, sum_injector);
        }

        binary_injector::rhs_arg_dynamic_params_t rhs_arg_params;

        if (with_binary_non_scalar_bcast_) {
            for_(int m = 0; m < m_block; m++)
            for (int n = 0; n < n_block; n++) {
                const auto vmm_idx = vector(m, n, n_block).getIdx();
                const size_t aux_output_offset
                        = out_typesize_ * (m * LDD_ + n * brg.ld_block);

                rhs_arg_params.vmm_idx_to_out_reg.emplace(vmm_idx, aux_reg_out);
                rhs_arg_params.vmm_idx_to_out_elem_off_val.emplace(
                        vmm_idx, aux_output_offset);
                if (tail) rhs_arg_params.vmm_tail_idx_.emplace(vmm_idx);
            }
        }

        postops_injector_->compute_vector_range(
                0, m_block * n_block, rhs_arg_params);
    }
    void apply_comp(int m_block, int n_block, int tail = 0) {
        auto k_mask = (tail == 0) ? k_full_mask : k_tail_mask;
        const bool has_tail = tail > 0;

        if (brg.zp_type_a != brgemm_broadcast_t::none) {
            auto vmm_zp_a_val = vmm_tmp(1);
            mov(reg_zp_a_val, ptr[rsp + reg_zp_a_val_offs_]);
            uni_vpbroadcastd(vmm_zp_a_val, reg_zp_a_val.cvt32());

            mov(aux_reg_zp_a_comp, ptr[rsp + aux_reg_zp_a_comp_offs_]);
            for (int n = 0; n < n_block; n++) {
                auto vmm_zp_comp_a = vmm_tmp(0);
                const size_t zp_comp_offset
                        = sizeof(int32_t) * (n * brg.ld_block);
                auto zp_comp_a_addr = is_superset(isa, avx512_core)
                        ? EVEX_compress_addr(aux_reg_zp_a_comp, zp_comp_offset)
                        : ptr[aux_reg_zp_a_comp + zp_comp_offset];
                if (IMPLICATION(has_tail, isa_has_masks(isa))) {
                    vmm_zp_comp_a = maybe_mask(
                            vmm_zp_comp_a, has_tail, false, k_mask);
                    vmovups(vmm_zp_comp_a, zp_comp_a_addr);
                } else {
                    load_data(data_type::f32, vmm_zp_comp_a, zp_comp_a_addr,
                            tail);
                }
                uni_vpmulld(vmm_zp_comp_a, vmm_zp_a_val, zp_comp_a_addr);
                for (int m = 0; m < m_block; m++) {
                    auto vmm = vector(m, n, n_block);
                    uni_vpaddd(vmm, vmm, vmm_zp_comp_a);
                }
            }
        }

        if (brg.req_s8s8_compensation) {
            mov(aux_reg_s8s8_comp, ptr[rsp + aux_reg_s8s8_comp_offs_]);
            for (int n = 0; n < n_block; n++) {
                auto vmm_comp = vmm_tmp(0);
                const size_t s8s8_comp_offset
                        = sizeof(int32_t) * (n * brg.ld_block);
                auto comp_addr = is_superset(isa, avx512_core)
                        ? EVEX_compress_addr(
                                aux_reg_s8s8_comp, s8s8_comp_offset)
                        : ptr[aux_reg_s8s8_comp + s8s8_comp_offset];
                if (IMPLICATION(tail > 0, isa_has_masks(isa))) {
                    vmm_comp = maybe_mask(vmm_comp, tail > 0, false, k_mask);
                    vmovups(vmm_comp, comp_addr);
                } else
                    load_data(data_type::f32, vmm_comp, comp_addr, tail);
                for (int m = 0; m < m_block; m++) {
                    auto vmm = vector(m, n, n_block);
                    uni_vpaddd(vmm, vmm, vmm_comp);
                }
            }
        }
    }
    void maybe_apply_comp(int m_block, int n_block, int tail = 0) {
        Xbyak::Label label_apply_without_comp;
        mov(reg_apply_comp, ptr[rsp + reg_apply_comp_offs_]);
        cmp(reg_apply_comp, 0);
        je(label_apply_without_comp, T_NEAR);
        apply_comp(m_block, n_block, tail);
        L_aligned(label_apply_without_comp);

        for_(int m = 0; m < m_block; m++)
        for (int n = 0; n < n_block; n++) {
            uni_vcvtdq2ps(vector(m, n, n_block), vector(m, n, n_block));
        }
    }

    void apply_post_ops(int m_block, int n_block, int tail = 0) {
        const auto vector = [=](int m, int n) { return Vmm(m * n_block + n); };
        auto k_mask = (tail == 0) ? k_full_mask : k_tail_mask;
        const auto req_comp = brg.is_int8 && brg.beta != 0
                && (brg.req_s8s8_compensation
                        || brg.zp_type_a != brgemm_broadcast_t::none);

        // brg.alpha == 0 means initialize registers, 1 means read from input
        // brg.beta == 0 means skip postwork, 1 means do postwork
        // req_comp == true -> convert accumulated values to f32 after applying
        // compensation to avoid the loss of accuracy when converting s32 to f32
        for_(int m = 0; m < m_block; m++)
        for (int n = 0; n < n_block; n++) {
            if (brg.alpha == 0 && brg.beta != 0) {
                // if postwork then have to init vmm each time
                uni_vpxor(vector(m, n), vector(m, n), vector(m, n));
            } else if (brg.alpha != 0) {
                auto inp_addr = ptr[aux_reg_in
                        + inp_typesize_ * (m * brg.LDC + n * brg.ld_block)];
                cvt2ps(inp_dt_, vector(m, n), inp_addr, tail, false, k_mask,
                        req_comp);
            }
        }

        if (req_comp) maybe_apply_comp(m_block, n_block, tail);

        if (brg.beta != 0) {
            for_(int m = 0; m < m_block; m++)
            for (int n = 0; n < n_block; n++) {
                const auto addr = ptr[aux_reg_scales
                        + is_oc_scale_ * sizeof(float) * (n * brg.ld_block)];
                auto vmm = vector(m, n);
                if (IMPLICATION(tail > 0, isa_has_masks(isa))) {
                    vmm = maybe_mask(vector(m, n), tail > 0, false, k_mask);
                    vmulps(vmm, vmm, addr);
                } else {
                    auto vmm_scales = vmm_tmp(0);
                    load_data(data_type::f32, vmm_scales, addr, tail);
                    vmulps(vmm, vmm, vmm_scales);
                }
            }
        }

        if (brg.beta != 0 && jcp.with_bias) {
            for (int n = 0; n < n_block; n++) {
                auto vmm_bias = vmm_tmp(0);
                auto bias_addr = ptr[aux_reg_bias
                        + bia_typesize_ * (n * brg.ld_block)];
                cvt2ps(bia_dt_, vmm_bias, bias_addr, tail, false, k_mask);
                for (int m = 0; m < m_block; m++) {
                    vaddps(vector(m, n), vmm_bias);
                }
            }
        }

        if (postops_injector_) inject_attr_postops(m_block, n_block, tail);

        if (brg.beta != 0 && brg.with_dst_scales) {
            mov(aux_reg_dst_scales, ptr[rsp + reg_dst_scales_offs_]);
            const auto addr = ptr[aux_reg_dst_scales];
            auto vmm_scales = vmm_tmp(0);
            if (!isa_has_masks(isa)) vmovups(vmm_scales, addr);

            for_(int m = 0; m < m_block; m++)
            for (int n = 0; n < n_block; n++) {
                auto vmm = vector(m, n);
                if (isa_has_masks(isa)) {
                    vmm = maybe_mask(vector(m, n), tail > 0, false, k_mask);
                    vmulps(vmm, vmm, addr);
                } else {
                    vmulps(vmm, vmm, vmm_scales);
                }
            }
        }

        if (brg.beta != 0 && brg.zp_type_c != brgemm_broadcast_t::none) {
            mov(aux_reg_zp_c_values, ptr[rsp + aux_reg_zp_c_values_offs_]);
            auto vmm_zp_c = vmm_tmp(0);
            if (brg.zp_type_c == brgemm_broadcast_t::per_tensor) {
                if (is_superset(isa, avx512_core))
                    vcvtdq2ps(vmm_zp_c,
                            EVEX_compress_addr(aux_reg_zp_c_values, 0, true));
                else {
                    uni_vbroadcastss(vmm_zp_c, ptr[aux_reg_zp_c_values]);
                    uni_vcvtdq2ps(vmm_zp_c, vmm_zp_c);
                }
            }
            for (int n = 0; n < n_block; n++) {
                if (brg.zp_type_c == brgemm_broadcast_t::per_n) {
                    int zp_c_off = zp_c_values_offset(n);
                    auto zp_c_addr = is_superset(isa, avx512_core)
                            ? EVEX_compress_addr(aux_reg_zp_c_values, zp_c_off)
                            : ptr[aux_reg_zp_c_values + zp_c_off];
                    cvt2ps(data_type::s32, vmm_zp_c, zp_c_addr, tail, false,
                            k_mask);
                }
                for (int m = 0; m < m_block; m++) {
                    const auto vmm = vector(m, n);
                    uni_vaddps(vmm, vmm, vmm_zp_c);
                }
            }
        }

        const bool dt_requires_saturation = types::is_integral_dt(out_dt_);

        const reg64_t reg_tmp_gpr = reg_tmp;
        auto vmm_lbound = vmm_tmp(0);
        auto vmm_ubound = vmm_tmp(1);
        if (dt_requires_saturation) {
            init_saturate_f32(vmm_lbound, vmm_ubound, reg_tmp_gpr,
                    data_type::f32, out_dt_);
        }

        if (brg.is_bf16_emu) bf16_emu_->init_vcvtneps2bf16();

        for_(int m = 0; m < m_block; m++)
        for (int n = 0; n < n_block; n++) {
            // incase of tail, stores are unconditionally masked, regardless
            // of `n`, implying n_block must be equal to `1`.
            assert(IMPLICATION(tail > 0, n_block == 1));
            auto vmm = vector(m, n);
            const size_t offset = out_typesize_ * (m * LDD_ + n * brg.ld_block);
            const auto addr = ptr[aux_reg_out + offset];

            if (dt_requires_saturation) {
                saturate_f32(vmm, vmm_lbound, vmm_ubound, out_dt_);
                vcvtps2dq(vmm, vmm);
            }

            if (is_superset(isa, avx512_core)) {
                auto vmm_masked = maybe_mask(vmm, tail > 0, true, k_mask);
                Vmm_lower_t vmm_low = Vmm_lower_t(vmm.getIdx());
                auto vmm_low_masked
                        = maybe_mask(vmm_low, tail > 0, true, k_mask);
                switch (out_dt_) {
                    case data_type::f32:
                    case data_type::s32: uni_vmovups(addr, vmm_masked); break;
<<<<<<< HEAD
                    case data_type::bf16:
=======
                    case data_type::bf16: // TODO - clean
>>>>>>> 9bea36e6
                        if (brg.is_bf16_emu) {
                            bf16_emu_->vcvtneps2bf16(vmm_low, vmm);
                            vmovdqu16(addr, vmm_low_masked);
                        } else {
                            vcvtneps2bf16(vmm_low, vmm);
                            vmovdqu16(addr, vmm_low_masked);
                        }
                        break;
                    case data_type::f16:
                        vcvtps2ph(vmm_low, vmm, _op_mxcsr);
                        vmovdqu16(addr, vmm_low_masked);
                        break;
                    case data_type::s8: vpmovsdb(addr, vmm_masked); break;
                    case data_type::u8: vpmovusdb(addr, vmm_masked); break;
                    default: assert(!"unknown dst_dt");
                }
            } else {
                const int simd_w = vreg_traits<Vmm>::vlen / sizeof(float);
                const int nelems = tail > 0 ? tail : simd_w;
                store_data(out_dt_, vmm, aux_reg_out, offset, nelems);
            }
        }
    }

    void loop_by_N(int m_block, int nb2, int nb2_tail, int nb_tail) {

        if (brg.alpha) { mov(aux_reg_in, reg_in); }
        if (brg.beta != 0) {
            if (jcp.with_bias) mov(aux_reg_bias, reg_bias);
            if (brg.zp_type_c != brgemm_broadcast_t::none) {
                mov(aux_reg_zp_c_values, ptr[rsp + reg_zp_c_values_offs_]);
                mov(ptr[rsp + aux_reg_zp_c_values_offs_], aux_reg_zp_c_values);
            }
            if (brg.zp_type_a != brgemm_broadcast_t::none) {
                mov(aux_reg_zp_a_comp, ptr[rsp + reg_zp_a_comp_offs_]);
                mov(ptr[rsp + aux_reg_zp_a_comp_offs_], aux_reg_zp_a_comp);
            }
            if (brg.req_s8s8_compensation) {
                mov(aux_reg_s8s8_comp, ptr[rsp + reg_s8s8_comp_offs_]);
                mov(ptr[rsp + aux_reg_s8s8_comp_offs_], aux_reg_s8s8_comp);
            }
            mov(aux_reg_scales, reg_scales);
        }
        mov(aux_reg_out, reg_out);

        for (int n_loop_ = 0; n_loop_ < nb2; n_loop_++) {
            apply_post_ops(m_block, n_block2_);

            const auto oc_l_offset = n_block2_ * brg.ld_block;

            add(aux_reg_out, out_typesize_ * oc_l_offset);
            if (brg.alpha != 0) {
                add(aux_reg_in, inp_typesize_ * oc_l_offset);
            }
            if (brg.beta != 0) {
                if (jcp.with_bias)
                    add(aux_reg_bias, bia_typesize_ * oc_l_offset);
                if (brg.zp_type_c != brgemm_broadcast_t::none) {
                    mov(aux_reg_zp_c_values,
                            ptr[rsp + aux_reg_zp_c_values_offs_]);
                    add(aux_reg_zp_c_values, zp_c_values_offset(n_block2_));
                    mov(ptr[rsp + aux_reg_zp_c_values_offs_],
                            aux_reg_zp_c_values);
                }
                if (brg.zp_type_a != brgemm_broadcast_t::none) {
                    mov(aux_reg_zp_a_comp, ptr[rsp + aux_reg_zp_a_comp_offs_]);
                    add(aux_reg_zp_a_comp, sizeof(int32_t) * oc_l_offset);
                    mov(ptr[rsp + aux_reg_zp_a_comp_offs_], aux_reg_zp_a_comp);
                }
                if (brg.req_s8s8_compensation) {
                    mov(aux_reg_s8s8_comp, ptr[rsp + aux_reg_s8s8_comp_offs_]);
                    add(aux_reg_s8s8_comp, sizeof(int32_t) * oc_l_offset);
                    mov(ptr[rsp + aux_reg_s8s8_comp_offs_], aux_reg_s8s8_comp);
                }

                add(aux_reg_scales, is_oc_scale_ * sizeof(float) * oc_l_offset);
            }
        }
        if (nb2_tail > 0) {
            apply_post_ops(m_block, nb2_tail);
            const auto oc_l_offset = nb2_tail * brg.ld_block;

            add(aux_reg_out, out_typesize_ * oc_l_offset);
            if (brg.alpha != 0) {
                add(aux_reg_in, inp_typesize_ * oc_l_offset);
            }
            if (brg.beta != 0) {
                if (jcp.with_bias)
                    add(aux_reg_bias, bia_typesize_ * oc_l_offset);
                if (brg.zp_type_c != brgemm_broadcast_t::none) {
                    mov(aux_reg_zp_c_values,
                            ptr[rsp + aux_reg_zp_c_values_offs_]);
                    add(aux_reg_zp_c_values, zp_c_values_offset(nb2_tail));
                    mov(ptr[rsp + aux_reg_zp_c_values_offs_],
                            aux_reg_zp_c_values);
                }
                if (brg.zp_type_a != brgemm_broadcast_t::none) {
                    mov(aux_reg_zp_a_comp, ptr[rsp + aux_reg_zp_a_comp_offs_]);
                    add(aux_reg_zp_a_comp, sizeof(int32_t) * oc_l_offset);
                    mov(ptr[rsp + aux_reg_zp_a_comp_offs_], aux_reg_zp_a_comp);
                }
                if (brg.req_s8s8_compensation) {
                    mov(aux_reg_s8s8_comp, ptr[rsp + aux_reg_s8s8_comp_offs_]);
                    add(aux_reg_s8s8_comp, sizeof(int32_t) * oc_l_offset);
                    mov(ptr[rsp + aux_reg_s8s8_comp_offs_], aux_reg_s8s8_comp);
                }

                add(aux_reg_scales, is_oc_scale_ * sizeof(float) * oc_l_offset);
            }
        }
        if (nb_tail > 0) {
            apply_post_ops(m_block, 1, nb_tail);

            if (brg.alpha != 0) { add(aux_reg_in, inp_typesize_ * (nb_tail)); }
            if (brg.beta != 0) {
                if (jcp.with_bias) add(aux_reg_bias, bia_typesize_ * (nb_tail));
                if (brg.zp_type_c != brgemm_broadcast_t::none) {
                    mov(aux_reg_zp_c_values,
                            ptr[rsp + aux_reg_zp_c_values_offs_]);
                    add(aux_reg_zp_c_values, zp_c_values_offset(1, nb_tail));
                    mov(ptr[rsp + aux_reg_zp_c_values_offs_],
                            aux_reg_zp_c_values);
                }
                if (brg.zp_type_a != brgemm_broadcast_t::none) {
                    mov(aux_reg_zp_a_comp, ptr[rsp + aux_reg_zp_a_comp_offs_]);
                    add(aux_reg_zp_a_comp, sizeof(int32_t) * nb_tail);
                    mov(ptr[rsp + aux_reg_zp_a_comp_offs_], aux_reg_zp_a_comp);
                }
                if (brg.req_s8s8_compensation) {
                    mov(aux_reg_s8s8_comp, ptr[rsp + aux_reg_s8s8_comp_offs_]);
                    add(aux_reg_s8s8_comp, sizeof(int32_t) * nb_tail);
                    mov(ptr[rsp + aux_reg_s8s8_comp_offs_], aux_reg_s8s8_comp);
                }
                add(aux_reg_scales, is_oc_scale_ * bia_typesize_ * (nb_tail));
            }
            add(aux_reg_out, out_typesize_ * (nb_tail));
        }
    }

    void generate() override {
        preamble();

        sub(rsp, stack_space_needed_);

        int nb = brg.load_dim / brg.ld_block;
        int nb_tail = brg.load_dim % brg.ld_block;

        int nb2 = nb / n_block2_;
        int nb2_tail = nb % n_block2_;
        int n_block = (nb2 == 0) ? nstl::max(1, nb2_tail) : n_block2_;

        int m_max_regs = (brg.is_bf16_emu ? 24 : max_vregs_ - 4) / n_block;
        int m_block = nstl::min(brg.bcast_dim, m_max_regs);

        int mb = brg.bcast_dim / m_block;
        int mb_tail = brg.bcast_dim % m_block;

        if (isa_has_masks(isa)) {
            const auto full_mask = size_t {0xffffffffffffffff};
            const auto tail_mask = size_t((1 << nb_tail) - 1);

            reg64_t reg_mask = reg_tmp;
<<<<<<< HEAD
=======

>>>>>>> 9bea36e6
            mov(reg_mask, full_mask);
            kmovq(k_full_mask, reg_mask);
            mov(reg_mask, tail_mask);
            kmovq(k_tail_mask, reg_mask);
        }

        if (brg.alpha != 0) { mov(reg_in, ptr[param1 + GET_OFF(ptr_in)]); }
        if (brg.beta != 0) {
            mov(reg_scales, ptr[param1 + GET_OFF(ptr_scales)]);
            mov(reg_apply_comp, ptr[param1 + GET_OFF(apply_comp)]);
            mov(ptr[rsp + reg_apply_comp_offs_], reg_apply_comp);

            if (jcp.with_bias) mov(reg_bias, ptr[param1 + GET_OFF(ptr_bias)]);
            if (brg.zp_type_c != brgemm_broadcast_t::none) {
                mov(reg_zp_c_values, ptr[param1 + GET_OFF(c_zp_values)]);
                mov(ptr[rsp + reg_zp_c_values_offs_], reg_zp_c_values);
            }
            if (brg.zp_type_a != brgemm_broadcast_t::none) {
                mov(reg_zp_a_comp, ptr[param1 + GET_OFF(a_zp_compensation)]);
                mov(ptr[rsp + reg_zp_a_comp_offs_], reg_zp_a_comp);

                mov(reg_zp_a_val, ptr[param1 + GET_OFF(a_comp_val)]);
                mov(ptr[rsp + reg_zp_a_val_offs_], reg_zp_a_val);
            }
            if (brg.req_s8s8_compensation) {
                mov(reg_s8s8_comp, ptr[param1 + GET_OFF(s8s8_compensation)]);
                mov(ptr[rsp + reg_s8s8_comp_offs_], reg_s8s8_comp);
            }
            if (brg.with_dst_scales) {
                mov(reg_dst_scales, ptr[param1 + GET_OFF(ptr_dst_scales)]);
                mov(ptr[rsp + reg_dst_scales_offs_], reg_dst_scales);
            }
        }
        mov(reg_out, ptr[param1 + GET_OFF(ptr_out)]);

        // brg.alpha == 0 means initialize registers, 1 means read from input
        // brg.beta == 0 means skip postwork, 1 means do postwork
        if (brg.alpha == 0 && brg.beta == 0) {
            for_(int m = 0; m < m_block; m++)
            for (int n = 0; n < n_block; n++) {
                auto vmm = Vmm(m * n_block + n);
                uni_vpxor(vmm, vmm, vmm);
            }
        }

        for (int mb_ = 0; mb_ < mb; mb_++) {
            loop_by_N(m_block, nb2, nb2_tail, nb_tail);

            if (brg.alpha != 0)
                add(reg_in, inp_typesize_ * (m_block * brg.LDC));
            add(reg_out, out_typesize_ * (m_block * LDD_));
        }
        if (mb_tail > 0) loop_by_N(mb_tail, nb2, nb2_tail, nb_tail);

        add(rsp, stack_space_needed_);

        postamble();

        if (postops_injector_) postops_injector_->prepare_table();
    }
};

#undef GET_OFF

} // namespace x64
} // namespace cpu
} // namespace impl
} // namespace dnnl

#endif<|MERGE_RESOLUTION|>--- conflicted
+++ resolved
@@ -401,8 +401,7 @@
     data_type_t out_dt_;
     data_type_t bia_dt_;
     static constexpr cpu_isa_t po_isa_t = utils::map(isa, avx512_core, avx2,
-            avx2, avx2_vnni, avx2, avx2_vnni_2, avx2_vnni_2, avx512_core_fp16,
-            avx512_core_fp16);
+            avx2, avx2_vnni_2, avx2_vnni_2, avx512_core_fp16, avx512_core_fp16);
     std::unique_ptr<injector::jit_uni_postops_injector_t<po_isa_t>>
             postops_injector_;
     std::unique_ptr<bf16_emulation_t> bf16_emu_;
@@ -417,9 +416,9 @@
     constexpr static int max_vregs_ = cpu_isa_traits<po_isa_t>::n_vregs;
 
     using reg64_t = const Xbyak::Reg64;
-    using Vmm = typename utils::conditional<utils::one_of(isa, avx2, avx2_vnni,
-                                                    avx2_vnni_2),
-            Xbyak::Ymm, Xbyak::Zmm>::type;
+    using Vmm =
+            typename utils::conditional<utils::one_of(isa, avx2, avx2_vnni_2),
+                    Xbyak::Ymm, Xbyak::Zmm>::type;
     using Vmm_lower_t = typename vreg_traits<Vmm>::Vmm_lower_t;
 
     // Register decomposition
@@ -537,7 +536,7 @@
             load_data(type_in, vmm_in, op.getAddress(), tail_size);
         }
         if (!skip_cvt2ps && types::is_integral_dt(type_in))
-            uni_vcvtdq2ps(vmm_in, vmm_in);
+            vcvtdq2ps(vmm_in, vmm_in);
     }
 
     Vmm vector(int m, int n, int n_block) { return Vmm(m * n_block + n); };
@@ -556,12 +555,7 @@
             auto vmm_sum_zp = vmm_tmp(1);
             if (*p_sum_zp != 0) {
                 mov(reg_ptr_sum_zp, (size_t)p_sum_zp);
-                if (is_superset(isa, avx512_core)) {
-                    vcvtdq2ps(vmm_sum_zp, ptr_b[reg_ptr_sum_zp]);
-                } else {
-                    vpbroadcastd(vmm_sum_zp, ptr[reg_ptr_sum_zp]);
-                    uni_vcvtdq2ps(vmm_sum_zp, vmm_sum_zp);
-                }
+                vcvtdq2ps(vmm_sum_zp, ptr_b[reg_ptr_sum_zp]);
             }
 
             for_(int m = 0; m < m_block; m++)
@@ -572,16 +566,15 @@
 
                 const auto vmm_prev_dst = vmm_tmp(0);
                 cvt2ps(sum_dt, vmm_prev_dst, addr, tail, false, k_mask);
-                if (*p_sum_zp != 0)
-                    uni_vsubps(vmm_prev_dst, vmm_prev_dst, vmm_sum_zp);
+                if (*p_sum_zp != 0) vsubps(vmm_prev_dst, vmm_sum_zp);
                 if (*p_sum_scale == 1.f)
-                    uni_vaddps(vmm, vmm, vmm_prev_dst);
+                    vaddps(vmm, vmm_prev_dst);
                 else {
                     if (is_superset(isa, avx512_core)) {
                         vfmadd231ps(
                                 vmm, vmm_prev_dst, ptr_b[reg_ptr_sum_scale]);
                     } else {
-                        auto vmm_sum_scale = vmm_tmp(2);
+                        auto vmm_sum_scale = vmm_tmp(1);
                         vpbroadcastd(vmm_sum_scale, ptr[reg_ptr_sum_scale]);
                         vfmadd231ps(vmm, vmm_prev_dst, vmm_sum_scale);
                     }
@@ -613,35 +606,28 @@
         postops_injector_->compute_vector_range(
                 0, m_block * n_block, rhs_arg_params);
     }
+
     void apply_comp(int m_block, int n_block, int tail = 0) {
         auto k_mask = (tail == 0) ? k_full_mask : k_tail_mask;
-        const bool has_tail = tail > 0;
 
         if (brg.zp_type_a != brgemm_broadcast_t::none) {
             auto vmm_zp_a_val = vmm_tmp(1);
             mov(reg_zp_a_val, ptr[rsp + reg_zp_a_val_offs_]);
-            uni_vpbroadcastd(vmm_zp_a_val, reg_zp_a_val.cvt32());
+            vpbroadcastd(vmm_zp_a_val, reg_zp_a_val.cvt32());
 
             mov(aux_reg_zp_a_comp, ptr[rsp + aux_reg_zp_a_comp_offs_]);
             for (int n = 0; n < n_block; n++) {
                 auto vmm_zp_comp_a = vmm_tmp(0);
-                const size_t zp_comp_offset
-                        = sizeof(int32_t) * (n * brg.ld_block);
-                auto zp_comp_a_addr = is_superset(isa, avx512_core)
-                        ? EVEX_compress_addr(aux_reg_zp_a_comp, zp_comp_offset)
-                        : ptr[aux_reg_zp_a_comp + zp_comp_offset];
-                if (IMPLICATION(has_tail, isa_has_masks(isa))) {
-                    vmm_zp_comp_a = maybe_mask(
-                            vmm_zp_comp_a, has_tail, false, k_mask);
-                    vmovups(vmm_zp_comp_a, zp_comp_a_addr);
-                } else {
-                    load_data(data_type::f32, vmm_zp_comp_a, zp_comp_a_addr,
-                            tail);
-                }
-                uni_vpmulld(vmm_zp_comp_a, vmm_zp_a_val, zp_comp_a_addr);
+                auto zp_comp_a_addr = EVEX_compress_addr(aux_reg_zp_a_comp,
+                        sizeof(int32_t) * (n * brg.ld_block));
+                vmm_zp_comp_a
+                        = maybe_mask(vmm_zp_comp_a, tail > 0, false, k_mask);
+                vmovups(vmm_zp_comp_a, zp_comp_a_addr);
+                vpmulld(vmm_zp_comp_a, vmm_zp_a_val, zp_comp_a_addr);
+
                 for (int m = 0; m < m_block; m++) {
                     auto vmm = vector(m, n, n_block);
-                    uni_vpaddd(vmm, vmm, vmm_zp_comp_a);
+                    vpaddd(vmm, vmm, vmm_zp_comp_a);
                 }
             }
         }
@@ -650,24 +636,19 @@
             mov(aux_reg_s8s8_comp, ptr[rsp + aux_reg_s8s8_comp_offs_]);
             for (int n = 0; n < n_block; n++) {
                 auto vmm_comp = vmm_tmp(0);
-                const size_t s8s8_comp_offset
-                        = sizeof(int32_t) * (n * brg.ld_block);
-                auto comp_addr = is_superset(isa, avx512_core)
-                        ? EVEX_compress_addr(
-                                aux_reg_s8s8_comp, s8s8_comp_offset)
-                        : ptr[aux_reg_s8s8_comp + s8s8_comp_offset];
-                if (IMPLICATION(tail > 0, isa_has_masks(isa))) {
-                    vmm_comp = maybe_mask(vmm_comp, tail > 0, false, k_mask);
-                    vmovups(vmm_comp, comp_addr);
-                } else
-                    load_data(data_type::f32, vmm_comp, comp_addr, tail);
+                auto comp_addr = EVEX_compress_addr(aux_reg_s8s8_comp,
+                        sizeof(int32_t) * (n * brg.ld_block));
+                vmm_comp = maybe_mask(vmm_comp, tail > 0, false, k_mask);
+                vmovups(vmm_comp, comp_addr);
+
                 for (int m = 0; m < m_block; m++) {
                     auto vmm = vector(m, n, n_block);
-                    uni_vpaddd(vmm, vmm, vmm_comp);
-                }
-            }
-        }
-    }
+                    vpaddd(vmm, vmm, vmm_comp);
+                }
+            }
+        }
+    }
+
     void maybe_apply_comp(int m_block, int n_block, int tail = 0) {
         Xbyak::Label label_apply_without_comp;
         mov(reg_apply_comp, ptr[rsp + reg_apply_comp_offs_]);
@@ -678,7 +659,7 @@
 
         for_(int m = 0; m < m_block; m++)
         for (int n = 0; n < n_block; n++) {
-            uni_vcvtdq2ps(vector(m, n, n_block), vector(m, n, n_block));
+            vcvtdq2ps(vector(m, n, n_block), vector(m, n, n_block));
         }
     }
 
@@ -761,27 +742,19 @@
             mov(aux_reg_zp_c_values, ptr[rsp + aux_reg_zp_c_values_offs_]);
             auto vmm_zp_c = vmm_tmp(0);
             if (brg.zp_type_c == brgemm_broadcast_t::per_tensor) {
-                if (is_superset(isa, avx512_core))
-                    vcvtdq2ps(vmm_zp_c,
-                            EVEX_compress_addr(aux_reg_zp_c_values, 0, true));
-                else {
-                    uni_vbroadcastss(vmm_zp_c, ptr[aux_reg_zp_c_values]);
-                    uni_vcvtdq2ps(vmm_zp_c, vmm_zp_c);
-                }
+                vcvtdq2ps(vmm_zp_c,
+                        EVEX_compress_addr(aux_reg_zp_c_values, 0, true));
             }
             for (int n = 0; n < n_block; n++) {
                 if (brg.zp_type_c == brgemm_broadcast_t::per_n) {
                     int zp_c_off = zp_c_values_offset(n);
-                    auto zp_c_addr = is_superset(isa, avx512_core)
-                            ? EVEX_compress_addr(aux_reg_zp_c_values, zp_c_off)
-                            : ptr[aux_reg_zp_c_values + zp_c_off];
+                    auto zp_c_addr
+                            = EVEX_compress_addr(aux_reg_zp_c_values, zp_c_off);
                     cvt2ps(data_type::s32, vmm_zp_c, zp_c_addr, tail, false,
                             k_mask);
                 }
-                for (int m = 0; m < m_block; m++) {
-                    const auto vmm = vector(m, n);
-                    uni_vaddps(vmm, vmm, vmm_zp_c);
-                }
+                for (int m = 0; m < m_block; m++)
+                    vaddps(vector(m, n), vmm_zp_c);
             }
         }
 
@@ -819,11 +792,7 @@
                 switch (out_dt_) {
                     case data_type::f32:
                     case data_type::s32: uni_vmovups(addr, vmm_masked); break;
-<<<<<<< HEAD
-                    case data_type::bf16:
-=======
                     case data_type::bf16: // TODO - clean
->>>>>>> 9bea36e6
                         if (brg.is_bf16_emu) {
                             bf16_emu_->vcvtneps2bf16(vmm_low, vmm);
                             vmovdqu16(addr, vmm_low_masked);
@@ -986,10 +955,7 @@
             const auto tail_mask = size_t((1 << nb_tail) - 1);
 
             reg64_t reg_mask = reg_tmp;
-<<<<<<< HEAD
-=======
-
->>>>>>> 9bea36e6
+
             mov(reg_mask, full_mask);
             kmovq(k_full_mask, reg_mask);
             mov(reg_mask, tail_mask);
