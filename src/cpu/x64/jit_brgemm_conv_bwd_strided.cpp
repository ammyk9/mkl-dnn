--- conflicted
+++ resolved
@@ -38,19 +38,14 @@
 using namespace data_type;
 
 using namespace jit_avx512_core_brgemm_conv_bwd_trans_kernel;
-using namespace jit_uni_brgemm_conv_comp_pad_kernel;
 
 #define ndims_pick(v5, v4, v3) \
     ((ndims == 5) ? (v5) : (ndims == 4) ? (v4) : (ndims == 3) ? (v3) : 0)
 
 static bool impl_supports_datatype(data_type_t data_type) {
     switch (data_type) {
-        case data_type::bf16:
-            return x64::mayiuse(x64::avx512_core)
-                    || x64::mayiuse(x64::avx2_vnni_2);
-        case data_type::f16:
-            return x64::mayiuse(x64::avx512_core_fp16)
-                    || x64::mayiuse(x64::avx2_vnni_2);
+        case data_type::bf16: return x64::mayiuse(x64::avx512_core);
+        case data_type::f16: return x64::mayiuse(x64::avx512_core_fp16);
         case data_type::f32:
         case data_type::s32:
         case data_type::s8:
@@ -59,59 +54,32 @@
     }
 }
 
-template <cpu_isa_t isa, bool is_deconv>
-status_t brgemm_convolution_bwd_strided_t<isa, is_deconv>::pd_t::init(
+template <cpu_isa_t isa, bool enable_postops>
+status_t brgemm_convolution_bwd_strided_t<isa, enable_postops>::pd_t::init(
         engine_t *engine) {
     using namespace data_type;
 
     const auto diff_src_type = diff_src_md(0)->data_type;
     const auto wei_type = weights_md(0)->data_type;
     const auto diff_dst_type = diff_dst_md(0)->data_type;
-    const bool is_int8 = one_of(diff_dst_type, u8, s8);
-
-    // The following check will detect if this implementation is being
-    // executed through a deconvolution call and prevent the primitive from
-    // executing 'is_deconv == true' as BWD_D. This can only work if the
-    // src_desc and dst_desc are defined in the aforementioned.
-    const convolution_desc_t &cd = *desc();
-    if (is_deconv
-            && one_of(true, types::is_zero_md(&cd.src_desc),
-                    types::is_zero_md(&cd.dst_desc)))
-        return status::unimplemented;
 
     using skip_mask_t = primitive_attr_t::skip_mask_t;
-    auto skip_mask = is_deconv ? (skip_mask_t::post_ops | skip_mask_t::sum_dt)
-                               : skip_mask_t::none;
-    if (is_int8 && is_deconv)
-        skip_mask |= skip_mask_t::scales_runtime
-                | skip_mask_t::zero_points_runtime;
-
-    const bool is_f32_supported
-            = everyone_is(f32, diff_src_type, wei_type, diff_dst_type);
-
-    const bool is_xf16_supported = one_of(wei_type, bf16, f16)
-            && wei_type == diff_dst_type && one_of(diff_src_type, wei_type, f32)
-            && IMPLICATION(
-                    with_bias(), one_of(bias_md_.data_type, f32, wei_type));
-
-    const bool is_int8_supported
-            = one_of(diff_src_type, s8, u8, s32, f32, bf16, f16)
-            && wei_type == s8 && is_int8
-            && IMPLICATION(
-                    with_bias(), one_of(bias_md_.data_type, f32, s32, s8, u8))
-            && is_deconv /* only deconv uses int8 */;
+    auto skip_mask = enable_postops
+            ? (skip_mask_t::post_ops | skip_mask_t::sum_dt
+                    | skip_mask_t::zero_points_runtime)
+            : skip_mask_t::none;
 
     const bool ok = is_bwd_d()
             && set_default_alg_kind(alg_kind::convolution_direct)
             && impl_supports_datatype(diff_src_type)
             && impl_supports_datatype(wei_type)
             && impl_supports_datatype(diff_dst_type)
-            && one_of(true, is_f32_supported, is_xf16_supported,
-                    is_int8_supported)
+            && one_of(wei_type, f32, bf16, f16) && wei_type == diff_dst_type
+            && one_of(diff_src_type, wei_type, f32)
+            && one_of(with_bias(), one_of(bias_md_.data_type, f32, wei_type))
             && attr()->has_default_values(skip_mask, diff_src_type)
-            && IMPLICATION(is_deconv,
-                    attr()->post_ops_.check_sum_consistency(
-                            diff_src_type, is_int8_supported))
+            && IMPLICATION(enable_postops,
+                    attr()->post_ops_.check_sum_consistent_dt(diff_src_type))
             && !has_zero_dim_memory();
 
     if (!ok) return status::unimplemented;
@@ -120,7 +88,7 @@
 
     CHECK(brgemm_convolution_bwd_utils::init_conf(jcp_, isa, desc_,
             diff_dst_md_, weights_md_, diff_src_md_, bias_md_, attr_,
-            dnnl_get_max_threads(), is_deconv));
+            dnnl_get_max_threads(), enable_postops));
 
     const auto adj_M = nstl::max(jcp_.M, jcp_.M_tail);
 
@@ -136,8 +104,8 @@
     bs_c++;
 
     brgs_sz_ = bs_c * adj_M * 2 * 2 * 2;
-    brgs_ = std::make_shared<brgemm_containers::brgemm_desc_container_t>();
-    brgs_->resize(brgs_sz_);
+    brgs_.resize(brgs_sz_);
+    bd_masks.resize(brgs_sz_);
 
     const float alpha = 1.0;
     const float beta = 1.0;
@@ -145,6 +113,19 @@
     const auto &p = attr()->post_ops_;
     const int sum_idx = p.find(primitive_kind::sum);
     const bool with_sum = (sum_idx != -1);
+
+    auto maybe_M_mask
+            = [&](int brg_idx, brgemm_attr_t &brgattr, int vM, int vbrgM) {
+                  if (!jcp_.use_M_mask) return;
+                  auto sm_size = vbrgM;
+                  bd_masks[brg_idx] = std::make_shared<std::vector<char>>();
+                  bd_masks[brg_idx]->resize(sm_size);
+                  char *bd_mask = bd_masks[brg_idx]->data();
+                  for (int ibrgM = 0; ibrgM < sm_size; ibrgM++) {
+                      bd_mask[ibrgM] = 1;
+                  }
+                  brgattr.bd_mask = bd_mask;
+              };
 
     const auto M_end = nstl::max(jcp_.M, jcp_.M_tail);
     for (int i = 0; i < M_end; i++) {
@@ -166,19 +147,19 @@
                         : vM;
                 auto brg_idx = get_brg_idx(bs, i, i_init, i_N, i_K);
                 // if brgemm_t already created then skip this iteration
-                if ((*brgs_)[brg_idx] != nullptr) continue;
-                brgemm_t brg;
+                if (brgs_[brg_idx] != nullptr) continue;
+                brgs_[brg_idx] = std::make_shared<brgemm_t>();
+                brgemm_t *brg = brgs_[brg_idx].get();
                 if (vN == 0 || vK == 0) continue;
                 brgemm_strides_t brg_strides;
                 brg_strides.stride_a = jcp_.brg_stride_a;
                 brg_strides.stride_b = jcp_.brg_stride_b;
-                brg.req_cal_comp_pads = jcp_.req_brg_comp_pad
-                        && (jcp_.src_zero_point
-                                || jcp_.s8s8_compensation_required);
+                brg->req_cal_comp_pads = jcp_.req_brg_comp_pad
+                        && nstl::max(jcp_.l_pad, jcp_.r_pad);
                 const auto strides_ptr = (jcp_.brg_type == brgemm_strd)
                         ? &brg_strides
                         : nullptr;
-                CHECK(brgemm_desc_init(&brg, isa, jcp_.brg_type, diff_dst_type,
+                CHECK(brgemm_desc_init(brg, isa, jcp_.brg_type, diff_dst_type,
                         wei_type, false, false, brgemm_row_major, alpha, vbeta,
                         jcp_.LDA, jcp_.LDB, jcp_.LDC, vbrgM, vN, vK,
                         strides_ptr));
@@ -208,8 +189,7 @@
                 }
 
                 brgattr.wary_tail_read = false;
-                // use_M_mask is always 0 for brgemm_convolution_bwd_strided_t
-                brgattr.bd_mask = nullptr;
+                maybe_M_mask(brg_idx, brgattr, vM, vbrgM);
                 brgattr.bd_mask_level = jcp_.use_M_mask;
 
                 if (is_amx) {
@@ -220,58 +200,32 @@
                     brgattr.max_bottom_vpad = jcp_.max_vpad;
                 }
                 brgattr.generate_skip_accumulation = true;
-                CHECK(brgemm_desc_set_attr(&brg, brgattr));
+                CHECK(brgemm_desc_set_attr(brg, brgattr));
 
                 auto LDD = jcp_.stride_w * jcp_.ic_without_padding;
-                brg.with_sum = with_sum;
+                brg->with_sum = with_sum;
                 CHECK(brgemm_desc_set_postops(
-                        &brg, attr(), &diff_src_md_, LDD, jcp_.bia_dt));
+                        brg, attr(), &diff_src_md_, LDD, jcp_.bia_dt));
                 jcp_.amx_buf_size_per_thread
-                        = nstl::max(brg.get_wsp_buffer_size(),
+                        = nstl::max(brg->get_wsp_buffer_size(),
                                 jcp_.amx_buf_size_per_thread);
-                brgs_->insert(brg_idx, brg);
             }
         }
     }
 
     auto scratchpad = scratchpad_registry().registrar();
     brgemm_convolution_bwd_utils::init_scratchpad(scratchpad, jcp_);
-    if (jcp_.with_scales)
-        book_precomputed_scales(scratchpad, attr()->scales_, IC());
 
     return status::success;
 }
 
-template <cpu_isa_t isa, bool is_deconv>
-void brgemm_convolution_bwd_strided_t<isa, is_deconv>::get_kw_range(int iw,
-        int iw_raw, int &kw_s, int &kw_full_s, int &kw_full_f,
-        int &kw_f) const {
-    // This function is needed for exec_base only
-    const auto _pd = pd();
-    const auto &jcp = _pd->jcp_;
-
-    brgemm_convolution_bwd_utils::get_kw_range(
-            jcp, iw, iw_raw, kw_s, kw_full_s, kw_full_f, kw_f);
-}
-
-template <cpu_isa_t isa, bool is_deconv>
-void brgemm_convolution_bwd_strided_t<isa, is_deconv>::get_iw_range(
-        int iw, int iw_raw, int kw, int &iw_s, int &M_without_overflow) const {
-    // This function is needed for exec_base only
-    const auto _pd = pd();
-    const auto &jcp = _pd->jcp_;
-
-    brgemm_convolution_bwd_utils::get_iw_range(
-            jcp, iw, iw_raw, kw, iw_s, M_without_overflow);
-}
-
-template <cpu_isa_t isa, bool is_deconv>
-status_t brgemm_convolution_bwd_strided_t<isa, is_deconv>::add_brg_kernel(
+template <cpu_isa_t isa, bool enable_postops>
+status_t brgemm_convolution_bwd_strided_t<isa, enable_postops>::add_brg_kernel(
         int bs, int M, int i_N, int i_K, int i_init) {
     if (M <= 0) return status::success;
     const auto _pd = pd();
     const auto &jcp = _pd->jcp_;
-    const auto &brgs = *(_pd->brgs_);
+    const auto &brgs = _pd->brgs_;
 
     auto N = (i_N) ? jcp.N_tail : jcp.N;
     auto K = (i_K) ? jcp.K_tail : jcp.K;
@@ -280,210 +234,18 @@
     auto brg = brgs[brg_idx];
     if (!brg_kernels_[brg_idx] && brg && brg->bcast_dim > 0 && brg->load_dim > 0
             && brg->reduce_dim > 0) {
-        CHECK(brg_kernels_.insert(brg_idx, brg));
-        if (is_amx) brgemm_palettes_.insert(brg_idx, brg);
+        brgemm_kernel_t *brg_kernel = nullptr;
+        CHECK(brgemm_kernel_create(&brg_kernel, *brg));
+        CHECK(safe_ptr_assign(brg_kernels_[brg_idx], brg_kernel));
+        if (is_amx) {
+            CHECK(brgemm_init_tiles(*brg, &brg_kernel_palettes_[brg_idx].a[0]));
+        }
     }
     return status::success;
 }
 
-template <cpu_isa_t isa, bool is_deconv>
-status_t brgemm_convolution_bwd_strided_t<isa, is_deconv>::add_po_kernel(
-        brgemm_t *bcfg, int ker_idx, bool is_init) {
-    if (!bcfg) return status::success;
-    const auto _pd = pd();
-    const auto &jcp = _pd->jcp_;
-
-    bcfg->LDD = (is_init && jcp.use_buffer) ? jcp.LDC : jcp.LDD;
-    bcfg->dt_c = (!is_init && jcp.use_buffer) ? jcp.acc_dt : jcp.dst_dt;
-    bcfg->dt_d = (is_init && jcp.use_buffer) ? jcp.acc_dt : jcp.dst_dt;
-    bcfg->alpha
-            = (!is_init && IMPLICATION(jcp.with_sum, jcp.use_buffer)) ? 1 : 0;
-    bcfg->beta = is_init ? 0 : 1;
-    CHECK(safe_ptr_assign(kernels_po_[ker_idx],
-            new jit_brgemm_kernel_post_ops<isa>(jcp, *bcfg, *_pd->attr())));
-    kernels_po_[ker_idx]->create_kernel();
-    return status::success;
-}
-
-template <cpu_isa_t isa, bool is_deconv>
-void brgemm_convolution_bwd_strided_t<isa, is_deconv>::add_po_kernels(
-        int i_N, int init_bcast_dim, int po_bcast_dim) {
-    const auto _pd = pd();
-    const auto &jcp = _pd->jcp_;
-    const auto &brgs = *(_pd->brgs_);
-
-    auto N = (i_N) ? jcp.N_tail : jcp.N;
-    if (N <= 0) return;
-    auto i_K = (jcp.K_tail > 0);
-
-    if (init_bcast_dim > 0) {
-        auto brg_idx = _pd->get_brg_idx(
-                _pd->first_bs, init_bcast_dim - 1, 0, i_N, i_K);
-        if (brgs[brg_idx]) {
-            auto init_cfg = *(brgs[brg_idx]);
-            auto ker_init_idx = get_ker_po_idx(init_bcast_dim - 1, false, i_N);
-            if (init_cfg.load_dim > 0 && kernels_po_[ker_init_idx] == nullptr) {
-                init_cfg.bcast_dim = init_bcast_dim;
-                add_po_kernel(&init_cfg, ker_init_idx, true);
-            }
-        }
-    }
-
-    if ((need_postwork || jcp.use_buffer) && po_bcast_dim > 0) {
-        auto brg_idx = _pd->get_brg_idx(
-                _pd->first_bs, po_bcast_dim - 1, 0, i_N, i_K);
-        if (brgs[brg_idx]) {
-            auto po_cfg = *(brgs[brg_idx]);
-            auto ker_po_idx = get_ker_po_idx(po_bcast_dim - 1, true, i_N);
-            if (po_cfg.load_dim > 0 && kernels_po_[ker_po_idx] == nullptr) {
-                po_cfg.bcast_dim = po_bcast_dim;
-                add_po_kernel(&po_cfg, ker_po_idx, false);
-            }
-        }
-    }
-}
-template <cpu_isa_t isa, bool is_deconv>
-int brgemm_convolution_bwd_strided_t<isa, is_deconv>::get_comp_ker_idx(
-        const int kd_b, const int kd_e, const int kh_b, const int kh_e,
-        const int kw_b, const int kw_e) const {
-    const auto _pd = pd();
-    const auto &jcp = _pd->jcp_;
-
-    if (!jcp.req_cal_comp_pad) return 0;
-
-    assert(kd_e > kd_b && kh_e > kh_b);
-    for (int k = 0; k < jcp.ker_ranges_size; k++) {
-        if (kd_b == kd_bs[k] && kd_e == kd_es[k] && kh_b == kh_bs[k]
-                && kh_e == kh_es[k] && kw_b == kw_bs[k] && kw_e == kw_es[k]) {
-            return k;
-        }
-    }
-
-    return -1;
-}
-
-template <cpu_isa_t isa, bool is_deconv>
-int brgemm_convolution_bwd_strided_t<isa, is_deconv>::get_comp_offset(
-        const int g, const int icb, const int iw, const int kd_b,
-        const int kd_e, const int kh_b, const int kh_e, const int kw_b,
-        const int kw_e) const {
-    const auto _pd = pd();
-    const auto &jcp = _pd->jcp_;
-
-    if (!jcp.src_zero_point && !jcp.s8s8_compensation_required) return 0;
-
-    const auto comp_idx = get_comp_ker_idx(kd_b, kd_e, kh_b, kh_e, kw_b, kw_e);
-
-    assert(IMPLICATION(jcp.req_cal_comp_pad, comp_idx >= 0));
-
-    return jcp.req_cal_comp_pad
-            ? g * comp_icb_sz + icb * comp_ker_sz + comp_idx * comp_kw_sz
-            : (g * jcp.nb_ic + icb) * jcp.ic_block;
-}
-
-template <cpu_isa_t isa, bool is_deconv>
-void brgemm_convolution_bwd_strided_t<isa, is_deconv>::create_kernels() {
-    const auto _pd = pd();
-    const auto &jcp = _pd->jcp_;
-
-    // TODO: this is only needed if we have d/h padding exceeding kd/kh
-    int M_begin = 0;
-    int M_end = (jcp.M_tail == jcp.M) ? 1 : 2;
-    int N_begin = 0;
-    int N_end = (jcp.N_tail == jcp.N) ? 1 : 2;
-    int K_begin = 0;
-    int K_end = (jcp.K_tail == jcp.K) ? 1 : 2;
-    int i_init_begin = (div_up(jcp.nb_oc, jcp.nb_oc_blocking) == 1
-                               && KD_BLOCK == KD && KH_BLOCK == KH)
-            ? 1
-            : 0;
-    int i_init_end = 2;
-
-    for (int bs = 0; bs <= jcp.max_batch; bs++) {
-        if (_pd->batchsizes[bs] == -1) continue;
-
-        for_(int i_N = N_begin; i_N < N_end; i_N++)
-        for_(int i_M = M_begin; i_M < M_end; i_M++)
-        for_(int i_init = i_init_begin; i_init < i_init_end; i_init++)
-        for (int i_K = K_begin; i_K < K_end; i_K++) {
-            auto M = (i_M) ? jcp.M_tail : jcp.M;
-            if (M <= 0) continue;
-            add_brg_kernel(bs, M, i_N, i_K, i_init);
-        }
-    }
-
-    if (jcp.exec_type == exec_base) {
-        for_(int i_N = N_begin; i_N < N_end; i_N++)
-        for (int i_M = M_begin; i_M < M_end; i_M++) {
-            // create post-op kernels for cases when we never call brgemm kernels
-            // e.g. for d/h padded areas
-            // TODO: do this only if d/h padding > kd/kh
-            auto M = (i_M) ? jcp.M_tail : jcp.M;
-            add_po_kernels(i_N, M, M);
-        }
-
-        // create brgemm kernels for iw_blocks with padded areas and
-        // apply post-ops on final iteration by kw to padded areas in iw_block
-        int kw_s {0}, kw_full_s {0}, kw_full_f {0}, kw_f {0}, iw_s {0},
-                iw_f {0}, M_without_overflow {0};
-
-        auto init_kernels_kw_loop = [&](int sw, int iw) {
-            const auto iw_str = iw + sw;
-            get_kw_range(iw_str, iw, kw_s, kw_full_s, kw_full_f, kw_f);
-            for (int kw = kw_s; kw < kw_f; kw++) {
-                get_iw_range(iw_str, iw, kw, iw_s, M_without_overflow);
-                if (M_without_overflow <= 0) continue;
-                for (int bs = 0; bs <= jcp.max_batch; bs++) {
-                    if (_pd->batchsizes[bs] == -1) continue;
-                    for_(int i_init = 0; i_init < 2; i_init++)
-                    for_(int i_N = 0; i_N < 2; i_N++)
-                    for (int i_K = 0; i_K < 2; i_K++) {
-                        add_brg_kernel(
-                                bs, M_without_overflow, i_N, i_K, i_init);
-                    }
-                }
-
-                bool is_iw_tail = (jcp.iw - iw < jcp.iw_block);
-                for_(int i_N = 0; i_N < 2; i_N++)
-                for (int i_side = 0; i_side < 2; i_side++) {
-                    const auto M
-                            = div_up(is_iw_tail ? jcp.iw_tail : jcp.iw_block,
-                                      SW)
-                            * SW;
-                    if (M <= 0) continue;
-                    get_iw_range(iw_str, iw, kw, iw_s, M_without_overflow);
-                    iw_f = iw_s + (M_without_overflow * SW);
-                    const auto init_bcast_dim
-                            = ((i_side == 0) ? (iw_s - iw_str)
-                                             : (iw_str + M - iw_f))
-                            / SW;
-                    get_iw_range(
-                            iw_str, iw, kw_f - kw, iw_s, M_without_overflow);
-                    iw_f = iw_s + (M_without_overflow * SW);
-                    const auto po_bcast_dim
-                            = ((i_side == 0) ? (iw_s - iw_str)
-                                             : (iw_str + M - iw_f))
-                            / SW;
-                    add_po_kernels(i_N, init_bcast_dim, po_bcast_dim);
-                }
-            }
-        };
-        for (int sw = 0; sw < SW; sw++) {
-            for (int iw = 0; iw < IW; iw += jcp.iw_block) {
-                init_kernels_kw_loop(sw, iw);
-                if (kw_f == jcp.kw && kw_s == 0) break;
-            }
-            for (int iw = (jcp.nb_iw - 1) * jcp.iw_block; iw >= 0;
-                    iw -= jcp.iw_block) {
-                init_kernels_kw_loop(sw, iw);
-                if (kw_f == jcp.kw && kw_s == 0) break;
-            }
-        }
-    }
-}
-
-template <cpu_isa_t isa, bool is_deconv>
-status_t brgemm_convolution_bwd_strided_t<isa, is_deconv>::init(
+template <cpu_isa_t isa, bool enable_postops>
+status_t brgemm_convolution_bwd_strided_t<isa, enable_postops>::init(
         engine_t *engine) {
 
     const auto _pd = pd();
@@ -548,49 +310,20 @@
     wei_kd_sz = KD * wei_kh_sz;
     wei_icb_sz = jcp.nb_ic * wei_kd_sz;
 
-    comp_kw_sz = static_cast<dim_t>(jcp.ic_block);
-    comp_ker_sz = jcp.ker_ranges_size * comp_kw_sz;
-    comp_icb_sz = jcp.nb_ic * comp_ker_sz;
-
-    need_compensation = (jcp.src_zero_point || jcp.s8s8_compensation_required)
-            && !jcp.req_brg_comp_pad;
-
     need_postwork = jcp.with_bias || jcp.with_eltwise || jcp.with_binary
-            || (one_of(jcp.src_dt, u8, s8) && jcp.wei_dt == s8)
             || (jcp.dst_dt != jcp.acc_dt) || jcp.with_sum || jcp.use_M_mask
             || jcp.src_zero_point || jcp.dst_zero_point;
 
     // ---- Initialize arrays ---------------------
     brg_kernels_.resize(_pd->brgs_sz_);
-    brgemm_palettes_.resize(_pd->brgs_sz_);
-
-    int num_po_kernels = nstl::max(jcp.M, jcp.M_tail);
-    kernels_po_.resize(num_po_kernels * 2 * 2);
-    for (int i = 0; i < num_po_kernels; i++) {
-        for_(int i_init = 0; i_init < 2; i_init++)
-        for (int i_N = 0; i_N < 2; i_N++)
-            kernels_po_[get_ker_po_idx(i, i_init, i_N)] = nullptr;
-    }
-
-    if (jcp.exec_type == exec_trans) {
-        CHECK(safe_ptr_assign(copy_to_pbuffer_,
-                new jit_avx512_core_brgemm_conv_bwd_trans_kernel_t(jcp)));
-        CHECK(copy_to_pbuffer_->create_kernel());
-    }
-
-    if (jcp.req_cal_comp_pad) {
-        if (is_superset(isa, avx512_core))
-            CHECK(safe_ptr_assign(comp_vpad_pbuffer_,
-                    new jit_uni_brgemm_conv_comp_pad_kernel_t<Xbyak::Zmm>(
-                            jcp)));
-        else if (one_of(isa, avx2_vnni, avx2_vnni_2)) {
-            CHECK(safe_ptr_assign(comp_vpad_pbuffer_,
-                    new jit_uni_brgemm_conv_comp_pad_kernel_t<Xbyak::Ymm>(
-                            jcp)));
-        } else
-            assert(!"Unsupported ISA for comp pad kernel.");
-        CHECK(comp_vpad_pbuffer_->create_kernel());
-    }
+    brg_kernel_palettes_.resize(_pd->brgs_sz_);
+
+    for (int i = 0; i < _pd->brgs_sz_; i++)
+        brg_kernels_[i] = nullptr;
+
+    CHECK(safe_ptr_assign(copy_to_pbuffer_,
+            new jit_avx512_core_brgemm_conv_bwd_trans_kernel_t(jcp)));
+    CHECK(copy_to_pbuffer_->create_kernel());
 
     const auto ow_block = jcp.owp;
     const auto oh_block = jcp.ohp;
@@ -602,59 +335,47 @@
 
     is_amx = brgemm_convolution_bwd_utils::is_amx(isa);
 
-    // create brgemm and post-op kernels
-    // post-op kernels are only used with exec_base
-    create_kernels();
-
-    // precalculate unique kernel combination
-    if (jcp.req_cal_comp_pad)
-        brgemm_convolution_bwd_utils::precalculate_comp_pad_kernels(
-                jcp, &kd_bs, &kd_es, &kh_bs, &kh_es, &kw_bs, &kw_es);
+    // TODO: this is only needed if we have d/h padding exceeding kd/kh
+    int M_begin = 0;
+    int M_end = (jcp.M_tail == jcp.M) ? 1 : 2;
+    int N_begin = 0;
+    int N_end = (jcp.N_tail == jcp.N) ? 1 : 2;
+    int K_begin = 0;
+    int K_end = (jcp.K_tail == jcp.K) ? 1 : 2;
+    int i_init_begin = (div_up(jcp.nb_oc, jcp.nb_oc_blocking) == 1
+                               && KD_BLOCK == KD && KH_BLOCK == KH)
+            ? 1
+            : 0;
+    int i_init_end = 2;
+
+    for (int bs = 0; bs <= jcp.max_batch; bs++) {
+        if (_pd->batchsizes[bs] == -1) continue;
+
+        for_(int i_N = N_begin; i_N < N_end; i_N++)
+        for_(int i_M = M_begin; i_M < M_end; i_M++)
+        for_(int i_init = i_init_begin; i_init < i_init_end; i_init++)
+        for (int i_K = K_begin; i_K < K_end; i_K++) {
+            auto M = (i_M) ? jcp.M_tail : jcp.M;
+            if (M <= 0) continue;
+            add_brg_kernel(bs, M, i_N, i_K, i_init);
+        }
+    }
 
     return status::success;
 }
 
-template <cpu_isa_t isa, bool is_deconv>
-status_t brgemm_convolution_bwd_strided_t<isa, is_deconv>::execute(
+template <cpu_isa_t isa, bool enable_postops>
+status_t brgemm_convolution_bwd_strided_t<isa, enable_postops>::execute(
         const exec_ctx_t &ctx) const {
     const auto _pd = pd();
     const auto &jcp = _pd->jcp_;
 
-<<<<<<< HEAD
-    DEFINE_ZERO_POINT_VALUE(src_zero_point, DNNL_ARG_SRC);
-    DEFINE_ZERO_POINT_VALUE(dst_zero_point, DNNL_ARG_DST);
-
-=======
->>>>>>> 9bea36e6
     DEFINE_ARG_SCALES_BUFFER(src_scales, DNNL_ARG_SRC);
     DEFINE_ARG_SCALES_BUFFER(wei_scales, DNNL_ARG_WEIGHTS);
     DEFINE_ARG_SCALES_BUFFER(dst_scales, DNNL_ARG_DST);
 
     const float *oscales = precompute_scales(ctx.get_scratchpad_grantor(),
             src_scales, wei_scales, _pd->IC(), _pd->attr());
-<<<<<<< HEAD
-
-    brgemm_bwd_exec_ctx_t brgemm_ctx(ctx, _pd);
-
-    const char *const __restrict diff_dst = brgemm_ctx.diff_dst;
-    const char *const __restrict wei = brgemm_ctx.weights;
-    const memory_desc_wrapper weights_d(pd()->weights_md(0));
-
-    const auto extra_data_offset
-            = weights_d.size() - weights_d.additional_buffer_size();
-    auto w = const_cast<char *>(brgemm_ctx.weights);
-    const auto s8s8_comp_offset = jcp.req_cal_comp_pad
-            ? jcp.ngroups * jcp.nb_ic * jcp.kd * jcp.kh * jcp.kw * jcp.ic_block
-            : jcp.ngroups * jcp.nb_ic * jcp.ic_block;
-    int32_t *s8s8_compensation = jcp.s8s8_compensation_required
-            ? reinterpret_cast<int32_t *>(w + extra_data_offset)
-            : nullptr;
-    int32_t *zp_compensation = jcp.src_zero_point
-            ? reinterpret_cast<int32_t *>(&w[extra_data_offset])
-                    + (jcp.s8s8_compensation_required ? s8s8_comp_offset : 0)
-            : nullptr;
-=======
->>>>>>> 9bea36e6
 
     const memory_tracking::grantor_t scratchpad = ctx.get_scratchpad_grantor();
     brgemm_batch_element_t *const __restrict brg_batch_global
@@ -673,24 +394,13 @@
             ? scratchpad.template get<uint8_t>(key_conv_brgemm_inp_buffer_mask)
             : nullptr;
 
-    int32_t *src_zp_comp_base = jcp.src_zero_point
-            ? (jcp.req_cal_comp_pad ? scratchpad.template get<int32_t>(
-                       key_brgemm_primitive_zp_comp_a)
-                                    : zp_compensation)
-            : nullptr;
-    int32_t *s8s8_comp_base = jcp.s8s8_compensation_required
-            ? (jcp.req_cal_comp_pad ? scratchpad.template get<int32_t>(
-                       key_brgemm_primitive_buffer_comp)
-                                    : s8s8_compensation)
-            : nullptr;
-    const auto dst_zp_vals = jcp.dst_zero_point ? &dst_zero_point : nullptr;
-    const auto src_zp_vals = src_zero_point;
-
-    cal_compensation(wei, src_zp_comp_base, s8s8_comp_base);
-
     char *const wsp_tile_global = is_amx
             ? scratchpad.template get<char>(key_conv_amx_tile_buffer)
             : nullptr;
+
+    brgemm_bwd_exec_ctx_t brgemm_ctx(ctx, _pd);
+
+    const char *const __restrict diff_dst = brgemm_ctx.diff_dst;
 
     const dim_t work_amount = static_cast<dim_t>(jcp.mb) * jcp.ngroups
             * jcp.nb_ic * jcp.nb_id * jcp.nb_ih * jcp.nb_iw;
@@ -728,17 +438,9 @@
         nd_iterator_init(start, n, jcp.mb, idb, jcp.nb_id, ihb, jcp.nb_ih, iwb,
                 jcp.nb_iw, g, jcp.ngroups, icb, jcp.nb_ic);
 
-        if (jcp.loop_order == loop_ndhwgc)
-            nd_iterator_init(start, n, jcp.mb, idb, jcp.nb_id, ihb, jcp.nb_ih,
-                    iwb, jcp.nb_iw, g, jcp.ngroups, icb, jcp.nb_ic);
-        else if (jcp.loop_order == loop_ngcdhw)
-            nd_iterator_init(start, n, jcp.mb, g, jcp.ngroups, icb, jcp.nb_ic,
-                    idb, jcp.nb_id, ihb, jcp.nb_ih, iwb, jcp.nb_iw);
-        else
-            assert(!"Unknown loop order");
-
         brgemm_bwd_thread_ctx_t btc(
                 brgemm_ctx, ithr, brg_batch, c_buffer, wsp_tile);
+        std::memset(btc.cur_palette.a, 0, AMX_PALETTE_SIZE);
 
         int last_n = -1;
         int last_g = -1;
@@ -755,15 +457,6 @@
             btc.iwb = iwb;
             btc.oscales = oscales;
             btc.dst_scales = dst_scales;
-<<<<<<< HEAD
-            btc.src_zp_vals = src_zp_vals;
-            btc.dst_zp_vals = jcp.dst_zero_point ? dst_zp_vals : nullptr;
-            btc.src_zp_comp_ptr
-                    = jcp.src_zero_point ? src_zp_comp_base : nullptr;
-            btc.s8s8_comp_ptr
-                    = jcp.s8s8_compensation_required ? s8s8_comp_base : nullptr;
-=======
->>>>>>> 9bea36e6
 
             auto id_begin = idb * jcp.id_block;
             auto id_end = nstl::min(ID, id_begin + jcp.id_block);
@@ -777,21 +470,13 @@
                 btc.ih = ih;
                 btc.occ = occ;
 
-                if (jcp.exec_type == exec_base) {
-                    for (int sw = 0; sw < SW; sw++) {
-                        btc.sw = sw;
-                        ker_base(btc);
-                    }
-                } else if (jcp.exec_type == exec_trans) {
-                    maybe_trans_inp(ithr, diff_dst, inp_buffer, inp_buffer_mask,
-                            g, n, occ, idb, ihb, iwb, last_g, last_n, last_occ,
-                            last_idb, last_ihb, last_iwb);
-                    for (int sw = 0; sw < SW; sw++) {
-                        btc.sw = sw;
-                        ker_trans(btc, inp_buffer);
-                    }
-                } else
-                    assert(!"Unknown exec type");
+                maybe_trans_inp(ithr, diff_dst, inp_buffer, inp_buffer_mask, g,
+                        n, occ, idb, ihb, iwb, last_g, last_n, last_occ,
+                        last_idb, last_ihb, last_iwb);
+                for (int sw = 0; sw < SW; sw++) {
+                    btc.sw = sw;
+                    ker_trans(btc, inp_buffer);
+                }
 
                 last_n = n;
                 last_g = g;
@@ -800,14 +485,8 @@
                 last_ihb = ihb;
                 last_iwb = iwb;
             }
-            if (jcp.loop_order == loop_ndhwgc)
-                nd_iterator_step(n, jcp.mb, idb, jcp.nb_id, ihb, jcp.nb_ih, iwb,
-                        jcp.nb_iw, g, jcp.ngroups, icb, jcp.nb_ic);
-            else if (jcp.loop_order == loop_ngcdhw)
-                nd_iterator_step(n, jcp.mb, g, jcp.ngroups, icb, jcp.nb_ic, idb,
-                        jcp.nb_id, ihb, jcp.nb_ih, iwb, jcp.nb_iw);
-            else
-                assert(!"Unknown loop order");
+            nd_iterator_step(n, jcp.mb, idb, jcp.nb_id, ihb, jcp.nb_ih, iwb,
+                    jcp.nb_iw, g, jcp.ngroups, icb, jcp.nb_ic);
         }
         if (is_amx) { amx_tile_release(); }
     });
@@ -815,155 +494,8 @@
     return status::success;
 }
 
-template <cpu_isa_t isa, bool is_deconv>
-void brgemm_convolution_bwd_strided_t<isa, is_deconv>::cal_compensation(
-        const char *__restrict weights, int32_t *src_zp_buffer,
-        int32_t *s8s8_comp_buffer) const {
-    const auto _pd = pd();
-    const auto &jcp = _pd->jcp_;
-
-    if (!jcp.req_cal_comp_pad) return;
-
-    if (jcp.src_zero_point)
-        std::memset(src_zp_buffer, 0, sizeof(int32_t) * jcp.comp_a_buffer_size);
-    if (jcp.s8s8_compensation_required)
-        std::memset(s8s8_comp_buffer, 0,
-                sizeof(int32_t) * jcp.s8s8_comp_buffer_size);
-
-    const auto work_amount
-            = static_cast<dim_t>(jcp.ngroups) * jcp.nb_ic * jcp.ker_ranges_size;
-    const auto is_small_shape = work_amount <= jcp.nthr
-            && (work_amount * jcp.ic_block * jcp.ocp
-                    <= platform::get_per_core_cache_size(1));
-    const int nthr = is_small_shape ? 1 : jcp.nthr;
-
-    parallel(nthr, [&](const int ithr, const int nthr) {
-        if (ithr >= work_amount) return;
-
-        dim_t start {0}, end {0};
-        int g {0}, icb {0}, k {0};
-        balance211(work_amount, nthr, ithr, start, end);
-        nd_iterator_init(
-                start, g, jcp.ngroups, icb, jcp.nb_ic, k, jcp.ker_ranges_size);
-        for (auto work = start; work < end; work++) {
-            const dim_t kd_b {kd_bs[k]}, kd_e {kd_es[k]}, kh_b {kh_bs[k]},
-                    kh_e {kh_es[k]}, kw_b {kw_bs[k]}, kw_e {kw_es[k]};
-            assert(kd_e > kd_b && kh_e > kh_b && kw_e > kw_b);
-
-            const auto buffer_offs
-                    = g * comp_icb_sz + icb * comp_ker_sz + k * comp_kw_sz;
-            const auto wei_offs = (g * jcp.nb_ic + icb) * wei_kd_sz
-                    + kd_b * wei_kh_sz + (kh_b * wei_kw_sz) + kw_b * wei_oc_sz;
-
-            jit_brgemm_conv_comp_pad_call_s p;
-
-            p.kd_l = div_up(kd_e - kd_b, SD);
-            p.kh_l = div_up(kh_e - kh_b, SH);
-            p.kw_l = div_up(kw_e - kw_b, SW);
-
-            p.ptr_in = &weights[wei_offs];
-            p.ptr_zp_out = jcp.src_zero_point ? &src_zp_buffer[buffer_offs]
-                                              : nullptr;
-            p.ptr_cp_out = jcp.s8s8_compensation_required
-                    ? &s8s8_comp_buffer[buffer_offs]
-                    : nullptr;
-
-            (*comp_vpad_pbuffer_)(&p);
-
-            nd_iterator_step(
-                    g, jcp.ngroups, icb, jcp.nb_ic, k, jcp.ker_ranges_size);
-        }
-    });
-}
-
-template <cpu_isa_t isa, bool is_deconv>
-void brgemm_convolution_bwd_strided_t<isa, is_deconv>::perform_outwork(
-        char *dst_base, char *dst, char *c_buffer, const char *bias_w, int id,
-        int ih, int iw, int iw_raw, int g_ic, bool is_ic_tail, int ker_iw_s,
-        int ker_iw_f, int kd_l, int kh_l,
-        const void *post_ops_binary_rhs_arg_vec, const float *oscales,
-        int32_t src_zp_vals, int32_t *src_zp_ptr, int32_t *dst_zp_ptr,
-        int32_t *s8s8_compensation, bool maybe_do_init, bool do_postwork,
-        bool do_post_comp, const float *dst_scales) const {
-
-    const auto _pd = pd();
-    const auto &jcp = _pd->jcp_;
-
-    const auto do_init
-            = maybe_do_init && IMPLICATION(jcp.with_sum, jcp.use_buffer);
-    if (!do_init && !do_postwork) return;
-
-    assert(!jcp.is_is_blocking);
-
-    const bool is_iw_tail = (IW - iw_raw < jcp.iw_block);
-
-    const auto M = div_up(is_iw_tail ? jcp.iw_tail : jcp.iw_block, SW) * SW;
-
-    const auto kdh_l = kd_l * kh_l;
-    const auto iw_s = (kdh_l <= 0) ? iw : ker_iw_s;
-    auto iw_f = (kdh_l <= 0) ? iw : ker_iw_f;
-    assert(iw <= iw_s && iw_s <= iw_f && iw_f <= iw + M);
-
-    brgemm_kernel_post_ops_t p;
-    if (do_postwork) {
-        p.ptr_bias = (void *)(bias_w);
-        p.ptr_scales = (void *)(&oscales[jcp.is_ic_scale * g_ic]);
-        p.ptr_binary_post_ops_rhs = post_ops_binary_rhs_arg_vec;
-        p.dst_orig = dst;
-        p.c_zp_values = dst_zp_ptr;
-        p.a_comp_val = src_zp_vals;
-        p.ptr_dst_scales = (void *)dst_scales;
-    }
-
-    auto call_outwork_ker = [&](bool is_postwork, bool has_postcomp,
-                                    int iw_pw_s, int iw_pw_l) {
-        auto ker_po_idx = get_ker_po_idx(iw_pw_l - 1, is_postwork, is_ic_tail);
-        const auto outwork_ker = kernels_po_[ker_po_idx].get();
-        assert(outwork_ker != nullptr && iw_pw_l == outwork_ker->brg.bcast_dim);
-        if (is_postwork) {
-            p.apply_comp = has_postcomp;
-            p.a_zp_compensation = has_postcomp && jcp.src_zero_point
-                    ? &src_zp_ptr[iw_pw_s * jcp.LDB]
-                    : src_zp_ptr;
-            p.s8s8_compensation = has_postcomp && jcp.s8s8_compensation_required
-                    ? &s8s8_compensation[iw_pw_s * jcp.LDB]
-                    : s8s8_compensation;
-
-            p.ptr_out = dst_base
-                    + dst_dsz
-                            * (id * dst_h_sz + ih * dst_w_sz
-                                    + iw_pw_s * jcp.ic_without_padding);
-            p.ptr_in = static_cast<void *>(
-                    jcp.use_buffer ? (c_buffer
-                            + acc_dsz * div_up(iw_pw_s - iw, SW) * jcp.LDC)
-                                   : p.ptr_out);
-        } else {
-            p.apply_comp = has_postcomp;
-            char *const ptr_Cz = jcp.use_buffer
-                    ? (c_buffer + acc_dsz * div_up(iw_pw_s - iw, SW) * jcp.LDC)
-                    : dst_base
-                            + dst_dsz
-                                    * (id * dst_h_sz + ih * dst_w_sz
-                                            + iw_pw_s * jcp.ic_without_padding);
-            p.ptr_out = static_cast<void *>(ptr_Cz);
-        }
-        (*outwork_ker)(&p);
-    };
-
-    if (iw < iw_s) {
-        const auto iw_pw_l = (iw_s - iw) / SW;
-        if (do_init) call_outwork_ker(false, false, iw, iw_pw_l);
-        if (do_postwork) call_outwork_ker(true, do_post_comp, iw, iw_pw_l);
-    }
-    if (iw_f < iw + M) {
-        const auto iw_pw_l = (iw + M - iw_f) / SW;
-        if (do_init) call_outwork_ker(false, false, iw_f, iw_pw_l);
-        if (do_postwork) call_outwork_ker(true, do_post_comp, iw_f, iw_pw_l);
-    }
-}
-
-template <cpu_isa_t isa, bool is_deconv>
-void brgemm_convolution_bwd_strided_t<isa, is_deconv>::call_brgemm_kernel(
+template <cpu_isa_t isa, bool enable_postops>
+void brgemm_convolution_bwd_strided_t<isa, enable_postops>::call_brgemm_kernel(
         brgemm_bwd_thread_ctx_t &btc, int brg_idx, int batch_size, char *ptr_C,
         char *ptr_D, const char *bias_w, int g_ic, bool do_postops,
         const void *binary_post_ops_rhs, int32_t src_zp_vals,
@@ -973,12 +505,20 @@
     const auto _pd = pd();
     const auto &jcp = _pd->jcp_;
 
-    const auto brg_ker = brg_kernels_[brg_idx];
+    const auto brg_ker = brg_kernels_[brg_idx].get();
     assert(brg_ker != nullptr);
 
     if (is_first_call_postops) return;
 
-    brgemm_palettes_.maybe_tile_configure(is_amx, btc.cur_brg_idx, brg_idx);
+    if (is_amx) {
+        if (std::memcmp(btc.cur_palette.a, brg_kernel_palettes_[brg_idx].a,
+                    AMX_PALETTE_SIZE)
+                != 0) {
+            amx_tile_configure(brg_kernel_palettes_[brg_idx].a);
+            std::memcpy(btc.cur_palette.a, brg_kernel_palettes_[brg_idx].a,
+                    AMX_PALETTE_SIZE);
+        }
+    }
 
     const auto do_only_pass_comp = !do_postops && jcp.src_zero_point
             && (jcp.req_brg_comp_pad || jcp.max_vpad > 0);
@@ -1008,9 +548,9 @@
                 static_cast<void *>(btc.wsp_tile));
 }
 
-template <cpu_isa_t isa, bool is_deconv>
-void brgemm_convolution_bwd_strided_t<isa, is_deconv>::maybe_trans_inp(int ithr,
-        const char *__restrict src, char *__restrict inp_buffer,
+template <cpu_isa_t isa, bool enable_postops>
+void brgemm_convolution_bwd_strided_t<isa, enable_postops>::maybe_trans_inp(
+        int ithr, const char *__restrict src, char *__restrict inp_buffer,
         uint8_t *__restrict inp_buffer_mask, int g, int n, int occ, int idb,
         int ihb, int iwb, int last_g, int last_n, int last_occ, int last_idb,
         int last_ihb, int last_iwb) const {
@@ -1078,260 +618,8 @@
     }
 }
 
-template <cpu_isa_t isa, bool is_deconv>
-void brgemm_convolution_bwd_strided_t<isa, is_deconv>::ker_base(
-        brgemm_bwd_thread_ctx_t &btc) const {
-
-    const auto _pd = pd();
-    const auto &jcp = _pd->jcp_;
-    auto ndims = _pd->ndims();
-
-    const char *const __restrict weights = btc.brgemm_ctx.weights;
-    const char *const __restrict bias = btc.brgemm_ctx.bias;
-    char *const __restrict dst = btc.brgemm_ctx.dst;
-    const auto src = btc.brgemm_ctx.diff_dst;
-    const std::vector<const void *> &post_ops_binary_rhs_arg_vec
-            = btc.brgemm_ctx.post_ops_binary_rhs_arg_vec;
-    const int ic = btc.icb * jcp.ic_block;
-    const int g_ic = btc.g * jcp.ic + ic;
-    const int ocb = btc.occ * jcp.nb_oc_blocking;
-    const int oc = ocb * jcp.oc_block;
-    const int g_oc = btc.g * jcp.oc + oc;
-    const dim_t iw = btc.iwb * jcp.iw_block + btc.sw;
-    const dim_t iw_raw = btc.iwb * jcp.iw_block;
-    const dim_t ih = btc.ih;
-    const dim_t id = btc.id;
-    const bool is_oc_tail
-            = (btc.occ == oc_chunks - 1 && ((jcp.oc - oc) % jcp.oc_block != 0));
-    const bool is_ic_tail = (jcp.ic - ic < jcp.ic_block);
-    const char *const __restrict bias_w
-            = bias ? bias + (bias_d.blk_off(g_ic) * bia_dsz) : nullptr;
-    int kw_s {0}, kw_full_s {0}, kw_f {0}, kw_full_f {0}, kw_b(0), kw_e(0);
-    int kd_s_(0), kh_s_(0), kd_f_(0), kh_f_(0);
-    get_kw_range(iw, iw_raw, kw_s, kw_full_s, kw_full_f, kw_f);
-
-    // od = (id + FP - kd * DD) / SD <-- general relation for all sets of (od, id, kd) that overlap
-    // for a given index from diff_src, we need to find the appropriate stride sector
-    // omiting kw range, because it was already calculated inside get_kw_range()
-    brgemm_convolution_bwd_utils::set_k_range(
-            FP, DD, SD, id, OD, KD, kd_s_, kd_f_);
-    brgemm_convolution_bwd_utils::set_k_range(
-            TP, DH, SH, ih, OH, KH, kh_s_, kh_f_);
-
-    const auto kh_f = ndims_pick(kh_f_, kh_f_, 1);
-    const auto kh_s = ndims_pick(kh_s_, kh_s_, 0);
-
-    const auto kd_f = ndims_pick(kd_f_, 1, 1);
-    const auto kd_s = ndims_pick(kd_s_, 0, 0);
-
-    const auto src_base = src + src_dsz * (btc.n * src_d_sz + g_oc);
-    char *const __restrict dst_base = dst + dst_dsz * (btc.n * dst_d_sz + g_ic);
-    const auto wei_base
-            = weights + wei_dsz * (btc.g * wei_icb_sz + btc.icb * wei_kd_sz);
-    const auto nb_oc_b = nstl::min(jcp.nb_oc_blocking, jcp.nb_oc - ocb)
-            - (is_oc_tail ? 1 : 0);
-    char *ptr_C;
-    char *ptr_D;
-    int kd_b(0), kd_e(0), kh_b(0), kh_e(0), k_l(0);
-
-    const auto kd_l_full = kd_f - kd_s;
-    const auto kh_l_full = kh_f - kh_s;
-
-    bool is_first_call_postops = false,
-         is_first_call_postops_state_changed = false;
-    const auto call_brgemm = [&](int iw, int brg_idx, int oc_block_s,
-                                     int n_oc_blocks, int32_t *src_zp,
-                                     int32_t *s8s8_comp, bool do_postops,
-                                     bool do_only_comp) {
-        const auto kh_ee = kh_e;
-        int k_sum = 0;
-        for (int i_ocb = 0; i_ocb < n_oc_blocks; i_ocb++) {
-            const auto oc_off = (oc_block_s + i_ocb) * jcp.oc_block;
-            const auto src_oc = oc_off;
-            const auto wei_oc = oc + oc_off;
-            const auto n_ocb_off = i_ocb * k_l;
-            const auto src_base_oc = src_base + src_dsz * src_oc;
-            const auto wei_base_oc = wei_base + wei_dsz * wei_oc * jcp.ic_block;
-
-            auto k = 0;
-            for (int kd = kd_b; kd < kd_e; kd++) {
-                auto od = (id - kd * DD + FP);
-                if (od % SD != 0) continue;
-                od /= SD;
-                const auto src_base_kd = src_base_oc + src_dsz * od * src_h_sz;
-                const auto wei_base_kd = wei_base_oc + wei_dsz * kd * wei_kh_sz;
-                for (int kh = kh_b; kh < kh_ee; kh++) {
-                    auto oh = (ih - kh * DH + TP);
-                    if (oh % SH != 0) continue;
-                    oh /= SH;
-                    const auto src_base_kh
-                            = src_base_kd + src_dsz * oh * src_w_sz;
-                    const auto wei_base_kh
-                            = wei_base_kd + wei_dsz * kh * wei_kw_sz;
-                    for (int kw = kw_b; kw < kw_e; kw += SW) {
-                        auto ow = (iw - kw * DW + LP) / SW;
-                        // inp_buffer layout is Cdhw<oc_block>c
-                        btc.brg_batch[n_ocb_off + k].ptr.A = src_base_kh
-                                + src_dsz * (ow /*+ jcp.l_ovf*/) * jcp.ngroups
-                                        * jcp.oc_without_padding;
-                        btc.brg_batch[n_ocb_off + k].vvpad.top = 0;
-                        btc.brg_batch[n_ocb_off + k].vvpad.bottom = 0;
-                        // general wei layout is gIdhwO<block_i><block_o>
-                        btc.brg_batch[n_ocb_off + k].ptr.B
-                                = wei_base_kh + wei_dsz * kw * wei_oc_sz;
-                        k++;
-                    }
-                }
-            }
-            k_sum += k;
-        }
-        call_brgemm_kernel(btc, brg_idx, k_sum, ptr_C, ptr_D, bias_w, g_ic,
-                do_postops, post_ops_binary_rhs_arg_vec.data(), btc.src_zp_vals,
-                src_zp, btc.dst_zp_vals, s8s8_comp, do_only_comp,
-                is_first_call_postops);
-        if (!is_first_call_postops_state_changed) {
-            is_first_call_postops = k_sum == 0; // do_skip_accm
-            is_first_call_postops_state_changed = true;
-        }
-
-        MAYBE_UNUSED(bias_w);
-        MAYBE_UNUSED(ptr_C);
-        MAYBE_UNUSED(post_ops_binary_rhs_arg_vec);
-    };
-
-    const auto kdhw_loop = [&]() {
-        if (kw_e - kw_b <= 0 || kw_b >= jcp.kw) return;
-        int iw_b {0}, M_without_overflow {0};
-        get_iw_range(iw, iw_raw, kw_b, iw_b, M_without_overflow);
-        const auto iw_e = iw_b + M_without_overflow;
-        const auto do_init
-                = btc.occ == 0 && kd_b == kd_s && kh_b == kh_s && kw_b == kw_s;
-        const auto do_postwork = need_postwork && btc.occ == (oc_chunks - 1)
-                && kd_e == kd_f && kh_e == kh_f
-                && (kw_b + SW >= kw_f || kw_e == kw_f);
-        const auto do_only_comp = !do_postwork && need_compensation
-                && kd_e == kd_f && kh_e == kh_f && kw_e != kw_f
-                && btc.occ == (oc_chunks - 1);
-        if (iw_e - iw_b <= 0 && !do_init && !do_postwork) return;
-
-        const int kd_l = div_up(kd_e - kd_b, SD);
-        const int kh_l = div_up(kh_e - kh_b, SH);
-        const int kw_l = div_up(kw_e - kw_b, SW);
-        k_l = kd_l * kh_l * kw_l;
-        const auto iw_l = iw_e - iw_b;
-
-        ptr_D = dst_base
-                + dst_dsz
-                        * (btc.id * dst_h_sz + btc.ih * dst_w_sz
-                                + iw_b * jcp.ic_without_padding);
-
-        ptr_C = (jcp.use_buffer)
-                ? btc.c_buffer + acc_dsz * div_up((iw_b - iw), SW) * jcp.LDC
-                : static_cast<char *>(ptr_D);
-
-        assert(0 <= iw_l && iw_l <= jcp.iw_block);
-
-        const auto comp_ker_offs = get_comp_offset(
-                btc.g, btc.icb, iw_b, kd_s, kd_f, kh_s, kh_f, kw_b, kw_e);
-
-        const auto ker_i = iw_l - 1;
-        int kernel_idx[2][2];
-        kernel_idx[false][false]
-                = _pd->get_brg_idx(k_l, ker_i, false, is_ic_tail, false);
-        kernel_idx[true][false]
-                = _pd->get_brg_idx(k_l, ker_i, true, is_ic_tail, false);
-        kernel_idx[false][true]
-                = _pd->get_brg_idx(k_l, ker_i, false, is_ic_tail, true);
-        kernel_idx[true][true]
-                = _pd->get_brg_idx(k_l, ker_i, true, is_ic_tail, true);
-
-        if (iw_l > 0 && k_l > 0) {
-            if (nb_oc_b > 0) {
-                const auto brg_idx = kernel_idx[do_init][false];
-                call_brgemm(iw_b, brg_idx, 0, nb_oc_b,
-                        jcp.src_zero_point ? &btc.src_zp_comp_ptr[comp_ker_offs]
-                                           : nullptr,
-                        jcp.s8s8_compensation_required
-                                ? &btc.s8s8_comp_ptr[comp_ker_offs]
-                                : nullptr,
-                        do_postwork && !is_oc_tail, do_only_comp);
-            }
-
-            if (is_oc_tail) {
-                const auto use_init_ker = (do_init && nb_oc_b == 0);
-                const auto brg_oc_tail_idx = kernel_idx[use_init_ker][true];
-                call_brgemm(iw_b, brg_oc_tail_idx, nb_oc_b, 1,
-                        jcp.src_zero_point ? &btc.src_zp_comp_ptr[comp_ker_offs]
-                                           : nullptr,
-                        jcp.s8s8_compensation_required
-                                ? &btc.s8s8_comp_ptr[comp_ker_offs]
-                                : nullptr,
-                        do_postwork, do_only_comp);
-            }
-        }
-
-        const auto iw_ee = iw_b + (M_without_overflow * SW);
-        perform_outwork(dst_base, dst, btc.c_buffer, bias_w, btc.id, btc.ih, iw,
-                iw_raw, g_ic, is_ic_tail, iw_b, iw_ee, kd_l, kh_l,
-                post_ops_binary_rhs_arg_vec.data(), btc.oscales,
-                btc.src_zp_vals, btc.src_zp_comp_ptr, btc.dst_zp_vals,
-                btc.s8s8_comp_ptr, do_init, do_postwork, false, btc.dst_scales);
-    };
-
-    if (kd_f > kd_s && kh_f > kh_s && kw_f > kw_s && kw_s < jcp.kw) {
-        if (kw_s < kw_full_s) {
-            for (kd_b = kd_s; kd_b < kd_f; kd_b += KD_BLOCK_PAD) {
-                kd_e = nstl::min(kd_f, kd_b + KD_BLOCK_PAD);
-                for (kh_b = kh_s; kh_b < kh_f; kh_b += KH_BLOCK_PAD) {
-                    kh_e = nstl::min(kh_f, kh_b + KH_BLOCK_PAD);
-                    for (auto kw = kw_s; kw < kw_full_s; kw += SW) {
-                        kw_b = kw;
-                        kw_e = kw + 1;
-                        kdhw_loop();
-                    }
-                }
-            }
-        }
-
-        if (kw_full_s < kw_full_f) {
-            for (kd_b = kd_s; kd_b < kd_f; kd_b += KD_BLOCK) {
-                kd_e = nstl::min(kd_f, kd_b + KD_BLOCK);
-                for (kh_b = kh_s; kh_b < kh_f; kh_b += KH_BLOCK) {
-                    kh_e = nstl::min(kh_f, kh_b + KH_BLOCK);
-                    for (kw_b = kw_full_s; kw_b < kw_full_f; kw_b += KW_BLOCK) {
-                        kw_e = nstl::min(kw_full_f, kw_b + KW_BLOCK);
-                        kdhw_loop();
-                    }
-                }
-            }
-        }
-
-        if (kw_full_f < kw_f) {
-            for (kd_b = kd_s; kd_b < kd_f; kd_b += KD_BLOCK_PAD) {
-                kd_e = nstl::min(kd_f, kd_b + KD_BLOCK_PAD);
-                for (kh_b = kh_s; kh_b < kh_f; kh_b += KH_BLOCK_PAD) {
-                    kh_e = nstl::min(kh_f, kh_b + KH_BLOCK_PAD);
-                    for (int kw = kw_full_f; kw < kw_f; kw += SW) {
-                        kw_b = kw;
-                        kw_e = kw + 1;
-                        kdhw_loop();
-                    }
-                }
-            }
-        }
-    } else {
-        const auto do_init = btc.occ == 0;
-        const auto do_postwork = need_postwork && btc.occ == (oc_chunks - 1);
-        perform_outwork(dst_base, dst, btc.c_buffer, bias_w, btc.id, btc.ih, iw,
-                iw_raw, g_ic, is_ic_tail, iw, iw, kd_l_full, kh_l_full,
-                post_ops_binary_rhs_arg_vec.data(), btc.oscales,
-                btc.src_zp_vals, btc.src_zp_comp_ptr, btc.dst_zp_vals,
-                btc.s8s8_comp_ptr, do_init, do_postwork, false, btc.dst_scales);
-    }
-};
-
-template <cpu_isa_t isa, bool is_deconv>
-void brgemm_convolution_bwd_strided_t<isa, is_deconv>::ker_trans(
+template <cpu_isa_t isa, bool enable_postops>
+void brgemm_convolution_bwd_strided_t<isa, enable_postops>::ker_trans(
         brgemm_bwd_thread_ctx_t &btc, char *inp_buffer) const {
 
     const auto _pd = pd();
@@ -1355,12 +643,25 @@
     // for a given index from diff_src, we need to find the appropriate stride sector
     int kd_s_(0), kh_s_(0), kw_s(0), kd_f_(0), kh_f_(0), kw_f(0);
 
-    brgemm_convolution_bwd_utils::set_k_range(
-            FP, DD, SD, id, OD, KD, kd_s_, kd_f_, false);
-    brgemm_convolution_bwd_utils::set_k_range(
-            TP, DH, SH, ih, OH, KH, kh_s_, kh_f_, false);
-    brgemm_convolution_bwd_utils::set_k_range(
-            LP, DW, SW, iw, OW, KW, kw_s, kw_f, true);
+    auto set_k_range = [&](int P, int D, int S, dim_t i, dim_t O, int K,
+                               int &k_s, int &k_f, bool is_w) {
+        int s(0), o_test(0);
+        while (true) {
+            o_test = i + P - s * D;
+            if (o_test % S == 0) break;
+            s++;
+        }
+
+        k_f = is_w ? K : min(K, static_cast<int>(div_up(i + P + 1, D)));
+        k_s = is_w ? 0 : max(0, static_cast<int>(div_up(i + P - O * S + 1, D)));
+
+        while (k_s % S != s)
+            k_s++;
+    };
+
+    set_k_range(FP, DD, SD, id, OD, KD, kd_s_, kd_f_, false);
+    set_k_range(TP, DH, SH, ih, OH, KH, kh_s_, kh_f_, false);
+    set_k_range(LP, DW, SW, iw, OW, KW, kw_s, kw_f, true);
 
     const auto kh_f = ndims_pick(kh_f_, kh_f_, 1);
     const auto kh_s = ndims_pick(kh_s_, kh_s_, 0);
@@ -1506,22 +807,10 @@
     }
 }
 
-template struct brgemm_convolution_bwd_strided_t<avx2>;
-template struct brgemm_convolution_bwd_strided_t<avx2, true>;
-template struct brgemm_convolution_bwd_strided_t<avx2_vnni, true>;
-template struct brgemm_convolution_bwd_strided_t<avx2_vnni_2>;
-template struct brgemm_convolution_bwd_strided_t<avx2_vnni_2, true>;
 template struct brgemm_convolution_bwd_strided_t<avx512_core_amx>;
 template struct brgemm_convolution_bwd_strided_t<avx512_core_amx, true>;
 template struct brgemm_convolution_bwd_strided_t<avx512_core_amx_fp16>;
 template struct brgemm_convolution_bwd_strided_t<avx512_core_amx_fp16, true>;
-template struct brgemm_convolution_bwd_strided_t<avx512_core>;
-template struct brgemm_convolution_bwd_strided_t<avx512_core, true>;
-template struct brgemm_convolution_bwd_strided_t<avx512_core_vnni, true>;
-template struct brgemm_convolution_bwd_strided_t<avx512_core_bf16>;
-template struct brgemm_convolution_bwd_strided_t<avx512_core_bf16, true>;
-template struct brgemm_convolution_bwd_strided_t<avx512_core_fp16>;
-template struct brgemm_convolution_bwd_strided_t<avx512_core_fp16, true>;
 
 } // namespace x64
 
