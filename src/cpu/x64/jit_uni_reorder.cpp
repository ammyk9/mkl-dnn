/*******************************************************************************
<<<<<<< HEAD
* Copyright 2018-2023 Intel Corporation
=======
* Copyright 2018-2022 Intel Corporation
>>>>>>> 9bea36e6
*
* Licensed under the Apache License, Version 2.0 (the "License");
* you may not use this file except in compliance with the License.
* You may obtain a copy of the License at
*
*     http://www.apache.org/licenses/LICENSE-2.0
*
* Unless required by applicable law or agreed to in writing, software
* distributed under the License is distributed on an "AS IS" BASIS,
* WITHOUT WARRANTIES OR CONDITIONS OF ANY KIND, either express or implied.
* See the License for the specific language governing permissions and
* limitations under the License.
*******************************************************************************/

#include <assert.h>
#include <numeric>

#include "oneapi/dnnl/dnnl_debug.h"

#include "common/c_types_map.hpp"
#include "common/dnnl_thread.hpp"
#include "common/memory_desc_wrapper.hpp"
#include "common/nstl.hpp"
#include "common/primitive.hpp"
#include "common/type_helpers.hpp"
#include "common/utils.hpp"

#include "cpu/cpu_primitive.hpp"
#include "cpu/reorder/cpu_reorder_pd.hpp"
#include "cpu/x64/jit_uni_reorder.hpp"

#include "cpu/x64/jit_avx512_core_bf16cvt.hpp"
#include "cpu/x64/jit_generator.hpp"
#include "cpu/x64/utils/jit_io_helper.hpp"

// #define TR_DEBUG
#if defined(TR_DEBUG)
#define DEBUg(...) \
    do { \
        __VA_ARGS__ \
    } while (0)
#else
#define DEBUg(...)
#endif
#define DEBUG(...) DEBUg(__VA_ARGS__)

#ifdef _WIN32
/* seems like s_addr is a reserved macro on Windows */
#undef s_addr
constexpr static bool is_windows = true;
#else
constexpr static bool is_windows = false;
#endif

using namespace Xbyak;
using namespace dnnl::impl::types;

namespace dnnl {
namespace impl {
namespace cpu {
namespace x64 {

namespace tr {

static bool prb_has_small_strides(const prb_t &prb) {
    constexpr ptrdiff_t max_stride = (1LL << 31) - 1;
    for (int d = 0; d < prb.ndims; ++d) {
        const ptrdiff_t cms = max_stride / prb.nodes[d].n;
        const bool small_strides = true
                && prb.nodes[d].is < cms / (int)data_type_size(prb.itype)
                && prb.nodes[d].os < cms / (int)data_type_size(prb.otype);
        if (!small_strides) return false;
    }
    return true;
}

/** Minimal reasonable/desirable kernel size.
 * The constant might be used to determine how a problem should be split
 * between kernel and threading driver. */
const size_t ker_prb_size_min = 64;

/* kernel */
struct jit_uni_reorder_kernel_f32_t : public kernel_t, public jit_generator {
    DECLARE_CPU_JIT_AUX_FUNCTIONS(jit_uni_reorder_kernel_f32)

    void operator()(const call_param_t *c) const override {
        jit_generator::operator()(c);
    }
    void operator()(const tail_call_param_t *c) const override {
        jit_generator::operator()(c);
    }

    status_t create_kernel() override { return jit_generator::create_kernel(); }

    enum class scale_arg_t { NONE, SRC, DST };

    enum {
        len_unroll_max = 256,
        ndims_jit_loop_max = 3,
    };

    struct simple_impl_desc_t {
        int ndims_full_unroll = 0;
        int len_last_dim_unroll = 0;
        int tail_len_unroll = 0;
        int len_unroll = 0;
    };

#define PARAM(x) \
    prb_.is_tail_present \
            ? ptr[abi_param1 + offsetof(tail_call_param_t, base_params) \
                    + offsetof(call_param_t, x)] \
            : ptr[abi_param1 + offsetof(call_param_t, x)]
#define TAIL_PARAM(x) ptr[abi_param1 + offsetof(tail_call_param_t, x)]

    static bool simple_impl_desc_init(
            const prb_t &prb, simple_impl_desc_t *desc) {
        const int ndims = prb.ndims;

        int ndims_full_unroll = 0;
        int len_last_dim_unroll = 1;
        int tail_len_unroll = 0;
        int len_unroll = 1;

        // It is responsible for finding as many values as kernel can unroll.
        // If tail is present, then kernel will unroll only last node.
        // If there is no tail, kernel can unroll few nodes without any loops.
        // `ndims_full_unroll` - how many nodes will be unrolled
        // `len_last_dim_unroll` - which piece of the last unrolled node will
        // be unrolled.
        if (prb.is_tail_present) {
            ndims_full_unroll = 1;
            len_unroll = prb.nodes[0].n;
            tail_len_unroll = prb.nodes[0].is_zero_pad_needed
                    ? 0
                    : static_cast<int>(prb.nodes[0].tail_size);
        } else {
            for (int d = 0; d < ndims; ++d) {
                const auto &node = prb.nodes[d];
                if (len_unroll * node.n <= len_unroll_max) {
                    ndims_full_unroll++;
                    len_unroll *= node.n;
                } else {
                    len_last_dim_unroll = len_unroll_max / len_unroll;
                    while (node.n % len_last_dim_unroll)
                        --len_last_dim_unroll;
                    len_unroll *= len_last_dim_unroll;
                    break;
                }
            }
        }

        if (prb.ndims - ndims_full_unroll > ndims_jit_loop_max) return false;

        if (desc) {
            desc->ndims_full_unroll = ndims_full_unroll;
            desc->len_last_dim_unroll = len_last_dim_unroll;
            desc->tail_len_unroll = tail_len_unroll;
            desc->len_unroll = len_unroll;
        }

        return true;
    }

    static bool applicable(const prb_t &p) {
        using namespace data_type;

        bool ok = true && p.ndims > 0
                && utils::one_of(p.itype, f32, bf16, f16, s32, s8, u8)
                && utils::one_of(p.otype, f32, bf16, f16, s32, s8, u8)
                && IMPLICATION(utils::one_of(p.itype, bf16, f16),
                        utils::one_of(p.otype, s8, u8, f32, bf16, f16))
                && IMPLICATION(utils::one_of(p.otype, bf16, f16),
                        utils::one_of(p.itype, s8, u8, f32, bf16, f16))
                && utils::everyone_is(0, p.ioff, p.ooff) /* do we need this? */
                && utils::one_of(p.beta, 0.f, 1.f) /* anything else? */
                && simple_impl_desc_init(p, nullptr) && mayiuse(sse41)
                && IMPLICATION(utils::one_of(bf16, p.itype, p.otype),
                        mayiuse(avx512_core) || mayiuse(avx2_vnni_2))
                && IMPLICATION(utils::one_of(f16, p.itype, p.otype),
                        mayiuse(avx512_core_fp16) || mayiuse(avx2_vnni_2))
                && prb_has_small_strides(p);

        return ok;
    }

    Address i_addr(int i_off) {
        return ptr[reg_ptr_in_ + reg_off_in_ + i_off * itype_sz_];
    }

    Address o_addr(int o_off, bool with_type_multiplier = true) {
        if (with_type_multiplier)
            return ptr[reg_ptr_out_ + reg_off_out_ + o_off * otype_sz_];
        else
            return ptr[reg_ptr_out_ + reg_off_out_ + o_off];
    }

    Address src_s_addr(int s_off) {
        return ptr[reg_ptr_src_scales_ + reg_off_scale_ + s_off * stype_sz_];
    }

    Address dst_s_addr(int s_off) {
        return ptr[reg_ptr_dst_scales_ + reg_off_scale_ + s_off * stype_sz_];
    }

    Address c_addr(int c_off) {
        return ptr[reg_ptr_comp_ + reg_off_comp_ + c_off * sizeof(int32_t)];
    }

    Address data_chunk_addr(int node_id) {
        return ptr[abi_param1 + offsetof(tail_call_param_t, curr_data_chunks)
                + sizeof(int64_t) * (node_id)];
    }

    void step(int off, int prev_i_off, int prev_o_off, int prev_s_off,
            int prev_c_off, int &i_off, int &o_off, int &s_off, int &c_off,
            int step_size = 1) {
        i_off = prev_i_off;
        o_off = prev_o_off;
        s_off = prev_s_off;
        c_off = prev_c_off;

        if (off == 0) return;

        int start_dim = 0, dims_prod = 1;
        for (; start_dim < prb_.ndims && dims_prod != step_size; ++start_dim)
            dims_prod *= prb_.n(start_dim);
        assert(start_dim < prb_.ndims);
        off /= step_size;

        for (int dim_id = start_dim; dim_id < prb_.ndims; ++dim_id) {
            i_off += prb_.is(dim_id);
            o_off += prb_.os(dim_id);
            s_off += prb_.ss(dim_id);
            c_off += prb_.cs(dim_id);

            if (off % prb_.n(dim_id)) break;

            i_off += -prb_.n(dim_id) * prb_.is(dim_id);
            o_off += -prb_.n(dim_id) * prb_.os(dim_id);
            s_off += -prb_.n(dim_id) * prb_.ss(dim_id);
            c_off += -prb_.n(dim_id) * prb_.cs(dim_id);

            off /= prb_.n(dim_id);

            if (off == 0) break; /* FIXME: is it really required? */
        }
    }

    void step(int off, int prev_i_off, int prev_o_off, int &i_off, int &o_off,
            int step_size = 1) {
        int dummy = 0;
        step(off, prev_i_off, prev_o_off, dummy, dummy, i_off, o_off, dummy,
                dummy, step_size);
    }

    void tr8x8_avx2(int i_off, int o_off) {
        using namespace data_type;

        const auto cvt2ps
                = [this](const Ymm dst, const Operand &src, data_type_t idt) {
                      switch (idt) {
                          case f32:
                              if (src.isMEM() || src.getIdx() != dst.getIdx())
                                  vmovups(dst, src);
                              break;
                          case bf16:
                              vpmovzxwd(dst, src);
                              vpslld(dst, dst, 0x10);
                              break;
                          case f16:
                              if (is_superset(isa_, avx512_core_fp16)) {
                                  if (src.isMEM())
                                      vcvtph2psx(dst, src);
                                  else
                                      vcvtph2psx(dst, Xmm(src.getIdx()));
                              } else if (is_superset(isa_, avx2_vnni_2)) {
                                  if (src.isMEM())
                                      vcvtph2ps(dst, src);
                                  else
                                      vcvtph2ps(dst, Xmm(src.getIdx()));
                              } else
                                  assert(!"invalid isa");
                              break;
                          case s32: vcvtdq2ps(dst, src); break;
                          case s8:
                              vpmovsxbd(dst, src);
                              vcvtdq2ps(dst, dst);
                              break;
                          case u8:
                              vpmovzxbd(dst, src);
                              vcvtdq2ps(dst, dst);
                              break;
                          default: assert(!"unreachable");
                      }
                  };

        const auto cvt2odt = [this, cvt2ps](const Ymm ymm, data_type_t odt,
                                     data_type_t idt) {
            const Xmm xmm = Xmm(ymm.getIdx());
            switch (odt) {
                case bf16:
                    if (utils::one_of(idt, f32, f16, s8, u8)) {
                        if (idt != f32) cvt2ps(ymm, ymm, idt);
                        if (is_superset(isa_, avx2_vnni_2)) {
                            vcvtneps2bf16(
                                    Xmm(ymm.getIdx()), ymm, Xbyak::VexEncoding);
                        } else if (mayiuse(avx512_core_bf16)) {
                            vcvtneps2bf16(Xmm(ymm.getIdx()), ymm);
                        } else {
                            bf16_emu_->vcvtneps2bf16(
                                    Ymm(ymm.getIdx()), Zmm(ymm.getIdx()));
                        }
                    }
                    break;
                case f16:
                    if (utils::one_of(idt, f32, bf16, s8, u8)) {
                        if (idt != f32) cvt2ps(ymm, ymm, idt);
                        vcvtps2ph(Xmm(ymm.getIdx()), ymm, _op_mxcsr);
                    }
                    break;
                case s32:
                    if (idt == f32)
                        vcvtps2dq(ymm, ymm);
                    else if (idt == s8)
                        vpmovsxbd(ymm, ymm);
                    else if (idt == u8)
                        vpmovzxbd(ymm, ymm);
                    break;
                case s8:
                    if (utils::one_of(idt, bf16, f16)) cvt2ps(ymm, ymm, idt);
                    if (utils::one_of(idt, f32, bf16, f16)) vcvtps2dq(ymm, ymm);
                    if (utils::one_of(idt, bf16, f16, f32, s32)) {
                        if (mayiuse(avx512_core)) {
                            vpmovsdb(xmm, ymm);
                        } else {
                            vpackssdw(ymm, ymm, ymm_zero_);
                            vpermq(ymm, ymm, 0x58);
                            vpacksswb(ymm, ymm, ymm_zero_);
                        }
                    }
                    if (idt == u8) vpminub(ymm, ymm, ymm_8x127b_);
                    break;
                case u8:
                    if (utils::one_of(idt, bf16, f16)) cvt2ps(ymm, ymm, idt);
                    if (utils::one_of(idt, f32, bf16, f16)) vcvtps2dq(ymm, ymm);
                    if (utils::one_of(idt, bf16, f16, f32, s32)) {
                        if (mayiuse(avx512_core)) {
                            vpmaxsd(ymm, ymm, ymm_zero_);
                            vpmovusdb(xmm, ymm);
                        } else {
                            vpackssdw(ymm, ymm, ymm_zero_);
                            vpermq(ymm, ymm, 0x58);
                            vpackuswb(ymm, ymm, ymm_zero_);
                        }
                    }
                    if (idt == s8) vpmaxsb(ymm, ymm, ymm_zero_);
                    break;
                default: assert(!"unreachable");
            }
        };

        auto load = [this](const Ymm ymm, const Address &addr, int size) {
            const Xmm xmm = Xmm(ymm.getIdx());
            switch (size) {
                case 32: vmovups(ymm, addr); break;
                case 16: vmovups(xmm, addr); break;
                case 8: vmovsd(xmm, addr); break;
                default: assert(!"unreachable");
            }
        };

        auto store = [this](const Address &addr, const Ymm ymm, int size) {
            const Xmm xmm = Xmm(ymm.getIdx());
            switch (size) {
                case 32: vmovups(addr, ymm); break;
                case 16: vmovups(addr, xmm); break;
                case 8: vmovsd(addr, xmm); break;
                default: assert(!"unreachable");
            }
        };

        const int unroll = 8;

        const bool interim_f32 = (prb_.itype != f32)
                || utils::one_of(f32, prb_.itype, prb_.otype);

        const bool need_saturation
                = (utils::one_of(prb_.otype, u8, s8, s32) && interim_f32);

        for (int i = 0; i < unroll; i++) {
            const int node_0_input_stride = prb_.is(0);
            load(Ymm(i), i_addr(i_off + i * node_0_input_stride),
                    unroll * itype_sz_);

            if (interim_f32) cvt2ps(Ymm(i), Ymm(i), prb_.itype);
        }

        for (int i = 0; i < unroll / 2; i++) {
            vunpcklps(Ymm(unroll + i), Ymm(2 * i), Ymm(2 * i + 1));
            vunpckhps(Ymm(i), Ymm(2 * i), Ymm(2 * i + 1));
        }

        const unsigned int lfloat = 0x44;
        const unsigned int ufloat = 0xee;
        for (int i = 0; i < unroll / 2; i++) {
            const int j = i % 2 == 0 ? unroll + i : i - 1;
            vshufps(Ymm(unroll / 2 + 2 * i), Ymm(j), Ymm(j + 1), lfloat);
            vshufps(Ymm(unroll / 2 + 2 * i + 1), Ymm(j), Ymm(j + 1), ufloat);
        }

        const unsigned int lquad = 0x20;
        for (int i = 0; i < unroll / 2; i++)
            vperm2f128(Ymm(i), Ymm(unroll / 2 + i), Ymm(unroll + i), lquad);

        const unsigned int uquad = 0x31;
        for (int i = unroll / 2; i < unroll; i++)
            vperm2f128(Ymm(i), Ymm(i), Ymm(unroll / 2 + i), uquad);

        if (need_saturation) {
            init_saturate_f32(ymm_zero_, ymm_saturation_ubound_, reg_tmp_,
                    interim_f32 ? f32 : prb_.itype, prb_.otype);
            for (int i = 0; i < unroll; i++)
                saturate_f32(
                        Ymm(i), ymm_zero_, ymm_saturation_ubound_, prb_.otype);
        }

        for (int i = 0; i < unroll; i++) {
            const int node_1_output_stride = prb_.os(1);
            if (prb_.otype != f32)
                cvt2odt(Ymm(i), prb_.otype, interim_f32 ? f32 : prb_.itype);
            store(o_addr(o_off + i * node_1_output_stride), Ymm(i),
                    unroll * otype_sz_);
        }
    }

    bool can_do_tr8x8() {
        using namespace data_type;

        static constexpr int desirable_node_size = 8;
        static constexpr int desirable_stride = 1;

        // This processing is relied on swaping two innermost dimension.
        // Therefore, input stride in second node and output stride in first node
        // have to be equal to 1.

        return mayiuse(avx2) && prb_.ndims >= 2
                && ((utils::one_of(prb_.itype, u8, s8, s32, f32, bf16, f16)
                        && utils::one_of(
                                prb_.otype, u8, s8, s32, f32, bf16, f16)))
                && utils::everyone_is(desirable_node_size, prb_.n(0), prb_.n(1))
                && utils::everyone_is(desirable_stride, prb_.os(0), prb_.is(1))
                && !prb_.is_tail_present
                && prb_.src_scale_type == scale_type_t::NONE
                && prb_.dst_scale_type == scale_type_t::NONE
                && prb_.beta == 0.f;
    }

    bool process_unroll_tr8x8(const int ndims, const int len) {
        if (!can_do_tr8x8()) return false;

        const int step_size = prb_.n(0) * prb_.n(1);
        int i_off = 0, o_off = 0;
        for (int off = 0; off < len; off += step_size) {
            step(off, i_off, o_off, i_off, o_off, step_size);
            tr8x8_avx2(i_off, o_off);
        }

        return true;
    }

    template <typename Vmm>
    bool process_direct_copy(const int ndims, const int len_unroll) {
        using namespace data_type;

        static constexpr bool is_zmm = std::is_same<Vmm, Xbyak::Zmm>::value;
        static constexpr bool is_ymm = std::is_same<Vmm, Xbyak::Ymm>::value;
        static constexpr int vlen = vreg_traits<Vmm>::vlen;
        const int simd_w = vlen / sizeof(float);
        const int len_tail = len_unroll % simd_w;
        const bool is_i8 = utils::one_of(s8, prb_.itype, prb_.otype)
                || utils::one_of(u8, prb_.itype, prb_.otype);
        const bool is_s32 = utils::everyone_is(s32, prb_.itype, prb_.otype);

        static constexpr int desirable_stride = 1;
        const bool can_do = prb_.ndims == 1
                // XXX: io_helper has an implicit conversion to f32 which is
                //  incorrect for s32->s32. Disabling it for now.
                && !is_s32
                && utils::everyone_is(desirable_stride, prb_.os(0), prb_.is(0))
<<<<<<< HEAD
                // s8u8 with AVX should be used with XMM vreg.
                && IMPLICATION(is_i8 && isa_ == avx, !is_ymm)
                && !prb_.is_tail_present && !compensation_needed_
                && prb_.src_scale_type == scale_type_t::NONE
                && prb_.dst_scale_type == scale_type_t::NONE && !prb_.req_src_zp
                && !prb_.req_dst_zp && prb_.beta == 0.f;
=======
                && (false || (prb_.itype == prb_.otype ? zp_applicable : false)
                        || (prb_.itype == s32 && prb_.otype == f32)
                        || (prb_.itype == f32 && prb_.otype == s32))
                && len % simd_w == 0 && prb_.n(0) % len == 0
                && !prb_.is_tail_present
                && prb_.src_scale_type == scale_type_t::NONE
                && prb_.dst_scale_type == scale_type_t::NONE
                && prb_.beta == 0.f;
>>>>>>> 9bea36e6
        if (!can_do) return false;

        const int tail_opmask_idx = 2;
        const int tail_vmm_idx = 0;
        // Unroll might be max of 16 for zmm or 8 otherwise so keep auxiliary
        // registers indices higher than this number. Follow existing bf16_emu
        // register numeration for that.
        const int zero_idx
                = is_zmm ? bf16_emu_zmm_4_idx_ + 1 : xmm_zero_.getIdx();
        const int saturation_ubound_idx
                = is_zmm ? zero_idx + 1 : xmm_saturation_ubound_.getIdx();
        const int max_unroll = is_zmm ? 16 : 8;
        assert(zero_idx >= max_unroll);
        assert(saturation_ubound_idx >= max_unroll);

        io::io_conf_t io_conf;
        io::io_tail_conf_t io_tail_conf(
                simd_w, len_tail, tail_opmask_idx, tail_vmm_idx, reg_tmp_);
        io::io_emu_bf16_conf_t io_bf16_conf(bf16_emu_zmm_1_idx_,
                bf16_emu_zmm_2_idx_, bf16_emu_zmm_3_idx_, reg_tmp_,
                bf16_emu_zmm_4_idx_);
        io::io_saturation_conf_t io_saturation_conf(
                zero_idx, saturation_ubound_idx, reg_tmp_);
        io::jit_io_multi_dt_helper_t<Vmm> io(this, isa_,
                {prb_.itype, prb_.otype}, io_conf, io_tail_conf, io_bf16_conf,
                {{prb_.otype, io_saturation_conf}});

        io.init_saturate_f32({prb_.otype});

        int off = 0;
        for (; off + len_tail < len_unroll;) {
            int n_vregs_to_process_len_unroll = (len_unroll - off) / simd_w;
            int unroll = nstl::min(max_unroll, n_vregs_to_process_len_unroll);

            for (int ur = 0; ur < unroll; ++ur) {
                const auto vmm = Vmm(ur);
                io[prb_.itype]->load(i_addr(off + ur * simd_w), vmm, false);
                io[prb_.otype]->store(vmm, o_addr(off + ur * simd_w), false);
            }

            off += unroll * simd_w;
            assert(off <= len_unroll);
        }

        if (len_tail) {
            io.prepare_tail_mask();
            const auto vmm = Vmm(tail_vmm_idx + 1);
            io[prb_.itype]->load(i_addr(off), vmm, true);
            io[prb_.otype]->store(vmm, o_addr(off), true);
        }

        return true;
    }

    void process_unroll_generic_step(int reg_unroll, const int *i_off,
            const int *o_off, const int *s_off, const int *c_off,
            const int *zero_padding, const bool tail_processing) {
        using namespace data_type;

        const auto cvt2ps
                = [this](const Xmm dst, const Operand &src, data_type_t idt) {
                      Xmm dst_pure = Xmm(dst.getIdx());
                      switch (idt) {
                          case f32:
                              if (src.isMEM() || src.getIdx() != dst.getIdx())
                                  uni_vmovups(dst, src);
                              break;
                          case bf16:
                              if (mayiuse(avx)) {
                                  vpmovzxwd(dst, src);
                                  vpslld(dst, dst, 0x10);
                                  break;
                              } else
                                  assert("unreachable!");
                          case f16: vcvtph2ps(dst, src); break;
                          case s32: uni_vcvtdq2ps(dst, src); break;
                          case s8:
                              uni_vpmovsxbd(dst, src);
                              uni_vcvtdq2ps(dst_pure, dst);
                              break;
                          case u8:
                              uni_vpmovzxbd(dst, src);
                              uni_vcvtdq2ps(dst_pure, dst);
                              break;
                          default: assert(!"unreachable");
                      }
                  };

        const auto cvt2odt = [this, cvt2ps](const Xmm xmm, data_type_t odt,
                                     data_type_t idt) {
            switch (odt) {
                case bf16:
                    if (!mayiuse(avx)) assert(!"unreachable");
                    if (utils::one_of(idt, f32, f16, s8, u8)) {
                        if (idt != f32) cvt2ps(xmm, xmm, idt);
                        if (is_superset(isa_, avx2_vnni_2)) {
                            vcvtneps2bf16(xmm, xmm, Xbyak::VexEncoding);
                        } else if (mayiuse(avx512_core_bf16)) {
                            vcvtneps2bf16(xmm, xmm);
                        } else {
                            bf16_emu_->vcvtneps2bf16(
                                    Ymm(xmm.getIdx()), Zmm(xmm.getIdx()));
                        }
                    }
                    break;
                case f16:
                    if (!mayiuse(avx)) assert(!"unreachable");
                    if (utils::one_of(idt, f32, bf16, s8, u8)) {
                        if (idt != f32) cvt2ps(xmm, xmm, idt);
                        vcvtps2ph(xmm, xmm, _op_mxcsr);
                    }
                    break;
                case s32:
                    if (idt == f32)
                        uni_vcvtps2dq(xmm, xmm);
                    else if (idt == s8)
                        uni_vpmovsxbd(xmm, xmm);
                    else if (idt == u8)
                        uni_vpmovzxbd(xmm, xmm);
                    break;
                case s8:
                    if (utils::one_of(idt, bf16, f16)) cvt2ps(xmm, xmm, idt);
                    if (utils::one_of(idt, f32, bf16, f16))
                        uni_vcvtps2dq(xmm, xmm);
                    if (utils::one_of(idt, bf16, f16, f32, s32)) {
                        if (mayiuse(avx512_core)) {
                            vpmovsdb(xmm, xmm);
                        } else {
                            uni_vpackssdw(xmm, xmm, xmm_zero_);
                            uni_vpacksswb(xmm, xmm, xmm_zero_);
                        }
                    }
                    if (idt == u8) uni_vpminub(xmm, xmm, xmm_4x127b_);
                    break;
                case u8:
                    if (utils::one_of(idt, bf16, f16)) cvt2ps(xmm, xmm, idt);
                    if (utils::one_of(idt, f32, bf16, f16))
                        uni_vcvtps2dq(xmm, xmm);
                    if (utils::one_of(idt, bf16, f16, f32, s32)) {
                        if (mayiuse(avx512_core)) {
                            vpmaxsd(xmm, xmm, xmm_zero_);
                            vpmovusdb(xmm, xmm);
                        } else {
                            uni_vpackssdw(xmm, xmm, xmm_zero_);
                            uni_vpackuswb(xmm, xmm, xmm_zero_);
                        }
                    }
                    if (idt == s8) uni_vpmaxsb(xmm, xmm, xmm_zero_);
                    break;
                default: assert(!"unreachable");
            }
        };

        auto load = [this](const Xmm xmm, const Address &addr, int size) {
            switch (size) {
                case 16: uni_vmovups(xmm, addr); break;
                case 8: uni_vmovsd(xmm, addr); break;
                case 4: uni_vmovss(xmm, addr); break;
                case 2: uni_vpinsrw(xmm, xmm, addr, 0x0); break;
                case 1: uni_vpinsrb(xmm, xmm, addr, 0x0); break;
                default: assert(!"unreachable");
            }
        };

        auto load_bytes = [this](const Xmm xmm, const Address &addr, int size,
                                  int imm) {
            switch (size) {
                case 4: uni_vpinsrd(xmm, xmm, addr, imm); break;
                case 2: uni_vpinsrw(xmm, xmm, addr, imm); break;
                case 1: uni_vpinsrb(xmm, xmm, addr, imm); break;
                default: assert(!"unreachable");
            }
        };

        auto store = [this](const Address &addr, const Xmm xmm, int size) {
            switch (size) {
                case 16: uni_vmovups(addr, xmm); break;
                case 8: uni_vmovsd(addr, xmm); break;
                case 4: uni_vmovss(addr, xmm); break;
                case 2: uni_vpextrw(addr, xmm, 0x0); break;
                case 1: uni_vpextrb(addr, xmm, 0x0); break;
                default: assert(!"unreachable");
            }
        };

        /* check whether loading 4 values at once is possible */
        static constexpr int xmm_vlen = 4;
        bool can_load_xmm = reg_unroll % xmm_vlen == 0;
        for (int ur = 1; ur < reg_unroll; ++ur)
            if (i_off[ur] != i_off[ur - 1] + 1) {
                can_load_xmm = false;
                break;
            }
        const int load_step = can_load_xmm ? xmm_vlen : 1;

        /* check whether storing 4 values at once is possible */
        bool can_store_xmm = reg_unroll % xmm_vlen == 0;
        for (int ur = 1; ur < reg_unroll; ++ur)
            if (o_off[ur] != o_off[ur - 1] + 1) {
                can_store_xmm = false;
                break;
            }
        const int ur_step = can_store_xmm ? 4 : 1;
        const int load_tail_step
                = !can_load_xmm && can_store_xmm ? ur_step : load_step;

        const bool interim_f32 = interim_f32_needed();

        const bool need_saturation
                = (utils::one_of(prb_.otype, u8, s8, s32) && interim_f32);

        std::vector<int> store_masks;
        if (tail_processing) {
            for (int ur = 0; ur < reg_unroll; ur += load_tail_step) {
                uni_vpxor(Xmm(ur), Xmm(ur), Xmm(ur));
                store_masks.push_back(0);
                for (int r = 0; r < load_tail_step; ++r) {
                    if (zero_padding[ur + r] == 0) {
                        store_masks.back() += 1 << r;
                        load_bytes(
                                Xmm(ur), i_addr(i_off[ur + r]), itype_sz_, r);
                    }
                }
            }
        } else {
            if (!can_load_xmm && can_store_xmm) {
                assert(ur_step == xmm_vlen);
                /* load with stride */
                for (int ur = 0; ur < reg_unroll; ur += ur_step) {
                    for (int r = 0; r < ur_step; ++r) {
                        load_bytes(
                                Xmm(ur), i_addr(i_off[ur + r]), itype_sz_, r);
                    }
                }
            } else {
                for (int ur = 0; ur < reg_unroll; ur += load_step) {
                    load(Xmm(ur), i_addr(i_off[ur]), load_step * itype_sz_);
                }
            }
        }

        /* xmm[:] <-- (f32)xmm[:] */
        if (interim_f32) {
            const int cvt_step = nstl::max(load_step, ur_step);
            for (int ur = 0; ur < reg_unroll; ur += cvt_step)
                cvt2ps(Xmm(ur), Xmm(ur), prb_.itype);
        }

        if (can_load_xmm && !can_store_xmm) {
            // transposition on the fly
            const bool fast_return = prb_.src_scale_type != scale_type_t::MANY
                    && prb_.dst_scale_type != scale_type_t::MANY
                    && prb_.beta == 0.f;
            if (fast_return) {
                if (prb_.src_scale_type == scale_type_t::COMMON)
<<<<<<< HEAD
                    for (int ur = 0; ur < reg_unroll; ur += load_step)
                        uni_vmulps(Xmm(ur), Xmm(ur), xmm_src_scales_);
                if (prb_.dst_scale_type == scale_type_t::COMMON)
                    for (int ur = 0; ur < reg_unroll; ur += load_step)
=======
                    for (int ur = 0; ur < reg_unroll; ur += load_step)
                        uni_vmulps(Xmm(ur), Xmm(ur), xmm_src_scales_);
                if (prb_.dst_scale_type == scale_type_t::COMMON)
                    for (int ur = 0; ur < reg_unroll; ur += load_step)
>>>>>>> 9bea36e6
                        uni_vmulps(Xmm(ur), Xmm(ur), xmm_dst_scales_);
                if (prb_.otype != f32) {
                    init_saturate_f32(xmm_zero_, xmm_saturation_ubound_,
                            reg_tmp_, interim_f32 ? f32 : prb_.itype,
                            prb_.otype);
                    for (int ur = 0; ur < reg_unroll; ur += load_step) {
                        if (need_saturation)
                            saturate_f32(Xmm(ur), xmm_zero_,
                                    xmm_saturation_ubound_, prb_.otype);
                        cvt2odt(Xmm(ur), prb_.otype,
                                interim_f32 ? f32 : prb_.itype);
                    }
                }
                for (int ur = 0; ur < reg_unroll; ur += load_step) {
                    for (int r = 0; r < load_step; ++r) {
                        if (otype_sz_ == 4)
                            uni_vpextrd(o_addr(o_off[ur + r]), Xmm(ur), r);
                        else if (otype_sz_ == 2)
                            uni_vpextrw(o_addr(o_off[ur + r]), Xmm(ur), r);
                        else
                            uni_vpextrb(o_addr(o_off[ur + r]), Xmm(ur), r);
                    }
                }
                return;
            }

            /* scatter elements of xmm into 4 xmms */
            if (itype_sz_ == 4 || interim_f32) {
                for (int ur = 0; ur < reg_unroll; ur += load_step)
                    for (int r = 1; r < load_step; ++r) {
                        uni_vshufps(Xmm(ur + r), Xmm(ur), Xmm(ur), r);
                    }
            } else {
                for (int ur = 0; ur < reg_unroll; ur += load_step)
                    for (int r = 1; r < load_step; ++r) {
                        if (mayiuse(avx))
                            vpalignr(Xmm(ur + r), Xmm(ur), Xmm(ur),
                                    itype_sz_ * r);
                        else {
                            movups(Xmm(ur + r), Xmm(ur));
                            palignr(Xmm(ur + r), Xmm(ur), itype_sz_ * r);
                        }
                    }
            }
        }

        /* src zero point application */
        if (prb_.req_src_zp) {
            for (int ur = 0; ur < reg_unroll; ur += ur_step) {
                const auto xmm = Xmm(ur);
                if (interim_f32)
                    uni_vsubps(xmm, xmm, xmm_src_zp_);
                else
                    uni_vpsubd(xmm, xmm, xmm_src_zp_);
            }
        }

        /* scale and beta processing */
        if (can_store_xmm) {
            const auto apply_scales = [&](const Xmm &vreg_scales,
                                              scale_arg_t scale_arg,
                                              scale_type_t scale_type) {
                if (scale_type == scale_type_t::COMMON) {
                    for (int ur = 0; ur < reg_unroll; ur += ur_step)
                        uni_vmulps(Xmm(ur), Xmm(ur), vreg_scales);
                } else if (scale_type == scale_type_t::MANY) {
                    enum class scale_load_type_t { bcast, load, gather };

                    uni_vpxor(vreg_scales, vreg_scales, vreg_scales);
                    for (int ur = 0; ur < reg_unroll; ur += ur_step) {
                        scale_load_type_t scale_load_type
                                = scale_load_type_t::bcast; // the best case

                        for (int r = ur + 1; r < ur + ur_step; ++r)
                            if (s_off[r] != s_off[r - 1] + 0)
                                scale_load_type = scale_load_type_t::load;

                        if (scale_load_type == scale_load_type_t::bcast
                                && !tail_processing) {
                            uni_vbroadcastss(vreg_scales,
                                    scale_arg == scale_arg_t::SRC
                                            ? src_s_addr(s_off[ur])
                                            : dst_s_addr(s_off[ur]));
                            uni_vmulps(Xmm(ur), Xmm(ur), vreg_scales);
                            continue;
                        }

                        // bcast doesn't work, the next try -- load
                        for (int r = ur + 1; r < ur + ur_step; ++r)
                            if (s_off[r] != s_off[r - 1] + 1)
                                scale_load_type = scale_load_type_t::gather;

                        if (scale_load_type == scale_load_type_t::load
                                && !tail_processing) {
                            uni_vmovups(vreg_scales,
                                    scale_arg == scale_arg_t::SRC
                                            ? src_s_addr(s_off[ur])
                                            : dst_s_addr(s_off[ur]));
                            uni_vmulps(Xmm(ur), Xmm(ur), vreg_scales);
                            continue;
                        }

                        // load doesn't work as well
                        // so gather the scale factors one by one
                        for (int r = ur; r < ur + ur_step; ++r) {
                            if (zero_padding[r] == 0 || !tail_processing)
                                uni_vpinsrd(vreg_scales, vreg_scales,
                                        scale_arg == scale_arg_t::SRC
                                                ? src_s_addr(s_off[r])
                                                : dst_s_addr(s_off[r]),
                                        r - ur);
                        }
                        uni_vmulps(Xmm(ur), Xmm(ur), vreg_scales);
                    }
                }
            };
            /* xmm <-- src_scales * xmm[:] */
            apply_scales(
                    xmm_src_scales_, scale_arg_t::SRC, prb_.src_scale_type);

            /* xmm[:] <-- beta * dst + xmm[:] */
            assert(prb_.beta == 0.f || prb_.beta == 1.f);
            if (prb_.beta == 1.f) {
                for (int ur = 0; ur < reg_unroll; ur += ur_step) {
                    if (prb_.otype == f32) {
                        /* non VEX instructions do not support unaligned
                         * memory for instructions other than movups. */
                        if (mayiuse(avx)) {
                            vaddps(Xmm(ur), o_addr(o_off[ur]));
                        } else {
                            /* register xmm(1) is unused */
                            movups(Xmm(1), o_addr(o_off[ur]));
                            addps(Xmm(ur), Xmm(1));
                        }
                    } else {
                        cvt2ps(Xmm(1), o_addr(o_off[ur]), prb_.otype);
                        uni_vaddps(Xmm(ur), Xmm(ur), Xmm(1));
                    }
                }
            }

            /* dst <-- dst_scales * xmm[:] */
            apply_scales(
                    xmm_dst_scales_, scale_arg_t::DST, prb_.dst_scale_type);
        } else {
            const auto apply_scales
                    = [&](const Xmm &vreg_scales, scale_arg_t scale_arg,
                              scale_type_t scale_type) {
                          if (scale_type == scale_type_t::COMMON) {
                              for (int ur = 0; ur < reg_unroll; ur += ur_step)
                                  uni_vmulss(Xmm(ur), Xmm(ur), vreg_scales);
                          } else if (scale_type == scale_type_t::MANY) {
                              for (int ur = 0; ur < reg_unroll; ur += ur_step) {
                                  if (zero_padding[ur] == 0 || !tail_processing)
                                      uni_vmulss(Xmm(ur), Xmm(ur),
                                              scale_arg == scale_arg_t::SRC
                                                      ? src_s_addr(s_off[ur])
                                                      : dst_s_addr(s_off[ur]));
                              }
                          }
                      };

            /* xmm[0] <-- src_scales * xmm[0] */
            apply_scales(
                    xmm_src_scales_, scale_arg_t::SRC, prb_.src_scale_type);

            /* xmm[0] <-- beta * dst + xmm[0] */
            assert(prb_.beta == 0.f || prb_.beta == 1.f);
            if (prb_.beta == 1.f) {
                for (int ur = 0; ur < reg_unroll; ur += ur_step) {
                    if (prb_.otype == f32) {
                        uni_vaddss(Xmm(ur), Xmm(ur), o_addr(o_off[ur]));
                    } else {
                        if (prb_.otype == s32) {
                            uni_vmovss(xmm_tmp_, o_addr(o_off[ur]));
                        } else if (utils::one_of(prb_.otype, s8, u8)) {
                            uni_vpinsrb(
                                    xmm_tmp_, xmm_tmp_, o_addr(o_off[ur]), 0x0);
                        } else if (utils::one_of(prb_.otype, bf16, f16)) {
                            uni_vpinsrw(
                                    xmm_tmp_, xmm_tmp_, o_addr(o_off[ur]), 0x0);
                        } else {
                            assert(!"unsupported o_type");
                        }
                        cvt2ps(xmm_tmp_, xmm_tmp_, prb_.otype);
                        uni_vaddps(Xmm(ur), Xmm(ur), xmm_tmp_);
                    }
                }
            }

            /* dst <-- dst_scales * xmm[0] */
            apply_scales(
                    xmm_dst_scales_, scale_arg_t::DST, prb_.dst_scale_type);
        }

        /* dst zero point application */
        if (prb_.req_dst_zp) {
            for (int ur = 0; ur < reg_unroll; ur += ur_step) {
                const auto xmm = Xmm(ur);
                if (interim_f32)
                    uni_vaddps(xmm, xmm, xmm_dst_zp_);
                else
                    uni_vpaddd(xmm, xmm, xmm_dst_zp_);
            }
        }

        /* adjust scale application */
        if (prb_.scale_adjust != 1.f) {
            uni_vmovd(xmm_tmp_, reg_scale_adjust_);
            uni_vpshufd(xmm_tmp_, xmm_tmp_, 0x0);
            for (int ur = 0; ur < reg_unroll; ur += ur_step) {
                uni_vmulps(Xmm(ur), Xmm(ur), xmm_tmp_);
            }
        }

        if (need_saturation) {
            init_saturate_f32(xmm_zero_, xmm_saturation_ubound_, reg_tmp_, f32,
                    prb_.otype, compensation_needed_);
            for (int ur = 0; ur < reg_unroll; ur += ur_step) {
                saturate_f32(Xmm(ur), xmm_zero_, xmm_saturation_ubound_,
                        prb_.otype, compensation_needed_);
            }

            // reset back xmm_zero_ if needed.
            if (compensation_needed_ && (prb_.req_src_zp || prb_.req_dst_zp))
                uni_vxorps(xmm_zero_, xmm_zero_, xmm_zero_);
        }

        if (compensation_needed_) {
            const bool mayiuse_avx2 = mayiuse(avx2);
            const auto uni_vpaddd_wrapper
                    = [&](const Xmm xmm, const Address &addr) {
                          if (mayiuse_avx2)
                              vpaddd(xmm, xmm, addr);
                          else {
                              //isas < avx2 demand paddd instruction addr to be aligned
                              assert(xmm.getIdx() != xmm_tmp_.getIdx());
                              uni_vmovups(xmm_tmp_, addr);
                              paddd(xmm, xmm_tmp_);
                          }
                      };
            if (can_store_xmm) {
                enum class comp_load_type_t { bcast, load, gather };

                for (int ur = 0; ur < reg_unroll; ur += ur_step) {

                    bool all_ip_padding_one = true;
                    bool all_ip_padding_zero = true;
                    for (int r = ur; r < ur + ur_step; r++) {
                        if (zero_padding[r] != 1)
                            all_ip_padding_one = false;
                        else
                            all_ip_padding_zero = false;
                    }
                    if (all_ip_padding_one) continue;

                    comp_load_type_t comp_load_type = comp_load_type_t::bcast;

                    for (int r = ur + 1; r < ur + ur_step; ++r)
                        if (c_off[r] != c_off[r - 1] + 0) {
                            comp_load_type = comp_load_type_t::load;
                            break;
                        }

                    if (comp_load_type == comp_load_type_t::bcast
                            && all_ip_padding_zero) {
                        // xmm_compensation is used for reduction.
                        uni_vcvtps2dq(xmm_compensation, Xmm(ur));
                        uni_vphaddd(xmm_compensation, xmm_compensation,
                                xmm_compensation);
                        uni_vphaddd(xmm_compensation, xmm_compensation,
                                xmm_compensation);
                        const auto comp_addr = c_addr(c_off[ur]);
                        uni_vmovss(xmm_tmp_, comp_addr);
                        uni_vpaddd(xmm_tmp_, xmm_tmp_, xmm_compensation);
                        uni_vmovss(comp_addr, xmm_tmp_);
                        continue;
                    }

                    if (comp_load_type == comp_load_type_t::load)
                        for (int r = ur + 1; r < ur + ur_step; ++r)
                            if (c_off[r] != c_off[r - 1] + 1) {
                                comp_load_type = comp_load_type_t::gather;
                                break;
                            }

                    if (comp_load_type == comp_load_type_t::load
                            && all_ip_padding_zero) {
                        const auto comp_addr = c_addr(c_off[ur]);
                        uni_vcvtps2dq(xmm_compensation, Xmm(ur));
                        uni_vpaddd_wrapper(xmm_compensation, comp_addr);
                        uni_vmovups(comp_addr, xmm_compensation);
                        continue;
                    }

                    uni_vcvtps2dq(xmm_compensation, Xmm(ur));
                    for (int r = ur; r < ur + ur_step; ++r) {
                        if (zero_padding[r] == 0 || !tail_processing) {
                            uni_vshufps(xmm_tmp_, xmm_compensation,
                                    xmm_compensation, r);
                            const Reg32 reg_tmp_32 = reg_tmp_.cvt32();
                            uni_vmovd(reg_tmp_32, xmm_tmp_);
                            const auto comp_addr = c_addr(c_off[r]);
                            add(comp_addr, reg_tmp_32);
                        }
                    }
                }
            } else {
                for (int ur = 0; ur < reg_unroll; ur += ur_step) {
                    if (zero_padding[ur] == 0 || !tail_processing) {
                        const auto comp_addr = c_addr(c_off[ur]);
                        uni_vcvtps2dq(xmm_compensation, Xmm(ur));
                        uni_vpaddd_wrapper(xmm_compensation, comp_addr);
                        uni_vmovss(comp_addr, xmm_compensation);
                    }
                }
            }
        }

        for (int ur = 0; ur < reg_unroll; ur += ur_step) {
            if (prb_.req_src_zp || prb_.req_dst_zp) {
                const bool use_store_masks = !store_masks.empty();
                if (use_store_masks) {
                    const auto mask = ~store_masks[ur / ur_step];
                    uni_vblendps(Xmm(ur), Xmm(ur), xmm_zero_, mask);
                }
            }
            if (prb_.otype != f32)
                cvt2odt(Xmm(ur), prb_.otype, interim_f32 ? f32 : prb_.itype);

            store(o_addr(o_off[ur]), Xmm(ur), ur_step * otype_sz_);
        }
    }

    bool interim_f32_needed() {
        using namespace data_type;

        return utils::one_of(f32, prb_.itype, prb_.otype)
                || prb_.src_scale_type != scale_type_t::NONE
                || prb_.dst_scale_type != scale_type_t::NONE || prb_.beta != 0.f
                || ((prb_.req_src_zp || prb_.req_dst_zp)
                                ? !(prb_.itype == s32 && prb_.otype == s32)
                                : false)
                || (prb_.itype != f32 && compensation_needed_)
                || prb_.scale_adjust != 1.f;
    }

    void process_unroll_generic(
            const int ndims, int len, const bool tail_processing) {
        assert(IMPLICATION(prb_.nodes[0].tail_size > 0,
                len == static_cast<int>(prb_.nodes[0].n)
                        || len == static_cast<int>(prb_.nodes[0].tail_size)));

        const int blk = 8;

        int i_off[2 * blk] = {0};
        int o_off[2 * blk] = {0};
        int s_off[2 * blk] = {0};
        int c_off[2 * blk] = {0};

        int curr = 0; // will switch between 0 and 1

        const bool interim_f32 = interim_f32_needed();

        if (prb_.req_src_zp) {
            uni_vbroadcastss(xmm_src_zp_, PARAM(src_zp));
            if (interim_f32) uni_vcvtdq2ps(xmm_src_zp_, xmm_src_zp_);
        }
        if (prb_.req_dst_zp) {
            uni_vbroadcastss(xmm_dst_zp_, PARAM(dst_zp));
            if (interim_f32) uni_vcvtdq2ps(xmm_dst_zp_, xmm_dst_zp_);
        }

        for (int off = 0; off < len; off += blk) {
            const int reg_unroll = nstl::min(off + blk, len) - off;
            int zero_padding[blk] = {0};
            const auto curr_blk = curr * blk;

            /* compute offsets and tail*/
            for (int ur = off != 0 ? 0 : 1; ur < reg_unroll; ++ur) {
                const int ur_c = curr_blk + ur;
                const int ur_p = (ur_c - 1 + 2 * blk) % (2 * blk); // prev ur
                const bool is_tail
                        = off + ur >= static_cast<int>(prb_.nodes[0].tail_size);
                step(off + ur, i_off[ur_p], o_off[ur_p], s_off[ur_p],
                        c_off[ur_p], i_off[ur_c], o_off[ur_c], s_off[ur_c],
                        c_off[ur_c]);
                if (tail_processing && is_tail) zero_padding[ur] = 1;
            }

            process_unroll_generic_step(reg_unroll, i_off + curr_blk,
                    o_off + curr_blk, s_off + curr_blk, c_off + curr_blk,
                    zero_padding, tail_processing);

            curr = 1 - curr;
        }
    }

    void compute_ker(
            const int ndims, const int len_unroll, const bool tail_processing) {
        bool optimized = false;
        if (is_superset(isa_, avx512_core)) {
            optimized = process_direct_copy<Zmm>(ndims, len_unroll);
        } else if (is_superset(isa_, avx)) {
            optimized = process_direct_copy<Ymm>(ndims, len_unroll);
        } else {
            optimized = process_direct_copy<Xmm>(ndims, len_unroll);
        }
        if (!optimized) optimized = process_unroll_tr8x8(ndims, len_unroll);
        if (!optimized)
            process_unroll_generic(ndims, len_unroll, tail_processing);
    }

    void loop_begin(Label &l, Reg64 reg_cnt, int len) {
        mov(reg_cnt, len);
        L(l);
    }

    void check_if_this_is_last_chunk(const Reg64 reg_curr_chunk, int node_id) {
        // Chunks are backwards numered i.e:
        // [0] -> [node_size]
        // [1] -> [node_size - 1]
        // ...
        // [node_size - 1] -> [1]

        // It is done like this, because it is easier to decrement counter
        // and check if it is equal to zero than increment and check
        // if it is equal to node_size.
        static constexpr int64_t last_chunk = 1;
        cmp(reg_curr_chunk, last_chunk);
    }

    void zero_dst_memory(const int bytes_to_zeroing) {
        static constexpr int num_of_bytes_in_xmm = 128 / 8;

        const int xmms_to_zeroing
                = std::div(bytes_to_zeroing, num_of_bytes_in_xmm).quot;
        const int tail_to_zeroing
                = std::div(bytes_to_zeroing, num_of_bytes_in_xmm).rem;

        uni_vpxor(xmm_tmp_, xmm_tmp_, xmm_tmp_);

        if (xmms_to_zeroing > 0) {
            Label loop;

            mov(reg_tmp_, xmms_to_zeroing);
            L(loop);
            uni_vmovups(o_addr(0), xmm_tmp_);
            add(reg_off_out_, num_of_bytes_in_xmm);
            dec(reg_tmp_);
            jnz(loop);
        }

        for (int i = 0; i < tail_to_zeroing; i++)
            uni_vpextrb(o_addr(i, false), xmm_tmp_, 0);

        // Restore dst offset to initial value
        if (xmms_to_zeroing > 0)
            sub(reg_off_out_, num_of_bytes_in_xmm * xmms_to_zeroing);
    }

    void finalize_tail_loop(int i_step, int o_step, int s_step, int c_step,
            const int curr_node_id) {
        static constexpr int empty_chunk_info = -1;

        mov(reg_tmp_, empty_chunk_info);
        mov(data_chunk_addr(curr_node_id), reg_tmp_);

        const int padded_area = prb_.nodes[curr_node_id].n
                - prb_.nodes[curr_node_id].tail_size;

        if (prb_.nodes[curr_node_id].is_zero_pad_needed) {
            int num_of_zero_padded_values = padded_area;
            for (int i = curr_node_id - 1; i >= 0; i--) {
                num_of_zero_padded_values *= prb_.nodes[i].n;
            }

            const int bytes_to_zeroing = num_of_zero_padded_values * otype_sz_;
            zero_dst_memory(bytes_to_zeroing);
        }

        // This function is called by loop_end. At the end
        // of loop_end is section that is responsible for
        // restoring offset values. Restoring is based on
        // len value which is equal to prb.nodes[x].n.
        // If fill_zero_padded_area is called then it means
        // offsets were shifted prb.nodes[x].tail_size times.
        // Therefore, this function has to shift offsets by
        // zero pad area.
        add(reg_off_in_, padded_area * i_step * itype_sz_);
        add(reg_off_out_, padded_area * o_step * otype_sz_);
        if (prb_.src_scale_type == scale_type_t::MANY
                || prb_.dst_scale_type == scale_type_t::MANY)
            add(reg_off_scale_, padded_area * s_step * stype_sz_);
        if (compensation_needed_)
            add(reg_off_comp_, padded_area * c_step * sizeof(int32_t));
    }

    void loop_end(Label &l, const Reg64 reg_cnt, int len, int i_step,
            int o_step, int s_step, int c_step, const int curr_node_id) {
        add(reg_off_in_, i_step * itype_sz_);
        add(reg_off_out_, o_step * otype_sz_);
        if (prb_.src_scale_type == scale_type_t::MANY
                || prb_.dst_scale_type == scale_type_t::MANY)
            add(reg_off_scale_, s_step * stype_sz_);
        if (compensation_needed_) add(reg_off_comp_, c_step * sizeof(int32_t));

        dec(reg_cnt);
        jnz(l);

        if (prb_.tail(curr_node_id) != 0) {
            Label if_end;

            // On the stack should be an information if node
            // was processed with tail or not.
            pop(reg_tmp_);

            cmp(reg_tmp_, with_tail_info_);
            jne(if_end, T_NEAR);
            finalize_tail_loop(i_step, o_step, s_step, c_step, curr_node_id);
            L(if_end);
        }

        // Restore offset to initial values. It means before
        // loop execution.
        sub(reg_off_in_, len * i_step * itype_sz_);
        sub(reg_off_out_, len * o_step * otype_sz_);
        if (prb_.src_scale_type == scale_type_t::MANY
                || prb_.dst_scale_type == scale_type_t::MANY)
            sub(reg_off_scale_, len * s_step * stype_sz_);
        if (compensation_needed_)
            sub(reg_off_comp_, len * c_step * sizeof(int32_t));
    }

    void compute_blk_ker(const simple_impl_desc_t &desc) {
        static constexpr bool with_tail_processing = true;
        Label no_last_chunk, end_label;
        int omp_ndims = prb_.full_ndims - prb_.ndims;

        if (prb_.nodes[0].tail_size > 0) {
            if (!prb_.nodes[0].is_parent_empty()) {
                const int parent_node_id = prb_.nodes[0].parent_node_id;
                mov(reg_tmp_, data_chunk_addr(parent_node_id));
                check_if_this_is_last_chunk(reg_tmp_, parent_node_id);
                jne(no_last_chunk, T_NEAR);
            }

            const int len_unroll = desc.tail_len_unroll > 0
                    ? desc.tail_len_unroll
                    : desc.len_unroll;
            compute_ker(omp_ndims, len_unroll, with_tail_processing);
            jmp(end_label, T_NEAR);
        }

        L(no_last_chunk);
        compute_ker(omp_ndims, desc.len_unroll, !with_tail_processing);
        L(end_label);
    }

    void create_loops(const simple_impl_desc_t &desc,
            const std::array<const Reg64, 3> &reg_cnt, int jit_loop) {
        assert(jit_loop <= ndims_jit_loop_max);

        if (jit_loop > 0) {
            const int nfu = desc.ndims_full_unroll;
            const int unroll_factor
                    = jit_loop == 1 ? desc.len_last_dim_unroll : 1;
            const int curr_node_id = nfu + (jit_loop - 1);
            const int parent_node_id = prb_.nodes[curr_node_id].parent_node_id;
            const int tail_size = prb_.tail(curr_node_id) / unroll_factor;
            const int node_size = prb_.n(curr_node_id) / unroll_factor;
            const Reg64 reg_loop_cnt = reg_cnt[jit_loop - 1];
            const bool curr_node_has_tail = prb_.tail(curr_node_id) != 0;
            Label loop, if_no_tail, if_end;

            if (curr_node_has_tail) {
                if (prb_.nodes[curr_node_id].is_parent_empty()) {
                    mov(reg_loop_cnt, tail_size);
                    // Put info that node is being processed with tail.
                    mov(reg_tmp_, with_tail_info_);
                    push(reg_tmp_);
                } else {
                    mov(reg_tmp_, data_chunk_addr(parent_node_id));
                    check_if_this_is_last_chunk(reg_tmp_, parent_node_id);
                    jne(if_no_tail, T_NEAR);
                    mov(reg_loop_cnt, tail_size);
                    // Put info that node is being processed with tail.
                    mov(reg_tmp_, with_tail_info_);
                    push(reg_tmp_);
                    jmp(if_end, T_NEAR);

                    L(if_no_tail);
                    mov(reg_loop_cnt, node_size);
                    // Put info that node is being processed without tail.
                    mov(reg_tmp_, without_tail_info_);
                    push(reg_tmp_);
                    L(if_end);
                }
            }

            if (prb_.is_tail_in_one_of_child_nodes(curr_node_id)) {
                if (!curr_node_has_tail) {
                    mov(reg_loop_cnt, node_size);
                    mov(data_chunk_addr(curr_node_id), reg_loop_cnt);
                }
                L(loop);
                if (!prb_.nodes[curr_node_id].is_parent_empty()) {
                    Label if_no_tail_in_child_node;
                    mov(reg_tmp_, data_chunk_addr(parent_node_id));
                    check_if_this_is_last_chunk(reg_tmp_, parent_node_id);
                    jne(if_no_tail_in_child_node, T_NEAR);
                    mov(data_chunk_addr(curr_node_id), reg_loop_cnt);
                    L(if_no_tail_in_child_node);
                } else {
                    mov(data_chunk_addr(curr_node_id), reg_loop_cnt);
                }
            } else if (curr_node_has_tail) {
                L(loop);
            } else {
                loop_begin(loop, reg_loop_cnt, node_size);
            }

            create_loops(desc, reg_cnt, jit_loop - 1);

            loop_end(loop, reg_loop_cnt, node_size,
                    prb_.is(curr_node_id) * unroll_factor,
                    prb_.os(curr_node_id) * unroll_factor,
                    prb_.ss(curr_node_id) * unroll_factor,
                    prb_.cs(curr_node_id) * unroll_factor, curr_node_id);
        } else {
            compute_blk_ker(desc);
        }
    }

    bool simple_impl() {
        simple_impl_desc_t d;
        if (!simple_impl_desc_init(prb_, &d)) return false;

        xor_(reg_off_in_, reg_off_in_);
        xor_(reg_off_out_, reg_off_out_);
        if (prb_.src_scale_type == scale_type_t::MANY
                || prb_.dst_scale_type == scale_type_t::MANY)
            xor_(reg_off_scale_, reg_off_scale_);
        if (compensation_needed_) xor_(reg_off_comp_, reg_off_comp_);

        std::array<const Reg64, 3> reg_cnt({{r15, r14, r13}});

        const int n_jit_loops = prb_.ndims - d.ndims_full_unroll;
        create_loops(d, reg_cnt, n_jit_loops);

        return true;
    }

    void impl() {
        if (simple_impl()) return;
        assert(!"no implementation available");
    }

    jit_uni_reorder_kernel_f32_t(const desc_t &desc)
        : kernel_t(desc)
        , jit_generator(jit_name())
        , isa_(get_max_cpu_isa())
        , bf16_emu_(nullptr) {
        assert(!utils::one_of(isa_, isa_undef, isa_all));
        itype_sz_ = data_type_size(prb_.itype);
        otype_sz_ = data_type_size(prb_.otype);
        stype_sz_ = sizeof(float);
        if (prb_.otype == data_type::bf16 && !mayiuse(avx512_core_bf16)
                && !mayiuse(avx2_vnni_2)) {
            bf16_emu_ = utils::make_unique<bf16_emulation_t>(this,
                    bf16_emu_reserv_1_, bf16_emu_reserv_2_, bf16_emu_reserv_3_,
                    bf16_emu_scratch_, bf16_emu_reserv_4_);
        }
    }

    void generate() override {
        Label end_of_kernel;

        preamble();

        if (bf16_emu_) bf16_emu_->init_vcvtneps2bf16();

        if (prb_.src_scale_type == scale_type_t::COMMON) {
            auto reg_ptr_src_scales__tmp = reg_ptr_in_;
            mov(reg_ptr_src_scales__tmp, PARAM(src_scales));
            uni_vbroadcastss(xmm_src_scales_, ptr[reg_ptr_src_scales__tmp]);
        } else if (prb_.src_scale_type == scale_type_t::MANY) {
            mov(reg_ptr_src_scales_, PARAM(src_scales));
<<<<<<< HEAD
        }

        if (prb_.dst_scale_type == scale_type_t::COMMON) {
            auto reg_ptr_dst_scales__tmp = reg_ptr_in_;
            mov(reg_ptr_dst_scales__tmp, PARAM(dst_scales));
            uni_vbroadcastss(xmm_dst_scales_, ptr[reg_ptr_dst_scales__tmp]);
        } else if (prb_.dst_scale_type == scale_type_t::MANY) {
            mov(reg_ptr_dst_scales_, PARAM(dst_scales));
        }

=======
        }

        if (prb_.dst_scale_type == scale_type_t::COMMON) {
            auto reg_ptr_dst_scales__tmp = reg_ptr_in_;
            mov(reg_ptr_dst_scales__tmp, PARAM(dst_scales));
            uni_vbroadcastss(xmm_dst_scales_, ptr[reg_ptr_dst_scales__tmp]);
        } else if (prb_.dst_scale_type == scale_type_t::MANY) {
            mov(reg_ptr_dst_scales_, PARAM(dst_scales));
        }

>>>>>>> 9bea36e6
        if (compensation_needed_)
            mov(reg_ptr_comp_, PARAM(compensation_scratch));
        if (prb_.scale_adjust == 0.5f) { mov(reg_scale_adjust_, 0x3f000000); }
        mov(reg_ptr_in_, PARAM(in));
        mov(reg_ptr_out_, PARAM(out));

        bool is_tail_in_drv_dims = false;
        for (int i = prb_.ndims; i < prb_.full_ndims; i++)
            if (prb_.nodes[i].tail_size > 0) {
                is_tail_in_drv_dims = true;
                break;
            }

        if (is_tail_in_drv_dims) {
            Label reorder_kernel;

            mov(reg_tmp_, TAIL_PARAM(skip_kernel_execution));
            cmp(reg_tmp_, static_cast<int64_t>(true));
            je(end_of_kernel, T_NEAR);

            mov(reg_tmp_, TAIL_PARAM(zeroing_data));
            cmp(reg_tmp_, static_cast<int64_t>(false));
            je(reorder_kernel, T_NEAR);
            // If zeroing data is set then all dst memory
            // will be zeroed and nothing more will be done.
            int bytes_to_zeroing = otype_sz_;
            for (int i = 0; i < prb_.ndims; i++) {
                bytes_to_zeroing *= prb_.nodes[i].n;
            }
            xor_(reg_off_out_, reg_off_out_);
            zero_dst_memory(bytes_to_zeroing);
            jmp(end_of_kernel, T_NEAR);
            L(reorder_kernel);
        }

        if (can_do_tr8x8()) {
            vxorps(ymm_zero_, ymm_zero_, ymm_zero_);

            if (prb_.itype == data_type::u8 && prb_.otype == data_type::s8) {
                mov(reg_tmp_, 0x7f7f7f7f7f7f7f7f);
                uni_vmovq(Xmm(ymm_8x127b_.getIdx()), reg_tmp_);
            }
        } else {
            uni_vxorps(xmm_zero_, xmm_zero_, xmm_zero_);

            if (prb_.itype == data_type::u8 && prb_.otype == data_type::s8) {
                mov(reg_tmp_.cvt32(), 0x7f7f7f7f);
                movd(xmm_4x127b_, reg_tmp_.cvt32());
            }
        }

        impl();

        L(end_of_kernel);
        postamble();
    }

    ~jit_uni_reorder_kernel_f32_t() override = default;

#undef TAIL_PARAM
#undef PARAM

private:
    static constexpr int64_t with_tail_info_ = static_cast<int64_t>(true);
    static constexpr int64_t without_tail_info_ = static_cast<int64_t>(false);

    int itype_sz_;
    int otype_sz_;
    int stype_sz_;

    const cpu_isa_t isa_;

    const Reg64 reg_ptr_in_ = rsi;
    const Reg64 reg_ptr_out_ = rdx;
    const Reg64 reg_ptr_src_scales_ = abi_not_param1;
    const Reg64 reg_ptr_dst_scales_ = r12;
    const Reg64 reg_ptr_comp_ = rbx;
    const Reg32 &reg_scale_adjust_ = ebp;

    const Reg64 reg_off_in_ = r8;
    const Reg64 reg_off_out_ = r9;
    const Reg64 reg_off_scale_ = r10;
    const Reg64 reg_off_comp_ = r11;
    // r13-r15 are reserved for creating loops over compute kernels...

    const Reg64 reg_tmp_ = rax;

    const Xmm xmm_src_scales_ = xmm15;
    const Xmm xmm_dst_scales_ = xmm11;
    const Xmm xmm_zero_ = xmm14;
    const Xmm xmm_4x127b_ = xmm13; // TODO: unite with ymm_zero_
    const Ymm ymm_zero_ = ymm14;
    const Ymm ymm_8x127b_ = ymm13;
    const Xmm xmm_tmp_ = xmm12;
    const Xmm xmm_src_zp_ = xmm9;
    const Xmm xmm_dst_zp_ = xmm10;
    const Xmm xmm_compensation = xmm8;
    const Xmm xmm_saturation_ubound_ = xmm12;
    const Ymm ymm_saturation_ubound_ = ymm12;

    const int bf16_emu_zmm_1_idx_ = 16;
    const int bf16_emu_zmm_2_idx_ = 17;
    const int bf16_emu_zmm_3_idx_ = 18;
    const int bf16_emu_zmm_4_idx_ = 19;
    /* bf16 support on SKX */
    std::unique_ptr<bf16_emulation_t> bf16_emu_;
    const Zmm bf16_emu_reserv_1_ = Zmm(bf16_emu_zmm_1_idx_);
    const Zmm bf16_emu_reserv_2_ = Zmm(bf16_emu_zmm_2_idx_);
    const Reg64 bf16_emu_scratch_ = reg_tmp_;
    const Zmm bf16_emu_reserv_3_ = Zmm(bf16_emu_zmm_3_idx_);
    const Zmm bf16_emu_reserv_4_ = Zmm(bf16_emu_zmm_4_idx_);
};

// Seperate class for no unroll/threading burden
struct jit_single_blk_kernel_t : public jit_generator {
    DECLARE_CPU_JIT_AUX_FUNCTIONS(jit_single_blk_kernel)
    static bool applicable(const prb_t &p) {
        using namespace data_type;

        bool ok = p.ndims >= 2 && mayiuse(avx2)
                && p.src_scale_type == scale_type_t::NONE
                && p.dst_scale_type == scale_type_t::NONE
                && utils::one_of(p.itype, f32) && utils::one_of(p.otype, f32)
                && utils::everyone_is(0, p.ioff, p.ooff) && p.beta == 0.f
                && prb_has_small_strides(p);
        if (!ok) return false;

        int64_t n0 = p.nodes[0].n;
        auto i0 = p.nodes[0].is;
        auto o0 = p.nodes[0].os;
        int64_t n1 = p.nodes[1].n;
        auto i1 = p.nodes[1].is;
        auto o1 = p.nodes[1].os;

        /*
         * for a transpose of plain to 8c case, nodes would be like:
         *     n    is   os
         *     m    1    8
         *     8    m    1
         * or
         *     8    m    1
         *     m    1    8
         */
        ok = (utils::one_of(n0, 8, 16) || utils::one_of(n1, 8, 16))
                && ((i0 == 1 && o1 == 1 && n0 == i1 && o0 == n1)
                        || (o0 == 1 && i1 == 1 && n0 == o1 && i0 == n1));
        if (!ok) return false;

        // Do not handle transpose of dimensions other than last 2
        for (int i = 2; i < p.ndims; ++i) {
            if (p.nodes[i].is != p.nodes[i].os) {
                ok = false;
                break;
            }
        }

        return ok;
    }

    jit_single_blk_kernel_t(const tr::prb_t &prb)
        : jit_generator(jit_name())
        , prb_(prb)
        , itype_sz_(data_type_size(prb_.itype))
        , otype_sz_(data_type_size(prb_.otype))
        , block_sz(prb.nodes[0].n) {}

    void generate() override {
        auto input_stride
                = prb_.nodes[0].is != 1 ? prb_.nodes[0].is : prb_.nodes[1].is;
        auto output_stride
                = prb_.nodes[0].os != 1 ? prb_.nodes[0].os : prb_.nodes[1].os;

        Label tail_processing;

        const auto load_zp = [&](const Ymm ymm_zp, const Reg64 reg_zp) {
            const Xmm xmm_zp = Xmm(ymm_zp.getIdx());
            uni_vmovq(xmm_zp, reg_zp);
            uni_vpbroadcastd(ymm_zp, xmm_zp);
            uni_vcvtdq2ps(ymm_zp, ymm_zp);
        };

        preamble();

        if (prb_.req_src_zp) load_zp(ymm_src_zp, reg_src_zp);

        if (prb_.req_dst_zp) load_zp(ymm_dst_zp, reg_dst_zp);

        cmp(reg_ptr_tail, true);
        je(tail_processing, T_NEAR);

        if (block_sz == 8) {
            gen_ker8x8(0, 0, input_stride, output_stride, 8, 8);
            block_sz = 8;
        } else if (block_sz == 16) {
            gen_ker16x16_in_8x8(input_stride, output_stride);
            block_sz = 16;
        } else {
            assert(!"unimplemented");
        }

        postamble();

        L(tail_processing);

        if (block_sz == 8) {
            auto i_tail = input_stride % 8 != 0 ? input_stride % 8 : 8;
            auto o_tail = output_stride % 8 != 0 ? output_stride % 8 : 8;
            if (i_tail != o_tail) {
                auto t_mask = i_tail == 8 ? o_tail : i_tail;
                gen_setmask(t_mask);
                gen_ker8x8(0, 0, input_stride, output_stride, i_tail, o_tail);
            }
        } else if (block_sz == 16) {
            auto i_tail = input_stride % 16 != 0 ? input_stride % 16 : 16;
            auto o_tail = output_stride % 16 != 0 ? output_stride % 16 : 16;
            if (i_tail != o_tail) {
                auto t_mask = i_tail == 16 ? o_tail : i_tail;
                t_mask %= 8;
                if (t_mask != 0) gen_setmask(t_mask);
                gen_ker16x16_in_8x8(
                        input_stride, output_stride, i_tail, o_tail);
            }
        } else {
            assert(!"unimplemented");
        }

        postamble();
    }

    void gen_loadu(const Ymm ymm, const Address &addr, int size) {
        Xmm xmm(ymm.getIdx());
        switch (size) {
            case 32: vmovups(ymm, addr); break;
            case 16: vmovups(xmm, addr); break;
            default: assert(!"unreachable");
        }
    }

    void gen_storeu(const Address &addr, const Ymm ymm, int size) {
        Xmm xmm(ymm.getIdx());
        switch (size) {
            case 32: vmovups(addr, ymm); break;
            case 16: vmovups(addr, xmm); break;
            default: assert(!"unreachable");
        }
    }

    void gen_maskloadu(
            const Ymm ymm, const Address &addr, const Ymm mask, int size) {
        Xmm xmm(ymm.getIdx());
        Xmm mask128(mask.getIdx());
        switch (size) {
            case 32: vmaskmovps(ymm, mask, addr); break;
            case 16: vmaskmovps(xmm, mask128, addr); break;
            default: assert(!"unreachable");
        }
    }

    void gen_maskstoreu(
            const Address &addr, const Ymm ymm, const Ymm mask, int size) {
        Xmm xmm(ymm.getIdx());
        Xmm mask128(mask.getIdx());
        switch (size) {
            case 32: vmaskmovps(addr, mask, ymm); break;
            case 16: vmaskmovps(addr, mask128, xmm); break;
            default: assert(!"unreachable");
        }
    }

    // Register allocation xmm0~11
    void gen_transpose_8x8() {
        constexpr int lane = 8;
        for (int i = 0; i < lane / 2; i++) {
            vunpcklps(Ymm(lane + i), Ymm(2 * i), Ymm(2 * i + 1));
            vunpckhps(Ymm(i), Ymm(2 * i), Ymm(2 * i + 1));
        }

        const unsigned int lfloat = 0x44;
        const unsigned int ufloat = 0xee;
        for (int i = 0; i < lane / 2; i++) {
            int j = i % 2 == 0 ? lane + i : i - 1;
            vshufps(Ymm(lane / 2 + 2 * i), Ymm(j), Ymm(j + 1), lfloat);
            vshufps(Ymm(lane / 2 + 2 * i + 1), Ymm(j), Ymm(j + 1), ufloat);
        }

        const unsigned int lquad = 0x20;
        for (int i = 0; i < lane / 2; i++)
            vperm2f128(Ymm(i), Ymm(lane / 2 + i), Ymm(lane + i), lquad);

        const unsigned int uquad = 0x31;
        for (int i = lane / 2; i < lane; i++)
            vperm2f128(Ymm(i), Ymm(i), Ymm(lane / 2 + i), uquad);
    }

    // keep order nchw -> nChw()C
    // or nChw()C -> nchw
    void gen_setmask(int mask) {
        // all 0, all 1
        vxorps(ymm_tmp, ymm_tmp, ymm_tmp);
        vpcmpeqd(ymm_mask, ymm_mask, ymm_mask);
        // shift by mask to have tail nelems in ymm_mask
        const uint8_t in_mask = 0xFF << mask;
        vpblendd(ymm_mask, ymm_mask, ymm_tmp, in_mask);
    }

    // TODO: Mark parameter with type information
    // XXX: !
    // offset in byte offset
    // stride in element number
    //
    // Gen specific 8x8 transform respect to certain tail condition
    void gen_tr8x8(int i_off, int o_off, int input_stride, int output_stride,
            int in_tail, int out_tail) {
        constexpr int lane = 8;

        if (in_tail == 0 || out_tail == 0) return;

        for (int i = 0; i < out_tail; ++i) {
            if (in_tail != lane) {
                gen_maskloadu(Ymm(i),
                        ptr[reg_ptr_in_ + i_off + i * input_stride * itype_sz_],
                        ymm_mask, lane * itype_sz_);
            } else {
                gen_loadu(Ymm(i),
                        ptr[reg_ptr_in_ + i_off + i * input_stride * itype_sz_],
                        lane * itype_sz_);
            }
            if (prb_.req_src_zp) { vsubps(Ymm(i), Ymm(i), ymm_src_zp); }
        }

        gen_transpose_8x8();

        for (int i = 0; i < in_tail; ++i) {
            if (prb_.req_dst_zp) { vaddps(Ymm(i), Ymm(i), ymm_dst_zp); }
            if (out_tail == lane) {
                gen_storeu(ptr[reg_ptr_out_ + o_off
                                   + i * output_stride * otype_sz_],
                        Ymm(i), lane * otype_sz_);
            } else {
                gen_maskstoreu(ptr[reg_ptr_out_ + o_off
                                       + i * output_stride * otype_sz_],
                        Ymm(i), ymm_mask, lane * otype_sz_);
            }
        }
    }

    // tail: 0 ~ 8
    // support: either in_tail or out_tail is not 8, but not both
    void gen_ker8x8(int i_off, int o_off, int input_stride, int output_stride,
            int in_tail, int out_tail) {
        gen_tr8x8(i_off, o_off, input_stride, output_stride, in_tail, out_tail);
    }

    void gen_ker16x16_in_8x8(int input_stride, int output_stride) {
        const auto lane = 16;
        const auto sub_lane = lane / 2;
        gen_tr8x8(0, 0, input_stride, output_stride, sub_lane, sub_lane);
        gen_tr8x8(input_stride * sub_lane * itype_sz_, sub_lane * otype_sz_,
                input_stride, output_stride, sub_lane, sub_lane);
        gen_tr8x8(sub_lane * itype_sz_, output_stride * sub_lane * otype_sz_,
                input_stride, output_stride, sub_lane, sub_lane);
        gen_tr8x8((input_stride * sub_lane + sub_lane) * itype_sz_,
                (output_stride * sub_lane + sub_lane) * otype_sz_, input_stride,
                output_stride, sub_lane, sub_lane);
    }

    // tail can be 1 ~ 16, using avx2 for now
    void gen_ker16x16_in_8x8(
            int input_stride, int output_stride, int in_tail, int out_tail) {
        constexpr auto lane = 16;
        constexpr auto sub_lane = lane / 2;
        auto tail = in_tail != lane ? in_tail : out_tail;

        const auto l_tail = tail < sub_lane ? tail : sub_lane;
        const auto u_tail = tail < sub_lane ? 0 : tail - sub_lane;

        if (tail == in_tail) {
            gen_tr8x8(0, 0, input_stride, output_stride, l_tail, sub_lane);
            gen_tr8x8(input_stride * sub_lane * itype_sz_, sub_lane * otype_sz_,
                    input_stride, output_stride, l_tail, sub_lane);
            gen_tr8x8(sub_lane * itype_sz_,
                    output_stride * sub_lane * otype_sz_, input_stride,
                    output_stride, u_tail, sub_lane);
            gen_tr8x8(itype_sz_ * (input_stride * sub_lane + sub_lane),
                    otype_sz_ * (output_stride * sub_lane + sub_lane),
                    input_stride, output_stride, u_tail, sub_lane);
        } else {
            gen_tr8x8(0, 0, input_stride, output_stride, sub_lane, l_tail);
            gen_tr8x8(input_stride * sub_lane * itype_sz_, sub_lane * otype_sz_,
                    input_stride, output_stride, sub_lane, u_tail);
            gen_tr8x8(sub_lane * itype_sz_,
                    output_stride * sub_lane * itype_sz_, input_stride,
                    output_stride, sub_lane, l_tail);
            gen_tr8x8(itype_sz_ * (input_stride * sub_lane + sub_lane),
                    otype_sz_ * (output_stride * sub_lane + sub_lane),
                    input_stride, output_stride, sub_lane, u_tail);
        }
    }

private:
    // 6 ~ 12
    constexpr static int xmm_save_for_windows = is_windows ? 7 : 0;
    constexpr static int xmm_save_start_from = 6;
    constexpr static int xmm_width = 16;

    void preamble() {
        if (is_windows) {
            // retrieve 5th function call argument from call stack
            static constexpr int param5 = 0x8;
            mov(reg_dst_zp, ptr[rsp + param5]);
            sub(rsp, xmm_save_for_windows * xmm_width);
            for (int i = 0; i < xmm_save_for_windows; ++i) {
                uni_vmovdqu(ptr[rsp + i * xmm_width],
                        Xbyak::Xmm(xmm_save_start_from + i));
            }
        }
    }

    void postamble() {
        if (is_windows) {
            for (int i = 0; i < xmm_save_for_windows; ++i)
                uni_vmovdqu(Xbyak::Xmm(xmm_save_start_from + i),
                        ptr[rsp + i * xmm_width]);
            add(rsp, xmm_save_for_windows * xmm_width);
        }
        uni_vzeroupper();
        ret();
    }

    const prb_t &prb_;

    int itype_sz_;
    int otype_sz_;
    int block_sz;

    Reg64 reg_ptr_in_ = abi_param1;
    Reg64 reg_ptr_out_ = abi_param2;
    // Windows bool is 1-byte in register
    Reg8 reg_ptr_tail = is_windows ? r8b : dl;
    Reg64 reg_src_zp = abi_param4;
    Reg64 reg_dst_zp = is_windows ? r10 : r8;

    Ymm ymm_mask = ymm12;
    Ymm ymm_tmp = ymm0;
    Ymm ymm_src_zp = ymm14;
    Ymm ymm_dst_zp = ymm15;
};

status_t kernel_t::desc_init(
        kernel_t::desc_t &desc, const prb_t &prb, int ndims_ker_max) {
    desc.prb = prb;
    desc.prb.ioff = desc.prb.ooff = 0;

    if (ndims_ker_max > prb.ndims) return status::invalid_arguments;

    auto ndims_ker_max_f = [&]() {
        size_t cur_size = 1;
        for (int d = 0; d < prb.ndims; cur_size *= prb.nodes[d++].n)
            if (cur_size >= ker_prb_size_min) return d;
        return prb.ndims;
    };

    if (ndims_ker_max <= 0) ndims_ker_max = ndims_ker_max_f();

    /* traverse through kernel implementations */
    /* TODO: find a better way to do that... */
    desc.id = 0;
    for (int ndims_ker = ndims_ker_max; ndims_ker > 0; --ndims_ker) {
        desc.prb.ndims = ndims_ker;
        if (jit_uni_reorder_kernel_f32_t::applicable(desc.prb))
            return status::success;
    }

    return status::unimplemented;
}

kernel_t *kernel_t::create(const kernel_t::desc_t &desc) {
    switch (desc.id) {
        case 0: return new jit_uni_reorder_kernel_f32_t(desc);
        default: assert(!"unknown kernel id"); return nullptr;
    }

    return nullptr;
}

} // namespace tr

static void prb_block_for_cache(tr::prb_t &prb) {
    /* If strides for 0th and 1st nodes are cache friendly
     * then one can altogether do away with blocking ! */
    static constexpr int num_elems_thr = 16;
    const bool stride_cache_friendly
            = ((prb.nodes[0].is % 64 == 0 && prb.nodes[0].n > num_elems_thr)
                      || (prb.ndims > 1 && prb.nodes[1].is % num_elems_thr == 0
                              && prb.nodes[1].n > num_elems_thr))
            && !prb.is_tail_present;

    // performance improvement for shapes with large inner-most dimension
    const size_t L1_cache_sz
            = size_t(3) * platform::get_per_core_cache_size(1) / 4;
    const size_t itype_sz_ = data_type_size(prb.itype);
    const size_t inner_block_sz = prb.nodes[0].n * itype_sz_;
    const bool requires_inner_blocking = inner_block_sz > L1_cache_sz
            // 'is_tail_present' is not supported for cache_blocking when
            // asymmetric_comp is executed.
            && IMPLICATION(prb.req_asymmetric_comp, !prb.is_tail_present);

    const bool is_direct_copy
            = prb.ndims == 1 && prb.nodes[0].is == 1 && prb.nodes[0].os == 1;

    const bool cache_blocking_needed
            = stride_cache_friendly || requires_inner_blocking;
    if (!cache_blocking_needed || is_direct_copy) return;

    int unit_input_stride_idx = -1;
    for (auto idx = 0; idx < prb.ndims; ++idx) {
        if (prb.nodes[idx].is == 1) unit_input_stride_idx = idx;
    }

    /* Re-prioritize the sequential read over sequential write:
     *                             /-> [n0:is0:1][16n1:1:osk]...
     * [n0:is0:1]...[nk:1:osk] -->     or
     *                             \-> [16n1:1:osk][n0:is0:1]... */
    if (unit_input_stride_idx != -1) {
        const auto output_stride = prb.nodes[unit_input_stride_idx].os;
        const auto num_elems = prb.nodes[unit_input_stride_idx].n;

        const bool split_needed = (num_elems > num_elems_thr)
                && (num_elems % num_elems_thr == 0);
        const int move_location = (output_stride % 4 != 0) ? 0 : 1;
        if (split_needed)
            prb_node_split(prb, unit_input_stride_idx, num_elems_thr);

        /* Because of cache-unfriendly nature of unit-output stride node, let
         * us move unit-input stride node on or near front! */
        if (unit_input_stride_idx != move_location)
            prb_node_move(prb, unit_input_stride_idx, move_location);
    }

    /* Potentially, split the node with os=1 in two and pull in the node with
     * is=1 between them for better cache reuse:
     * [n0:is0:1][n1:1:os1] --> [16n0:is0:1][n1:1:os1][n0/16:is0*16:16] */
    if (prb.ndims >= 2 && prb.nodes[0].os == 1 && prb.nodes[1].is == 1) {
        const auto num_elems = prb.nodes[0].n;

        const bool split_needed = (num_elems > num_elems_thr)
                && (num_elems % num_elems_thr == 0);
        if (split_needed) {
            prb_node_split(prb, 0, num_elems_thr);
            prb_node_move(prb, 1, 2);

            // Update node information
            prb_node_dependency(prb);

            // heuristics - looping over the unrolled dims should maximize reuse
            // of the already cached data; observation is choosing the smallest
            // dim from the remaining (from 2 up to ndims) gives good results
            constexpr int new_position = 2;
            const auto dim_beg_it = std::begin(prb.nodes);
            const auto dim_two_it = dim_beg_it + new_position;
            const auto dim_last_it = dim_beg_it + prb.ndims;
            const auto min_n_node_it = std::min_element(dim_two_it, dim_last_it,
                    [](const tr::node_t &lhs, const tr::node_t &rhs) {
                        return lhs.n < rhs.n;
                    });
            const auto min_idx = std::distance(dim_beg_it, min_n_node_it);
            // check if min_idx node is parent of node with tail processing which
            // is currently unsupported (i.e. tail processing can only be handled
            // at the inner-most dimension)
            bool inner_block_has_tail = false;
            for (int idx = min_idx - 1; idx >= new_position; idx--) {
                if (prb.nodes[idx].parent_node_id == min_idx) {
                    inner_block_has_tail = true;
                    break;
                }
            }

            if (min_idx > new_position && (!inner_block_has_tail))
                prb_node_move(prb, min_idx, new_position);
        }
    }
}

/** finds the maximum number of dimension the kernel should process and
 * optionally splits one of the dimension to achieve better balance between
 * parallel driver and the kernel. */
static void prb_thread_kernel_balance(
        tr::prb_t &prb, int &ndims_ker_max, int nthr) {
    size_t size_total = 1;
    for (int d = 0; d < prb.ndims; ++d)
        size_total *= prb.nodes[d].n;

    // The general expression for size_drv_thr can be written as
    // size_drv_min = C0 + FC * (nthr > 1 ? 1 : 0) + VC * (nthr - 1)
    // where FC and VC are fixed and variable costs respectively.
    // Though for now, the below heuristic seems to be good enough
    // Note: direct copy needs only as many kernels as nthr.
    const bool is_direct_copy
            = prb.ndims == 1 && prb.nodes[0].is == 1 && prb.nodes[0].os == 1;

    const size_t size_drv_thr = is_direct_copy ? nthr
            : (nthr > 1)                       ? 16 * nthr
                                               : 1;

    /* size_drv_min is the minimal size for the parallel
     * driver required for good parallelization */
    const size_t size_drv_min
            = nstl::min<size_t>(size_drv_thr, utils::div_up(size_total, 1024));

    /* kdims -- # of dimensions processed by a kernel
     * size_ker_cur -- product of the dimension processed by a kernel
     * size_drv_cur -- product of the dimension processed by a driver */

    int kdims = prb.ndims;
    size_t size_drv_cur = 1;
    for (; kdims > 1 && size_drv_cur < size_drv_min; --kdims)
        size_drv_cur *= prb.nodes[kdims - 1].n;

    size_t size_ker_cur = 1;
    for (int d = 0; d < kdims; ++d)
        size_ker_cur *= prb.nodes[d].n;

    /* Initially kdims is chosen so that size_drv_cur >= size_drv_min.
     *
     * It might happen that for chosen kdims the size_ker_cur is too small
     * (less than tr::ker_prb_size_min). In that case try to split the
     * innermost driver dimension into two, to increase size_ker_cur. */
    const bool want_borrow_ker_from_drv = kdims < prb.ndims
            && size_ker_cur < tr::ker_prb_size_min
            && size_drv_cur > size_drv_min;
    if (want_borrow_ker_from_drv) {
        /* size_want_borrow is the minimal size, so that:
         *  o) size_ker_cur * size_want_borrow >= tr::ker_prb_size_min
         *  o) current innermost driver dimension is divisible by
         *     size_want_borrow (so that we can evenly split that
         *     dimension into two)
         *
         *  In the worst case the minimal size_want_borrow is equal
         *  to the innermost driver dimension itself. In that case
         *  we will sacrifice it in favor of kernel (is it fine?). */
        size_t size_want_borrow
                = utils::div_up(tr::ker_prb_size_min, size_ker_cur);
        for (; prb.nodes[kdims].n % size_want_borrow; ++size_want_borrow)
            ;

        if (size_want_borrow != prb.nodes[kdims].n)
            prb_node_split(prb, kdims, size_want_borrow);
        kdims += 1;
    }

    /* On the other hand it might happen that for chosen kdims
     * the size_drv_cur is too small (less than size_drv_min). In that case
     * try to split the outermost kernel dimension into two, to increase
     * size_drv_cur. */
    const bool want_borrow_drv_from_ker = size_ker_cur > tr::ker_prb_size_min
            && size_drv_cur < size_drv_min;
    if (want_borrow_drv_from_ker) {
        size_t size_want_borrow = utils::div_up(size_drv_min, size_drv_cur);
        for (; prb.nodes[kdims - 1].n % size_want_borrow; ++size_want_borrow)
            ;

        if (size_want_borrow != prb.nodes[kdims - 1].n)
            prb_node_split(
                    prb, kdims - 1, prb.nodes[kdims - 1].n / size_want_borrow);
    }

    ndims_ker_max = kdims;

    if (want_borrow_ker_from_drv || want_borrow_drv_from_ker) {
        DEBUG({
            printf("split: ");
            prb_dump(prb);
            printf("ndims_ker_max = %d\n", ndims_ker_max);
        });
    }
}

status_t jit_uni_reorder_t::pd_t::init(
        engine_t *engine, engine_t *src_engine, engine_t *dst_engine) {
    CHECK(cpu_reorder_pd_t::init(engine, src_engine, dst_engine));

    CHECK(init_scratchpad());

    return status::success;
}

status_t jit_uni_reorder_t::pd_t::init_scratchpad() {
    auto scratchpad = scratchpad_registry().registrar();

    const bool compensation_needed
            = prb_.req_s8s8_comp || prb_.req_asymmetric_comp;
    if (compensation_needed) {
        const memory_desc_wrapper od(dst_md());
        const auto G = with_groups_ ? od.padded_dims()[0] : 1;
        const auto N = od.padded_dims()[with_groups_ ? 1 : 0];
        static constexpr int cache_line_size = 16;
        const auto wspace_per_thr_size
                = utils::rnd_up(G * N, cache_line_size) * sizeof(int32_t);

        const auto compensation_reduce_size = wspace_per_thr_size * nthr_;

        // Every thread gets its own scratchpad space for each N.
        scratchpad.template book<int32_t>(
                memory_tracking::names::key_reorder_space,
                compensation_reduce_size);
    }

    const memory_desc_wrapper input_d(src_md());
    int scales_mask = -1;
    bool is_set = false;
    CHECK(attr()->scales_.get(DNNL_ARG_DST, &scales_mask, &is_set));

    if (is_set && scales_mask > 0) {
        get_D_values(input_d, scales_mask, nullptr, &D_mask_, nullptr);
        if (D_mask_ > 1) {
            scratchpad.template book<float>(
                    memory_tracking::names::key_reorder_precomputed_dst_scales,
                    D_mask_);
        }
    }

    return status::success;
}

status_t jit_uni_reorder_t::pd_t::create(reorder_pd_t **reorder_pd,
        engine_t *engine, const primitive_attr_t *attr, engine_t *src_engine,
        const memory_desc_t *src_md, engine_t *dst_engine,
        const memory_desc_t *dst_md) {
    auto prb = tr::prb_t();

    status_t prb_init_status = prb_init(prb, *src_md, *dst_md, attr);
    if (prb_init_status != status::success) return prb_init_status;

    prb_block_for_cache(prb);
    DEBUG({
        printf("cache: ");
        prb_dump(prb);
    });

    int ndims_ker_max {};
    int nthr = dnnl_get_max_threads();
    prb_thread_kernel_balance(prb, ndims_ker_max, nthr);

    if (prb.is_tail_present) prb_node_dependency(prb);

    tr::kernel_t::desc_t ker_desc;
    status_t ker_init_status
            = tr::kernel_t::desc_init(ker_desc, prb, ndims_ker_max);
    if (ker_init_status != status::success) return ker_init_status;

    const int ndims_driver = prb.ndims - ker_desc.prb.ndims;
    if (ndims_driver > jit_uni_reorder_t::ndims_driver_max)
        return status::unimplemented;

    DEBUG({
        printf("ker  : ");
        prb_dump(ker_desc.prb);
    });

    auto _pd = new pd_t(
            attr, src_engine->kind(), src_md, dst_engine->kind(), dst_md);
    if (_pd == nullptr) return status::out_of_memory;

    _pd->nthr_ = nthr;
    _pd->prb_ = prb;
    _pd->with_groups_
            = prb.compensation_mask == tr::prb_t::comp_mask_with_groups;
    if (_pd->init(engine, src_engine, dst_engine) != status::success) {
        delete _pd;
        return status::unimplemented;
    }
    _pd->ker_desc_ = ker_desc;
    CHECK(_pd->init_scratchpad_md());

    return safe_ptr_assign(*reorder_pd, _pd);
}

void jit_uni_reorder_t::omp_driver_0d(int off, const char *in, char *out,
        const float *src_scales, const float *dst_scales, int src_zp,
        int dst_zp, int32_t *compensation_scratch) const {
    const tr::prb_t &prb = pd()->prb_;

    tr::call_param_t base_params;
    base_params.in = in;
    base_params.out = out;
    base_params.src_scales = src_scales;
    base_params.dst_scales = dst_scales;
    base_params.src_zp = src_zp;
    base_params.dst_zp = dst_zp;
    base_params.compensation_scratch = compensation_scratch;

    if (prb.is_tail_present) {
        tr::tail_call_param_t tail_params;
        tail_params.base_params = base_params;

        static constexpr int omp_ndims = 0;
        fill_curr_data_chunks(prb, off, nullptr, omp_ndims, tail_params);

        (*kernel_)(&tail_params);
    } else {
        (*kernel_)(&base_params);
    }
}

void jit_uni_reorder_t::omp_driver_1d(int ithr, int nthr, int off,
        const char *in, char *out, const float *src_scales,
        const float *dst_scales, int src_zp, int dst_zp,
        int32_t *compensation_scratch) const {
    const tr::prb_t &prb = pd()->prb_;
    const tr::node_t *ns = prb.nodes + off;
    for_nd(ithr, nthr, (ptrdiff_t)ns[0].n, [&](ptrdiff_t d0) {
        tr::call_param_t base_params;
        base_params.in = in + d0 * ns[0].is * data_type_size(prb.itype);
        base_params.out = out + d0 * ns[0].os * data_type_size(prb.otype);
        base_params.src_scales = src_scales + d0 * ns[0].ss;
        base_params.dst_scales = dst_scales + d0 * ns[0].ss;
        base_params.src_zp = src_zp;
        base_params.dst_zp = dst_zp;
        base_params.compensation_scratch = compensation_scratch + d0 * ns[0].cs;

        if (prb.is_tail_present) {
            tr::tail_call_param_t tail_params;
            tail_params.base_params = base_params;

            static constexpr int omp_ndims = 1;
            const ptrdiff_t omp_data_chunks[omp_ndims] = {d0};
            fill_curr_data_chunks(
                    prb, off, omp_data_chunks, omp_ndims, tail_params);

            (*kernel_)(&tail_params);
        } else {
            (*kernel_)(&base_params);
        }
    });
}

void jit_uni_reorder_t::omp_driver_2d(int ithr, int nthr, int off,
        const char *in, char *out, const float *src_scales,
        const float *dst_scales, int src_zp, int dst_zp,
        int32_t *compensation_scratch) const {
    const tr::prb_t &prb = pd()->prb_;
    const tr::node_t *ns = prb.nodes + off;
    for_nd(ithr, nthr, (ptrdiff_t)ns[1].n, (ptrdiff_t)ns[0].n,
            [&](ptrdiff_t d1, ptrdiff_t d0) {
                tr::call_param_t base_params;
                base_params.in = in
                        + (d0 * ns[0].is + d1 * ns[1].is)
                                * data_type_size(prb.itype);
                base_params.out = out
                        + (d0 * ns[0].os + d1 * ns[1].os)
                                * data_type_size(prb.otype);
                base_params.src_scales
                        = src_scales + d0 * ns[0].ss + d1 * ns[1].ss;
                base_params.dst_scales
                        = dst_scales + d0 * ns[0].ss + d1 * ns[1].ss;
                base_params.src_zp = src_zp;
                base_params.dst_zp = dst_zp;
                base_params.compensation_scratch
                        = compensation_scratch + d0 * ns[0].cs + d1 * ns[1].cs;

                if (prb.is_tail_present) {
                    tr::tail_call_param_t tail_params;
                    tail_params.base_params = base_params;

                    static constexpr int omp_ndims = 2;
                    const ptrdiff_t omp_data_chunks[omp_ndims] = {d0, d1};
                    fill_curr_data_chunks(
                            prb, off, omp_data_chunks, omp_ndims, tail_params);

                    (*kernel_)(&tail_params);
                } else {
                    (*kernel_)(&base_params);
                }
            });
}

void jit_uni_reorder_t::omp_driver_3d(int ithr, int nthr, int off,
        const char *in, char *out, const float *src_scales,
        const float *dst_scales, int src_zp, int dst_zp,
        int32_t *compensation_scratch) const {
    const tr::prb_t &prb = pd()->prb_;
    const tr::node_t *ns = prb.nodes + off;
    for_nd(ithr, nthr, (ptrdiff_t)ns[2].n, (ptrdiff_t)ns[1].n,
            (ptrdiff_t)ns[0].n, [&](ptrdiff_t d2, ptrdiff_t d1, ptrdiff_t d0) {
                tr::call_param_t base_params;
                base_params.in = in
                        + (d0 * ns[0].is + d1 * ns[1].is + d2 * ns[2].is)
                                * data_type_size(prb.itype);
                base_params.out = out
                        + (d0 * ns[0].os + d1 * ns[1].os + d2 * ns[2].os)
                                * data_type_size(prb.otype);
                base_params.src_scales = src_scales + d0 * ns[0].ss
                        + d1 * ns[1].ss + d2 * ns[2].ss;
                base_params.dst_scales = dst_scales + d0 * ns[0].ss
                        + d1 * ns[1].ss + d2 * ns[2].ss;
                base_params.src_zp = src_zp;
                base_params.dst_zp = dst_zp;
                base_params.compensation_scratch = compensation_scratch
                        + d0 * ns[0].cs + d1 * ns[1].cs + d2 * ns[2].cs;

                if (prb.is_tail_present) {
                    tr::tail_call_param_t tail_params;
                    tail_params.base_params = base_params;

                    static constexpr int omp_ndims = 3;
                    const ptrdiff_t omp_data_chunks[omp_ndims] = {d0, d1, d2};
                    fill_curr_data_chunks(
                            prb, off, omp_data_chunks, omp_ndims, tail_params);

                    (*kernel_)(&tail_params);
                } else {
                    (*kernel_)(&base_params);
                }
            });
}

void jit_uni_reorder_t::omp_driver_4d(int ithr, int nthr, int off,
        const char *in, char *out, const float *src_scales,
        const float *dst_scales, int src_zp, int dst_zp,
        int32_t *compensation_scratch) const {
    const tr::prb_t &prb = pd()->prb_;
    const tr::node_t *ns = prb.nodes + off;
    for_nd(ithr, nthr, (ptrdiff_t)ns[3].n, (ptrdiff_t)ns[2].n,
            (ptrdiff_t)ns[1].n, (ptrdiff_t)ns[0].n,
            [&](ptrdiff_t d3, ptrdiff_t d2, ptrdiff_t d1, ptrdiff_t d0) {
                tr::call_param_t base_params;
                base_params.in = in
                        + (d0 * ns[0].is + d1 * ns[1].is + d2 * ns[2].is
                                  + d3 * ns[3].is)
                                * data_type_size(prb.itype);
                base_params.out = out
                        + (d0 * ns[0].os + d1 * ns[1].os + d2 * ns[2].os
                                  + d3 * ns[3].os)
                                * data_type_size(prb.otype);
                base_params.src_scales = src_scales + d0 * ns[0].ss
                        + d1 * ns[1].ss + d2 * ns[2].ss + d3 * ns[3].ss;
                base_params.dst_scales = dst_scales + d0 * ns[0].ss
                        + d1 * ns[1].ss + d2 * ns[2].ss + d3 * ns[3].ss;
                base_params.src_zp = src_zp;
                base_params.dst_zp = dst_zp;
                base_params.compensation_scratch = compensation_scratch
                        + d0 * ns[0].cs + d1 * ns[1].cs + d2 * ns[2].cs
                        + d3 * ns[3].cs;

                if (prb.is_tail_present) {
                    tr::tail_call_param_t tail_params;
                    tail_params.base_params = base_params;

                    static constexpr int omp_ndims = 4;
                    const ptrdiff_t omp_data_chunks[omp_ndims]
                            = {d0, d1, d2, d3};
                    fill_curr_data_chunks(
                            prb, off, omp_data_chunks, omp_ndims, tail_params);

                    (*kernel_)(&tail_params);
                } else {
                    (*kernel_)(&base_params);
                }
            });
}

void jit_uni_reorder_t::omp_driver(const char *in, char *out,
        const float *src_scales, const float *dst_scales, int src_zp,
        int dst_zp, const memory_tracking::grantor_t &scratchpad) const {
    in += pd()->prb_.ioff * data_type_size(pd()->prb_.itype);
    out += pd()->prb_.ooff * data_type_size(pd()->prb_.otype);

    DEBUG({
        printf("prb  : ");
        tr::prb_dump(pd()->prb_);
    });
    DEBUG({
        printf("ker  : ");
        tr::prb_dump(pd()->ker_desc_.prb);
    });

    int ndims = pd()->prb_.ndims;
    int ndims_ker = pd()->ker_desc_.prb.ndims;
    const bool req_s8s8_comp = pd()->prb_.req_s8s8_comp;
    const bool req_asymmetric_comp = pd()->prb_.req_asymmetric_comp;
    const bool req_compensation = req_s8s8_comp || req_asymmetric_comp;
    assert(ndims - ndims_ker <= ndims_driver_max);

    int32_t *compensation_reduce_scratch = scratchpad.template get<int32_t>(
            memory_tracking::names::key_reorder_space);

    const memory_desc_wrapper od(pd()->dst_md());
    const auto G = pd()->with_groups_ ? od.padded_dims()[0] : 1;
    const auto N = od.padded_dims()[pd()->with_groups_ ? 1 : 0];
    static constexpr int cache_line_size = 16;
    const auto wspace_per_thr_size = utils::rnd_up(G * N, cache_line_size);
    const auto wspace_per_thr_bytes = wspace_per_thr_size * sizeof(int32_t);

    if (ndims - ndims_ker == 0) {
        if (req_compensation)
            std::memset(compensation_reduce_scratch, 0, wspace_per_thr_bytes);

        omp_driver_0d(ndims_ker, in, out, src_scales, dst_scales, src_zp,
                dst_zp, compensation_reduce_scratch);
    } else {
        parallel(pd()->nthr_, [&](const int ithr, const int nthr) {
            int32_t *compensation_scratch = nullptr;
            if (req_compensation) {
                compensation_scratch = &compensation_reduce_scratch[ithr
                        * wspace_per_thr_size];
                std::memset(compensation_scratch, 0, wspace_per_thr_bytes);
            }

            switch (ndims - ndims_ker) {
                case 1:
                    omp_driver_1d(ithr, nthr, ndims_ker, in, out, src_scales,
                            dst_scales, src_zp, dst_zp, compensation_scratch);
                    break;
                case 2:
                    omp_driver_2d(ithr, nthr, ndims_ker, in, out, src_scales,
                            dst_scales, src_zp, dst_zp, compensation_scratch);
                    break;
                case 3:
                    omp_driver_3d(ithr, nthr, ndims_ker, in, out, src_scales,
                            dst_scales, src_zp, dst_zp, compensation_scratch);
                    break;
                case 4:
                    omp_driver_4d(ithr, nthr, ndims_ker, in, out, src_scales,
                            dst_scales, src_zp, dst_zp, compensation_scratch);
                    break;
                default: assert(!"unimplemented");
            }
        });
    }

    //reduction of intermediate compensation results to the final output
    if (req_compensation) {
        const int nthr = ndims - ndims_ker == 0 ? 1 : pd()->nthr_;
        reduce_compensation(
                out, compensation_reduce_scratch, nthr, wspace_per_thr_size);
    }
}

void jit_uni_reorder_t::reduce_compensation(char *out,
        const int32_t *compensation_reduce_scratch, const int nthr,
        const dim_t wspace_per_thr_size) const {

    const memory_desc_wrapper od(pd()->dst_md());
    const size_t offset = od.size() - od.additional_buffer_size();

    static constexpr auto comp_dt_size = sizeof(int32_t);
    static constexpr int32_t comp_s8s8_shift = 128;

    // Note: We do not need to explicitly zero-out compensation buffer, as the
    // per_thread buffers are already zeroed out in the padded area.
    const auto G = pd()->with_groups_ ? od.padded_dims()[0] : 1;
    const auto N = od.padded_dims()[pd()->with_groups_ ? 1 : 0];
    const auto GN = G * N;
    const bool req_s8s8_comp = pd()->prb_.req_s8s8_comp;
    const bool req_asymmetric_comp = pd()->prb_.req_asymmetric_comp;
    const size_t zp_offset
            = offset + (pd()->prb_.req_s8s8_comp ? GN * comp_dt_size : 0);

    parallel_nd(GN, [&](int idx) {
        int32_t acc = 0;
        for (int ithr = 0; ithr < nthr; ithr++) {
            acc -= compensation_reduce_scratch[ithr * wspace_per_thr_size
                    + idx];
        }
        if (req_s8s8_comp) {
            int32_t *out_comp = reinterpret_cast<int32_t *>(&out[offset]);
            out_comp[idx] = comp_s8s8_shift * acc;
        }
        if (req_asymmetric_comp) {
            int32_t *out_asym_comp
                    = reinterpret_cast<int32_t *>(&out[zp_offset]);
            out_asym_comp[idx] = acc;
        }
    });
}

void jit_uni_reorder_t::fill_curr_data_chunks(const tr::prb_t &prb,
        const int off, const ptrdiff_t *omp_data_chunks, const int omp_ndims,
        tr::tail_call_param_t &c) const {
    // Chunks are backwards numered i.e:
    // [0] -> [node_size]
    // [1] -> [node_size - 1]
    // ...
    // [node_size - 1] -> [1]

    // It is done like this, because it is easier to decrement counter
    // and check if it is equal to zero than increment and check
    // if it is equal to node_size in jit kernel.

    static constexpr int64_t empty_chunk_info = -1;
    static constexpr int64_t last_chunk = 1;

    for (int curr_node_id = prb.ndims - 1; curr_node_id >= 0; curr_node_id--) {
        const int parent_node_id = prb.nodes[curr_node_id].parent_node_id;
        const bool is_drv_processing_this_node
                = curr_node_id >= off && curr_node_id <= off + omp_ndims - 1;
        const bool is_tail_processing
                = prb.is_tail_in_one_of_child_nodes(curr_node_id)
                || prb.nodes[curr_node_id].tail_size > 0;

        if (is_drv_processing_this_node && is_tail_processing) {
            const int inner_idx = curr_node_id - off;
            assert(inner_idx < omp_ndims);
            const int64_t node_size = prb.nodes[curr_node_id].tail_size > 0
                    ? prb.nodes[curr_node_id].tail_size
                    : prb.nodes[curr_node_id].n;
            const int64_t data_chunk = node_size - omp_data_chunks[inner_idx];

            if (!prb.nodes[curr_node_id].is_parent_empty()) {
                const bool is_parent_chunk_last
                        = c.curr_data_chunks[parent_node_id] == last_chunk;
                c.curr_data_chunks[curr_node_id]
                        = is_parent_chunk_last ? data_chunk : empty_chunk_info;
                c.zeroing_data = static_cast<int64_t>(
                        is_parent_chunk_last && data_chunk <= 0);
            } else {
                c.curr_data_chunks[curr_node_id] = data_chunk;
                c.zeroing_data = static_cast<int64_t>(data_chunk <= 0);
            }
            c.skip_kernel_execution = static_cast<int64_t>(c.zeroing_data
                    && !prb.nodes[curr_node_id].is_zero_pad_needed);
            if (c.zeroing_data || c.skip_kernel_execution) break;
        } else
            c.curr_data_chunks[curr_node_id] = empty_chunk_info;
    }
}

status_t jit_uni_reorder_t::init(engine_t *engine) {
    CHECK(safe_ptr_assign(kernel_, tr::kernel_t::create(pd()->ker_desc_)));
    return kernel_->create_kernel();
}

status_t jit_uni_reorder_t::execute(const exec_ctx_t &ctx) const {
    const auto &scratchpad = ctx.get_scratchpad_grantor();

    auto in = CTX_IN_MEM(const char *, DNNL_ARG_FROM);
    auto out = CTX_OUT_MEM(char *, DNNL_ARG_TO);
    DEFINE_ARG_SCALES_BUFFER(src_scales, DNNL_ARG_SRC);
    DEFINE_ARG_SCALES_BUFFER(dst_scales_, DNNL_ARG_DST);

    const float *dst_scales = pd()->precompute_scales(
            scratchpad, pd()->attr(), pd()->D_mask_, dst_scales_);
    assert(dst_scales);

    DEFINE_ZERO_POINT_VALUE(src_zp, DNNL_ARG_FROM);
    DEFINE_ZERO_POINT_VALUE(dst_zp, DNNL_ARG_TO);

    omp_driver(in, out, src_scales, dst_scales, src_zp, dst_zp, scratchpad);

    return status::success;
}

status_t jit_blk_reorder_t::pd_t::create(reorder_pd_t **reorder_pd,
        engine_t *engine, const primitive_attr_t *attr, engine_t *src_engine,
        const memory_desc_t *src_md, engine_t *dst_engine,
        const memory_desc_t *dst_md) {
    auto prb = tr::prb_t();

    status_t prb_init_status = prb_init(prb, *src_md, *dst_md, attr);
    if (prb_init_status != status::success) return prb_init_status;
    // only uni_reorder supports tail processing now
    // TODO: Add tail processing support in blk_reorder
    if (prb.is_tail_present) return status::unimplemented;

    prb_tile_normalize(prb);
    DEBUG({
        printf("tile : ");
        prb_dump(prb);
    });

    if (!tr::jit_single_blk_kernel_t::applicable(prb)) {
        return status::unimplemented;
    }

    auto _pd = new pd_t(
            attr, src_engine->kind(), src_md, dst_engine->kind(), dst_md);
    if (_pd == nullptr) return status::out_of_memory;
    _pd->prb_ = prb;
    if (_pd->init(engine, src_engine, dst_engine) != status::success) {
        delete _pd;
        return status::unimplemented;
    }
    CHECK(_pd->init_scratchpad_md());

    return safe_ptr_assign(*reorder_pd, _pd);
}

void jit_blk_reorder_t::pd_t::prb_tile_normalize(tr::prb_t &p) {
    if (!utils::one_of(p.nodes[0].n, 8ul, 16ul)
            && utils::one_of(p.nodes[1].n, 8ul, 16ul)) {
        nstl::swap(p.nodes[0], p.nodes[1]);
    }
}

jit_blk_reorder_t::jit_blk_reorder_t(const pd_t *apd) : primitive_t(apd) {}
jit_blk_reorder_t::~jit_blk_reorder_t() = default;

status_t jit_blk_reorder_t::init(engine_t *engine) {
    kernel_ = utils::make_unique<tr::jit_single_blk_kernel_t>(pd()->prb_);
    return kernel_->create_kernel();
}

status_t jit_blk_reorder_t::execute(const exec_ctx_t &ctx) const {
    const auto in = CTX_IN_MEM(const char *, DNNL_ARG_FROM);
    auto out = CTX_OUT_MEM(char *, DNNL_ARG_TO);
    DEFINE_ZERO_POINT_VALUE(src_zp, DNNL_ARG_FROM);
    DEFINE_ZERO_POINT_VALUE(dst_zp, DNNL_ARG_TO);

    // kernel handle 2-dimension tiles, a tail is possible
    auto &prb = this->pd()->prb_;
    ptrdiff_t BH = 1;
    for (int i = 2; i < prb.ndims; ++i) {
        BH *= prb.nodes[i].n;
    }

    auto block_sz = prb.n(0);
    auto n1 = prb.n(1);
    auto i1 = prb.is(1);
    auto o1 = prb.os(1);
    auto FL = (n1 + block_sz - 1) / block_sz;
    auto bh_stride = BH == 1 ? 0 : prb.is(2);

    auto itype_sz_ = data_type_size(pd()->prb_.itype);
    auto otype_sz_ = data_type_size(pd()->prb_.otype);

    parallel_nd(BH, FL, [&](dim_t bh, dim_t fl) {
        auto fl_b = fl * block_sz;
        auto bh_b = bh_stride * bh;
        auto *i = in + (bh_b + fl_b * i1) * itype_sz_;
        auto *o = out + (bh_b + fl_b * o1) * otype_sz_;
        (*kernel_)(i, o, n1 - fl_b < block_sz, src_zp, dst_zp);
    });

    return status::success;
}

} // namespace x64
} // namespace cpu
} // namespace impl
} // namespace dnnl<|MERGE_RESOLUTION|>--- conflicted
+++ resolved
@@ -1,9 +1,5 @@
 /*******************************************************************************
-<<<<<<< HEAD
-* Copyright 2018-2023 Intel Corporation
-=======
 * Copyright 2018-2022 Intel Corporation
->>>>>>> 9bea36e6
 *
 * Licensed under the Apache License, Version 2.0 (the "License");
 * you may not use this file except in compliance with the License.
@@ -37,7 +33,6 @@
 
 #include "cpu/x64/jit_avx512_core_bf16cvt.hpp"
 #include "cpu/x64/jit_generator.hpp"
-#include "cpu/x64/utils/jit_io_helper.hpp"
 
 // #define TR_DEBUG
 #if defined(TR_DEBUG)
@@ -128,12 +123,12 @@
         int tail_len_unroll = 0;
         int len_unroll = 1;
 
-        // It is responsible for finding as many values as kernel can unroll.
-        // If tail is present, then kernel will unroll only last node.
-        // If there is no tail, kernel can unroll few nodes without any loops.
-        // `ndims_full_unroll` - how many nodes will be unrolled
-        // `len_last_dim_unroll` - which piece of the last unrolled node will
-        // be unrolled.
+        // It is responsible for finding as many values
+        // as kernel can unroll. If tail is present then
+        // kernel will unroll only last node (possible improvement).
+        // If there is no tail kernel can unroll a few nodes without any loops etc.
+        // ndims_full_unroll - how many nodes will be unrolled
+        // len_last_dim_unroll - what piece of last unrolled node will be unrolled
         if (prb.is_tail_present) {
             ndims_full_unroll = 1;
             len_unroll = prb.nodes[0].n;
@@ -264,7 +259,7 @@
         using namespace data_type;
 
         const auto cvt2ps
-                = [this](const Ymm dst, const Operand &src, data_type_t idt) {
+                = [=](const Ymm dst, const Operand &src, data_type_t idt) {
                       switch (idt) {
                           case f32:
                               if (src.isMEM() || src.getIdx() != dst.getIdx())
@@ -301,7 +296,7 @@
                       }
                   };
 
-        const auto cvt2odt = [this, cvt2ps](const Ymm ymm, data_type_t odt,
+        const auto cvt2odt = [=](const Ymm ymm, data_type_t odt,
                                      data_type_t idt) {
             const Xmm xmm = Xmm(ymm.getIdx());
             switch (odt) {
@@ -366,7 +361,7 @@
             }
         };
 
-        auto load = [this](const Ymm ymm, const Address &addr, int size) {
+        auto load = [=](const Ymm ymm, const Address &addr, int size) {
             const Xmm xmm = Xmm(ymm.getIdx());
             switch (size) {
                 case 32: vmovups(ymm, addr); break;
@@ -376,7 +371,7 @@
             }
         };
 
-        auto store = [this](const Address &addr, const Ymm ymm, int size) {
+        auto store = [=](const Address &addr, const Ymm ymm, int size) {
             const Xmm xmm = Xmm(ymm.getIdx());
             switch (size) {
                 case 32: vmovups(addr, ymm); break;
@@ -475,33 +470,23 @@
         return true;
     }
 
-    template <typename Vmm>
-    bool process_direct_copy(const int ndims, const int len_unroll) {
+    template <cpu_isa_t isa>
+    bool process_direct_copy(const int ndims, const int len) {
         using namespace data_type;
 
-        static constexpr bool is_zmm = std::is_same<Vmm, Xbyak::Zmm>::value;
-        static constexpr bool is_ymm = std::is_same<Vmm, Xbyak::Ymm>::value;
-        static constexpr int vlen = vreg_traits<Vmm>::vlen;
-        const int simd_w = vlen / sizeof(float);
-        const int len_tail = len_unroll % simd_w;
-        const bool is_i8 = utils::one_of(s8, prb_.itype, prb_.otype)
-                || utils::one_of(u8, prb_.itype, prb_.otype);
-        const bool is_s32 = utils::everyone_is(s32, prb_.itype, prb_.otype);
-
         static constexpr int desirable_stride = 1;
-        const bool can_do = prb_.ndims == 1
-                // XXX: io_helper has an implicit conversion to f32 which is
-                //  incorrect for s32->s32. Disabling it for now.
-                && !is_s32
+        using Vmm = typename cpu_isa_traits<isa>::Vmm;
+        const int simd_w = cpu_isa_traits<isa>::vlen / itype_sz_;
+
+        // TODO: support tail_processing for direct copy
+
+        const bool do_src_zp = prb_.req_src_zp;
+        const bool do_dst_zp = prb_.req_dst_zp;
+        const bool zp_applicable = IMPLICATION(
+                (do_src_zp || do_dst_zp), utils::one_of(prb_.itype, s32, f32));
+        const bool can_do = true && mayiuse(isa)
+                && compensation_needed_ == false
                 && utils::everyone_is(desirable_stride, prb_.os(0), prb_.is(0))
-<<<<<<< HEAD
-                // s8u8 with AVX should be used with XMM vreg.
-                && IMPLICATION(is_i8 && isa_ == avx, !is_ymm)
-                && !prb_.is_tail_present && !compensation_needed_
-                && prb_.src_scale_type == scale_type_t::NONE
-                && prb_.dst_scale_type == scale_type_t::NONE && !prb_.req_src_zp
-                && !prb_.req_dst_zp && prb_.beta == 0.f;
-=======
                 && (false || (prb_.itype == prb_.otype ? zp_applicable : false)
                         || (prb_.itype == s32 && prb_.otype == f32)
                         || (prb_.itype == f32 && prb_.otype == s32))
@@ -510,56 +495,70 @@
                 && prb_.src_scale_type == scale_type_t::NONE
                 && prb_.dst_scale_type == scale_type_t::NONE
                 && prb_.beta == 0.f;
->>>>>>> 9bea36e6
         if (!can_do) return false;
 
-        const int tail_opmask_idx = 2;
-        const int tail_vmm_idx = 0;
-        // Unroll might be max of 16 for zmm or 8 otherwise so keep auxiliary
-        // registers indices higher than this number. Follow existing bf16_emu
-        // register numeration for that.
-        const int zero_idx
-                = is_zmm ? bf16_emu_zmm_4_idx_ + 1 : xmm_zero_.getIdx();
-        const int saturation_ubound_idx
-                = is_zmm ? zero_idx + 1 : xmm_saturation_ubound_.getIdx();
-        const int max_unroll = is_zmm ? 16 : 8;
-        assert(zero_idx >= max_unroll);
-        assert(saturation_ubound_idx >= max_unroll);
-
-        io::io_conf_t io_conf;
-        io::io_tail_conf_t io_tail_conf(
-                simd_w, len_tail, tail_opmask_idx, tail_vmm_idx, reg_tmp_);
-        io::io_emu_bf16_conf_t io_bf16_conf(bf16_emu_zmm_1_idx_,
-                bf16_emu_zmm_2_idx_, bf16_emu_zmm_3_idx_, reg_tmp_,
-                bf16_emu_zmm_4_idx_);
-        io::io_saturation_conf_t io_saturation_conf(
-                zero_idx, saturation_ubound_idx, reg_tmp_);
-        io::jit_io_multi_dt_helper_t<Vmm> io(this, isa_,
-                {prb_.itype, prb_.otype}, io_conf, io_tail_conf, io_bf16_conf,
-                {{prb_.otype, io_saturation_conf}});
-
-        io.init_saturate_f32({prb_.otype});
-
-        int off = 0;
-        for (; off + len_tail < len_unroll;) {
-            int n_vregs_to_process_len_unroll = (len_unroll - off) / simd_w;
-            int unroll = nstl::min(max_unroll, n_vregs_to_process_len_unroll);
+        static constexpr int vmm_zp_last_idx = 15;
+        const auto vmm_src_zp
+                = Vmm(do_dst_zp ? vmm_zp_last_idx - 1 : vmm_zp_last_idx);
+        if (do_src_zp) {
+            uni_vpbroadcastd(vmm_src_zp, PARAM(src_zp));
+            uni_vcvtdq2ps(vmm_src_zp, vmm_src_zp);
+        }
+        const auto vmm_dst_zp = Vmm(vmm_zp_last_idx);
+        if (do_dst_zp) {
+            uni_vpbroadcastd(vmm_dst_zp, PARAM(dst_zp));
+            uni_vcvtdq2ps(vmm_dst_zp, vmm_dst_zp);
+        }
+
+        const auto apply_zp_ps = [&](const Vmm vmm) {
+            if (do_src_zp) uni_vsubps(vmm, vmm, vmm_src_zp);
+            if (do_dst_zp) uni_vaddps(vmm, vmm, vmm_dst_zp);
+        };
+
+        for (int off = 0; off < len;) {
+            // TODO: we need extra reg for proper saturation if otype == s32
+            int unroll
+                    = nstl::min(16 - (prb_.otype == s32), (len - off) / simd_w);
+            unroll = (do_src_zp || do_dst_zp)
+                    ? nstl::min(unroll, 16 - do_src_zp - do_dst_zp)
+                    : unroll;
 
             for (int ur = 0; ur < unroll; ++ur) {
                 const auto vmm = Vmm(ur);
-                io[prb_.itype]->load(i_addr(off + ur * simd_w), vmm, false);
-                io[prb_.otype]->store(vmm, o_addr(off + ur * simd_w), false);
+                uni_vmovups(vmm, i_addr(off + ur * simd_w));
+            }
+
+            if (prb_.itype != prb_.otype) {
+                for (int ur = 0; ur < unroll; ++ur) {
+                    const auto vmm = Vmm(ur);
+                    if (prb_.itype == s32 && prb_.otype == f32) {
+                        uni_vcvtdq2ps(vmm, vmm);
+                        apply_zp_ps(vmm);
+                    } else if (prb_.itype == f32 && prb_.otype == s32) {
+                        apply_zp_ps(vmm);
+                        uni_vcvtps2dq(vmm, vmm);
+                    } else
+                        assert(!"unreachable");
+                }
+            } else if (do_src_zp || do_dst_zp) {
+                for (int ur = 0; ur < unroll; ++ur) {
+                    const auto vmm = Vmm(ur);
+                    if (prb_.otype == f32) {
+                        apply_zp_ps(vmm);
+                    } else if (prb_.otype == s32) {
+                        uni_vcvtdq2ps(vmm, vmm);
+                        apply_zp_ps(vmm);
+                        uni_vcvtps2dq(vmm, vmm);
+                    }
+                }
+            }
+
+            for (int ur = 0; ur < unroll; ++ur) {
+                const auto vmm = Vmm(ur);
+                uni_vmovups(o_addr(off + ur * simd_w), vmm);
             }
 
             off += unroll * simd_w;
-            assert(off <= len_unroll);
-        }
-
-        if (len_tail) {
-            io.prepare_tail_mask();
-            const auto vmm = Vmm(tail_vmm_idx + 1);
-            io[prb_.itype]->load(i_addr(off), vmm, true);
-            io[prb_.otype]->store(vmm, o_addr(off), true);
         }
 
         return true;
@@ -571,7 +570,7 @@
         using namespace data_type;
 
         const auto cvt2ps
-                = [this](const Xmm dst, const Operand &src, data_type_t idt) {
+                = [=](const Xmm dst, const Operand &src, data_type_t idt) {
                       Xmm dst_pure = Xmm(dst.getIdx());
                       switch (idt) {
                           case f32:
@@ -599,7 +598,7 @@
                       }
                   };
 
-        const auto cvt2odt = [this, cvt2ps](const Xmm xmm, data_type_t odt,
+        const auto cvt2odt = [=](const Xmm xmm, data_type_t odt,
                                      data_type_t idt) {
             switch (odt) {
                 case bf16:
@@ -664,7 +663,7 @@
             }
         };
 
-        auto load = [this](const Xmm xmm, const Address &addr, int size) {
+        auto load = [=](const Xmm xmm, const Address &addr, int size) {
             switch (size) {
                 case 16: uni_vmovups(xmm, addr); break;
                 case 8: uni_vmovsd(xmm, addr); break;
@@ -675,17 +674,17 @@
             }
         };
 
-        auto load_bytes = [this](const Xmm xmm, const Address &addr, int size,
-                                  int imm) {
-            switch (size) {
-                case 4: uni_vpinsrd(xmm, xmm, addr, imm); break;
-                case 2: uni_vpinsrw(xmm, xmm, addr, imm); break;
-                case 1: uni_vpinsrb(xmm, xmm, addr, imm); break;
-                default: assert(!"unreachable");
-            }
-        };
-
-        auto store = [this](const Address &addr, const Xmm xmm, int size) {
+        auto load_bytes
+                = [=](const Xmm xmm, const Address &addr, int size, int imm) {
+                      switch (size) {
+                          case 4: uni_vpinsrd(xmm, xmm, addr, imm); break;
+                          case 2: uni_vpinsrw(xmm, xmm, addr, imm); break;
+                          case 1: uni_vpinsrb(xmm, xmm, addr, imm); break;
+                          default: assert(!"unreachable");
+                      }
+                  };
+
+        auto store = [=](const Address &addr, const Xmm xmm, int size) {
             switch (size) {
                 case 16: uni_vmovups(addr, xmm); break;
                 case 8: uni_vmovsd(addr, xmm); break;
@@ -766,17 +765,10 @@
                     && prb_.beta == 0.f;
             if (fast_return) {
                 if (prb_.src_scale_type == scale_type_t::COMMON)
-<<<<<<< HEAD
                     for (int ur = 0; ur < reg_unroll; ur += load_step)
                         uni_vmulps(Xmm(ur), Xmm(ur), xmm_src_scales_);
                 if (prb_.dst_scale_type == scale_type_t::COMMON)
                     for (int ur = 0; ur < reg_unroll; ur += load_step)
-=======
-                    for (int ur = 0; ur < reg_unroll; ur += load_step)
-                        uni_vmulps(Xmm(ur), Xmm(ur), xmm_src_scales_);
-                if (prb_.dst_scale_type == scale_type_t::COMMON)
-                    for (int ur = 0; ur < reg_unroll; ur += load_step)
->>>>>>> 9bea36e6
                         uni_vmulps(Xmm(ur), Xmm(ur), xmm_dst_scales_);
                 if (prb_.otype != f32) {
                     init_saturate_f32(xmm_zero_, xmm_saturation_ubound_,
@@ -1178,14 +1170,9 @@
     void compute_ker(
             const int ndims, const int len_unroll, const bool tail_processing) {
         bool optimized = false;
-        if (is_superset(isa_, avx512_core)) {
-            optimized = process_direct_copy<Zmm>(ndims, len_unroll);
-        } else if (is_superset(isa_, avx)) {
-            optimized = process_direct_copy<Ymm>(ndims, len_unroll);
-        } else {
-            optimized = process_direct_copy<Xmm>(ndims, len_unroll);
-        }
-        if (!optimized) optimized = process_unroll_tr8x8(ndims, len_unroll);
+        optimized = optimized || process_direct_copy<avx>(ndims, len_unroll)
+                || process_direct_copy<sse41>(ndims, len_unroll)
+                || process_unroll_tr8x8(ndims, len_unroll);
         if (!optimized)
             process_unroll_generic(ndims, len_unroll, tail_processing);
     }
@@ -1465,7 +1452,6 @@
             uni_vbroadcastss(xmm_src_scales_, ptr[reg_ptr_src_scales__tmp]);
         } else if (prb_.src_scale_type == scale_type_t::MANY) {
             mov(reg_ptr_src_scales_, PARAM(src_scales));
-<<<<<<< HEAD
         }
 
         if (prb_.dst_scale_type == scale_type_t::COMMON) {
@@ -1476,18 +1462,6 @@
             mov(reg_ptr_dst_scales_, PARAM(dst_scales));
         }
 
-=======
-        }
-
-        if (prb_.dst_scale_type == scale_type_t::COMMON) {
-            auto reg_ptr_dst_scales__tmp = reg_ptr_in_;
-            mov(reg_ptr_dst_scales__tmp, PARAM(dst_scales));
-            uni_vbroadcastss(xmm_dst_scales_, ptr[reg_ptr_dst_scales__tmp]);
-        } else if (prb_.dst_scale_type == scale_type_t::MANY) {
-            mov(reg_ptr_dst_scales_, PARAM(dst_scales));
-        }
-
->>>>>>> 9bea36e6
         if (compensation_needed_)
             mov(reg_ptr_comp_, PARAM(compensation_scratch));
         if (prb_.scale_adjust == 0.5f) { mov(reg_scale_adjust_, 0x3f000000); }
@@ -1588,17 +1562,13 @@
     const Xmm xmm_saturation_ubound_ = xmm12;
     const Ymm ymm_saturation_ubound_ = ymm12;
 
-    const int bf16_emu_zmm_1_idx_ = 16;
-    const int bf16_emu_zmm_2_idx_ = 17;
-    const int bf16_emu_zmm_3_idx_ = 18;
-    const int bf16_emu_zmm_4_idx_ = 19;
     /* bf16 support on SKX */
     std::unique_ptr<bf16_emulation_t> bf16_emu_;
-    const Zmm bf16_emu_reserv_1_ = Zmm(bf16_emu_zmm_1_idx_);
-    const Zmm bf16_emu_reserv_2_ = Zmm(bf16_emu_zmm_2_idx_);
+    const Zmm bf16_emu_reserv_1_ = Zmm(16);
+    const Zmm bf16_emu_reserv_2_ = Zmm(17);
     const Reg64 bf16_emu_scratch_ = reg_tmp_;
-    const Zmm bf16_emu_reserv_3_ = Zmm(bf16_emu_zmm_3_idx_);
-    const Zmm bf16_emu_reserv_4_ = Zmm(bf16_emu_zmm_4_idx_);
+    const Zmm bf16_emu_reserv_3_ = Zmm(18);
+    const Zmm bf16_emu_reserv_4_ = Zmm(19);
 };
 
 // Seperate class for no unroll/threading burden
@@ -1995,12 +1965,9 @@
             // asymmetric_comp is executed.
             && IMPLICATION(prb.req_asymmetric_comp, !prb.is_tail_present);
 
-    const bool is_direct_copy
-            = prb.ndims == 1 && prb.nodes[0].is == 1 && prb.nodes[0].os == 1;
-
     const bool cache_blocking_needed
             = stride_cache_friendly || requires_inner_blocking;
-    if (!cache_blocking_needed || is_direct_copy) return;
+    if (!cache_blocking_needed) return;
 
     int unit_input_stride_idx = -1;
     for (auto idx = 0; idx < prb.ndims; ++idx) {
@@ -2080,17 +2047,11 @@
     for (int d = 0; d < prb.ndims; ++d)
         size_total *= prb.nodes[d].n;
 
-    // The general expression for size_drv_thr can be written as
-    // size_drv_min = C0 + FC * (nthr > 1 ? 1 : 0) + VC * (nthr - 1)
-    // where FC and VC are fixed and variable costs respectively.
-    // Though for now, the below heuristic seems to be good enough
-    // Note: direct copy needs only as many kernels as nthr.
-    const bool is_direct_copy
-            = prb.ndims == 1 && prb.nodes[0].is == 1 && prb.nodes[0].os == 1;
-
-    const size_t size_drv_thr = is_direct_copy ? nthr
-            : (nthr > 1)                       ? 16 * nthr
-                                               : 1;
+    /* The general expression for size_drv_thr can be written as
+     * size_drv_min = C0 + FC * (nthr > 1 ? 1 : 0) + VC * (nthr - 1)
+     * where FC and VC are fixed and variable costs respectively.
+     * Though for now, the below heuristic seems to be good enough */
+    const size_t size_drv_thr = (nthr > 1) ? 16 * nthr : 1;
 
     /* size_drv_min is the minimal size for the parallel
      * driver required for good parallelization */
@@ -2260,7 +2221,7 @@
         return status::unimplemented;
     }
     _pd->ker_desc_ = ker_desc;
-    CHECK(_pd->init_scratchpad_md());
+    _pd->init_scratchpad_md();
 
     return safe_ptr_assign(*reorder_pd, _pd);
 }
@@ -2456,11 +2417,11 @@
     out += pd()->prb_.ooff * data_type_size(pd()->prb_.otype);
 
     DEBUG({
-        printf("prb  : ");
+        printf("prb : ");
         tr::prb_dump(pd()->prb_);
     });
     DEBUG({
-        printf("ker  : ");
+        printf("ker : ");
         tr::prb_dump(pd()->ker_desc_.prb);
     });
 
@@ -2670,7 +2631,7 @@
         delete _pd;
         return status::unimplemented;
     }
-    CHECK(_pd->init_scratchpad_md());
+    _pd->init_scratchpad_md();
 
     return safe_ptr_assign(*reorder_pd, _pd);
 }
