--- conflicted
+++ resolved
@@ -1,9 +1,5 @@
 /*******************************************************************************
-<<<<<<< HEAD
-* Copyright 2016-2023 Intel Corporation
-=======
 * Copyright 2016-2022 Intel Corporation
->>>>>>> 9bea36e6
 *
 * Licensed under the Apache License, Version 2.0 (the "License");
 * you may not use this file except in compliance with the License.
@@ -165,6 +161,7 @@
                             - div_up(d_b_overflow, (jcp.dilate_d + 1));
                     par_conv.kd_padding = nstl::max(0, kd_padding);
 
+                    par_conv.oc_l_off = _oc * oc_bias_scale;
                     par_conv.post_ops_binary_rhs_arg_vec
                             = post_ops_binary_rhs_arg_vec.data();
                     par_conv.dst_orig = dst;
