--- conflicted
+++ resolved
@@ -1,5 +1,5 @@
 /*******************************************************************************
-* Copyright 2019-2023 Intel Corporation
+* Copyright 2019-2022 Intel Corporation
 *
 * Licensed under the Apache License, Version 2.0 (the "License");
 * you may not use this file except in compliance with the License.
@@ -77,13 +77,8 @@
                             {DNNL_ARG_SRC, DNNL_ARG_WEIGHTS, DNNL_ARG_DST,
                                     DNNL_ARG_ATTR_POST_OP_DW | DNNL_ARG_WEIGHTS,
                                     DNNL_ARG_ATTR_POST_OP_DW | DNNL_ARG_DST})
-<<<<<<< HEAD
-                    && attr()->post_ops_.check_sum_consistency(
-                            dst_md(0)->data_type, /* is_int8 */ true)
-=======
                     && attr()->post_ops_.check_sum_consistent_dt(
                             dst_md(0)->data_type)
->>>>>>> 9bea36e6
                     && !has_zero_dim_memory() && attr_scales_ok()
                     && zero_points_ok()
                     && set_default_formats_common(
@@ -111,23 +106,13 @@
             return status::success;
         }
 
-        const memory_desc_t *dst_1x1_md(int index = 0) const {
-            return cpu_convolution_fwd_pd_t::dst_md(index);
-        }
-
-        const memory_desc_t *dst_md(
-                int index = 0, bool user_input = false) const override {
-            return jcp_.with_dw_conv
-                    ? dw_conv_pd_->dst_md(index, user_input)
-                    : cpu_convolution_fwd_pd_t::dst_md(index, user_input);
-        }
-
-        const memory_desc_t *arg_md(
-                int arg, bool user_input = false) const override {
+        const memory_desc_t *dst_md(int index = 0) const override {
+            return jcp_.with_dw_conv ? dw_conv_pd_->dst_md(index) : &dst_md_;
+        }
+
+        const memory_desc_t *arg_md(int index = 0) const override {
             if (jcp_.with_dw_conv) {
-                switch (arg) {
-                    case DNNL_ARG_ATTR_POST_OP_DW | DNNL_ARG_SRC:
-                        return cpu_convolution_fwd_pd_t::dst_md(0, user_input);
+                switch (index) {
                     case DNNL_ARG_ATTR_POST_OP_DW | DNNL_ARG_WEIGHTS:
                         return dw_conv_pd_->weights_md(0);
                     case DNNL_ARG_ATTR_POST_OP_DW | DNNL_ARG_BIAS:
@@ -135,7 +120,7 @@
                     default: break;
                 }
             }
-            return convolution_fwd_pd_t::arg_md(arg, user_input);
+            return convolution_fwd_pd_t::arg_md(index);
         }
 
         arg_usage_t arg_usage(int arg) const override {
@@ -347,7 +332,7 @@
     status_t init(engine_t *engine) override {
         CHECK(safe_ptr_assign(kernel_,
                 new jit_uni_x8s8s32x_1x1_conv_kernel<isa>(
-                        pd()->jcp_, *pd()->attr(), *pd()->dst_1x1_md())));
+                        pd()->jcp_, *pd()->attr(), *pd()->dst_md())));
         CHECK(kernel_->create_kernel());
 
         if (pd()->jcp_.with_dw_conv) {
