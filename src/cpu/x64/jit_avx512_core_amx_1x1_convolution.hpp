/*******************************************************************************
* Copyright 2020-2023 Intel Corporation
*
* Licensed under the Apache License, Version 2.0 (the "License");
* you may not use this file except in compliance with the License.
* You may obtain a copy of the License at
*
*     http://www.apache.org/licenses/LICENSE-2.0
*
* Unless required by applicable law or agreed to in writing, software
* distributed under the License is distributed on an "AS IS" BASIS,
* WITHOUT WARRANTIES OR CONDITIONS OF ANY KIND, either express or implied.
* See the License for the specific language governing permissions and
* limitations under the License.
*******************************************************************************/

#ifndef CPU_X64_JIT_AVX512_CORE_AMX_1x1_CONVOLUTION_HPP
#define CPU_X64_JIT_AVX512_CORE_AMX_1x1_CONVOLUTION_HPP

#include "common/c_types_map.hpp"
#include "common/dnnl_thread.hpp"
#include "common/memory_tracking.hpp"
#include "common/primitive.hpp"
#include "common/utils.hpp"

#include "cpu/cpu_convolution_pd.hpp"

#include "cpu/x64/amx_tile_configure.hpp"
#include "cpu/x64/jit_avx512_core_amx_1x1_conv_kernel.hpp"

namespace dnnl {
namespace impl {
namespace cpu {
namespace x64 {

struct jit_avx512_core_amx_1x1_convolution_fwd_t : public primitive_t {
    struct pd_t : public cpu_convolution_fwd_pd_t {
        pd_t(const convolution_desc_t *adesc, const primitive_attr_t *attr,
                const typename pd_t::base_class *hint_fwd_pd)
            : cpu_convolution_fwd_pd_t(adesc, attr, hint_fwd_pd), jcp_() {}

        DECLARE_COMMON_PD_T(JIT_IMPL_NAME_HELPER("jit_1x1:", jcp_.isa, ""),
                jit_avx512_core_amx_1x1_convolution_fwd_t);

        status_t init(engine_t *engine) {
            using namespace data_type;
            using smask_t = primitive_attr_t::skip_mask_t;
            bool is_bf16_convolution
                    = (src_md(0)->data_type == bf16
                              && weights_md(0)->data_type == bf16
                              && utils::one_of(dst_md(0)->data_type, f32, bf16))
                    && IMPLICATION(with_bias(),
                            utils::one_of(weights_md(1)->data_type, f32, bf16))
                    && attr()->has_default_values(smask_t::post_ops);
            bool is_int8_convolution
                    = utils::one_of(src_md(0)->data_type, s8, u8)
                    && weights_md(0)->data_type == s8
                    && utils::one_of(
                            dst_md(0)->data_type, s8, u8, s32, f32, bf16)
                    && IMPLICATION(with_bias(),
                            utils::one_of(
                                    weights_md(1)->data_type, f32, s32, s8, u8))
                    && attr()->has_default_values(smask_t::scales_runtime
                                    | smask_t::post_ops
                                    | smask_t::zero_points_runtime
                                    | smask_t::sum_dt,
                            dst_md(0)->data_type);

            bool ok = is_fwd()
                    && set_default_alg_kind(alg_kind::convolution_direct)
                    && (is_bf16_convolution || is_int8_convolution)
                    && !has_zero_dim_memory() && attr_scales_ok()
<<<<<<< HEAD
                    && attr()->post_ops_.check_sum_consistency(
                            dst_md(0)->data_type,
                            /* is_int8 */ is_int8_convolution)
=======
>>>>>>> 9bea36e6
                    && zero_points_ok();
            if (!ok) return status::unimplemented;

            CHECK(jit_avx512_core_amx_1x1_fwd_kernel_t::init_conf(jcp_, *desc(),
                    src_md_, weights_md_, dst_md_, bias_md_, attr_,
                    dnnl_get_max_threads()));

            auto scratchpad = scratchpad_registry().registrar();
            jit_avx512_core_amx_1x1_fwd_kernel_t::init_scratchpad(
                    scratchpad, jcp_, *attr());

            return status::success;
        }

        jit_conv_conf_t jcp_;

    protected:
        bool zero_points_ok() const {
            // Only common zero points are supported -> mask should only be 0
            int mask_src = 0, mask_dst = 0;
            attr()->zero_points_.get(DNNL_ARG_SRC, &mask_src);
            attr()->zero_points_.get(DNNL_ARG_DST, &mask_dst);
            return attr()->zero_points_.has_default_values(DNNL_ARG_WEIGHTS)
                    && mask_src == 0 && mask_dst == 0;
        }
    };

    jit_avx512_core_amx_1x1_convolution_fwd_t(const pd_t *apd)
        : primitive_t(apd) {}

    status_t init(engine_t *engine) override {
        CHECK(safe_ptr_assign(kernel_,
                new jit_avx512_core_amx_1x1_fwd_kernel_t(
                        pd()->jcp_, *pd()->attr(), *pd()->dst_md(0))));
        return kernel_->create_kernel();
    }

    status_t execute(const exec_ctx_t &ctx) const override {
        const auto &_pd = pd();
        if (_pd->jcp_.is_depthwise) return status::unimplemented;
        return execute_forward(ctx);
    }

private:
    status_t execute_forward(const exec_ctx_t &ctx) const;
    const pd_t *pd() const { return (const pd_t *)primitive_t::pd().get(); }
    void prepare_padded_bias(const char *&bias,
            const memory_tracking::grantor_t &scratchpad) const;

    std::unique_ptr<jit_avx512_core_amx_1x1_fwd_kernel_t> kernel_;
};

} // namespace x64
} // namespace cpu
} // namespace impl
} // namespace dnnl

#endif

// vim: et ts=4 sw=4 cindent cino^=l0,\:0,N-s<|MERGE_RESOLUTION|>--- conflicted
+++ resolved
@@ -1,5 +1,5 @@
 /*******************************************************************************
-* Copyright 2020-2023 Intel Corporation
+* Copyright 2020-2022 Intel Corporation
 *
 * Licensed under the Apache License, Version 2.0 (the "License");
 * you may not use this file except in compliance with the License.
@@ -64,18 +64,14 @@
                                     | smask_t::post_ops
                                     | smask_t::zero_points_runtime
                                     | smask_t::sum_dt,
+                            dst_md(0)->data_type)
+                    && attr()->post_ops_.check_sum_consistent_dt(
                             dst_md(0)->data_type);
 
             bool ok = is_fwd()
                     && set_default_alg_kind(alg_kind::convolution_direct)
                     && (is_bf16_convolution || is_int8_convolution)
                     && !has_zero_dim_memory() && attr_scales_ok()
-<<<<<<< HEAD
-                    && attr()->post_ops_.check_sum_consistency(
-                            dst_md(0)->data_type,
-                            /* is_int8 */ is_int8_convolution)
-=======
->>>>>>> 9bea36e6
                     && zero_points_ok();
             if (!ok) return status::unimplemented;
 
