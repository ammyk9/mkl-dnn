/*******************************************************************************
* Copyright 2020-2023 Intel Corporation
*
* Licensed under the Apache License, Version 2.0 (the "License");
* you may not use this file except in compliance with the License.
* You may obtain a copy of the License at
*
*     http://www.apache.org/licenses/LICENSE-2.0
*
* Unless required by applicable law or agreed to in writing, software
* distributed under the License is distributed on an "AS IS" BASIS,
* WITHOUT WARRANTIES OR CONDITIONS OF ANY KIND, either express or implied.
* See the License for the specific language governing permissions and
* limitations under the License.
*******************************************************************************/

#ifndef CPU_X64_BRGEMM_BRGEMM_TYPES_HPP
#define CPU_X64_BRGEMM_BRGEMM_TYPES_HPP

#include "common/primitive_attr.hpp"
#include "cpu/platform.hpp"
#include "cpu/x64/cpu_isa_traits.hpp"

namespace dnnl {
namespace impl {
namespace cpu {
namespace x64 {

// The type defines organization of batch of matrices
typedef enum {
    // A and B arrays of pointers
    brgemm_addr = 1,
    // Base address and array of offsets from base address.
    brgemm_offs = 2,
    // Base address and fixed stride between matrices.
    brgemm_strd = 3,
    // Base address and static array of fixed offsets.
    brgemm_static_offs = 4,
} brgemm_batch_kind_t;

// The type defines the storage format of matrix
typedef enum {
    brgemm_layout_undef = 0,
    brgemm_col_major = 1,
    brgemm_row_major = 2,
} brgemm_layout_t;

typedef enum {
    none = 0,
    per_tensor = 1,
    per_m = 2,
    per_n = 3,
    per_k = 4,
} brgemm_broadcast_t;

struct brgemm_strides_t {
    // Stride between A matrices
    dim_t stride_a;
    // Stride between B matrices
    dim_t stride_b;
};

typedef enum {
    brgemm_lo_default = 0,
    brgemm_lo_bl_1load,
    brgemm_lo_bl_1bcst,
} brgemm_kernel_loop_order_t;

typedef enum {
    brgemm_prf_default = 1,
    brgemm_prf1,
    brgemm_prf2,
} brgemm_kernel_prefetching_t;

typedef enum {
    brgemm_innermost_undef = 0,
    brgemm_bd_loop_innermost,
    brgemm_ld_loop_innermost,
} brgemm_kernel_innermost_loop_t;

typedef enum {
    brgemm_hint_nt_undef = 0,
    brgemm_hint_nt_false,
    brgemm_hint_nt_true,
} brgemm_kernel_hint_nt_t;

struct brgemm_prf_t {
    int dist1 = -1;
    int dist2 = -1;
};

struct brgemm_batch_element_t {
    brgemm_batch_element_t() {
        ptr.A = ptr.B = nullptr;
        vvpad.top = vvpad.bottom = 0;
    }
    union {
        struct {
            const void *A;
            const void *B;
        } ptr;
        struct {
            dim_t A;
            dim_t B;
        } offset;
    };
    union {
        struct {
            dim_t top;
            dim_t bottom;
        } vvpad;
        struct {
            dim_t left;
            dim_t right;
        } hvpad;
    };
};

struct DNNL_API brgemm_attr_t {
    brgemm_attr_t();
    // if unrolled kernel is used (use_uker == true)
    // then "max_bs" is the the only batch size that can be used on kernel call
    // else "max_bs" is the maximum batch size that can be used
    int max_bs;
    int max_top_vpad, max_bottom_vpad;
    dim_t hint_expected_A_size, hint_expected_B_size, hint_expected_C_size;
    brgemm_kernel_innermost_loop_t hint_innermost_loop
            = brgemm_ld_loop_innermost;
    brgemm_kernel_loop_order_t hint_loop_order;
    brgemm_kernel_prefetching_t hint_prefetching
            = brgemm_kernel_prefetching_t::brgemm_prf_default;
    brgemm_prf_t hint_prfA, hint_prfB, hint_prfC;

    bool wary_tail_read;
    bool generate_skip_accumulation;
    // Value of bd_mask_level specifies how bd_mask is used in brgemm kernel
    // 0 – bd_mask is not used
    // 1 – bd_mask is used on storing stage only
    // 2 – bd_mask used both on reading and storing stages
    int bd_mask_level;
    // use_uker is a boolean value that determines whether to use the unrolled
    // kernel or not
    bool use_uker;
    // use_interleave_stores is a value that determines whether to use the
    // interleave stores or not
    bool use_interleave_stores;
    impl::fpmath_mode_t fpmath_mode = fpmath_mode::strict;
    // Second level leading dimension describing distance between 16-line
    // blocks in case of blocked layout. Used to calculate address of next
    // bd block. By default are equal to regular leading dimension parameters
    // specified on brgemm creation.
    // Supported by brgemm unrolled kernel for now.
    int LDA2 {0}, LDB2 {0}, LDC2_M {0}, LDC2_N {0};
    // If "true" then batchsize is allowed to change on each kernel call
    // and there is no unrolling by batchsize in kernel
    bool var_bs {false};
    bool postops_only {false};

    int hint_bd_block {0};
    int hint_ld_block {0};
    int hint_bd_block2 {0};
    int hint_ld_block2 {0};
    bool hint_ununroll_bd_loop {false};

    brgemm_kernel_hint_nt_t hint_load_nt_A {brgemm_hint_nt_undef};
    brgemm_kernel_hint_nt_t hint_load_nt_B {brgemm_hint_nt_undef};
    // this variable is used in tile decomposition heuristics
    // to calculate "effective" K value which may be different from just
    // K * batch_size for non-1x1 convolutions due to data overlap
    float K_koef = 1.f;
    // this flag may be used to omit some actions on calling from blocking
    // in convolutions init_conf
    bool test_call = false;
    // bd_mask is char array in which each element is a boolean value that
    // determines whether to write this row to the result matrix or skip
    const char *bd_mask;
    // static_offsets is a static array of fixed offsets used for
    // brgemm_static_offs batch kind
    const brgemm_batch_element_t *static_offsets;
};

struct brgemm_t {
    // Note: new added parameters must be taken into account in the brgemm
    // comparison function
    int bcast_dim = 0; // M;
    int load_dim = 0; // N;
    int reduce_dim = 0; // K;
    int LDA = 0;
    int LDB = 0;
    int LDC = 0;
    int LDD = 0;
    // we use two isa_ variables
    // isa_user to store the user provided isa value
    // isa_impl to store actual implementation. This can change until the kernel
    // is created, as calls to set_attr can affect this variable. Ex: bf32
    impl::cpu::x64::cpu_isa_t isa_user = isa_undef;
    impl::cpu::x64::cpu_isa_t isa_impl = isa_undef;
    float alpha = 0.0f;
    float beta = 0.0f;

    impl::data_type_t dt_a = data_type::undef;
    impl::data_type_t dt_c = data_type::undef;
    impl::data_type_t dt_b = data_type::undef;
    impl::data_type_t dt_d = data_type::undef;
    impl::data_type_t dt_bias = data_type::undef;

    dim_t stride_a = 0; // Offset in bytes
    dim_t stride_b = 0;

    brgemm_layout_t layout = brgemm_layout_undef;
    brgemm_batch_kind_t type;
    bool is_dgmm = false; // set to true in brdgmm_desc_init
    bool with_sum = false;
    bool req_cal_comp_pads = false;

    float sum_scale = 0.0f;
    int32_t sum_zp = 0;
    impl::data_type_t sum_dt;
    bool with_eltwise = false;
    bool with_binary = false;
    bool with_scales = false;

    brgemm_broadcast_t zp_type_a = brgemm_broadcast_t::none;
    brgemm_broadcast_t zp_type_b = brgemm_broadcast_t::none;
    brgemm_broadcast_t zp_type_c = brgemm_broadcast_t::none;

    int is_oc_scale = 0;
    bool with_dst_scales = false;

    brgemm_attr_t brgattr;

    // Derived  parameters
    int LDA2 {0}, LDB2 {0}, LDC2_M {0}, LDC2_N {0};
    bool is_blocked = false;

    int bdb = 0, bd_block = 0, bdb_tail = 0;
    int bdb2 = 0, bd_block2 = 0, bdb2_tail = 0;
    int ldb = 0, ld_block = 0, ldb_tail = 0;
    int ldb2 = 0, ld_block2 = 0, ldb2_tail = 0;
    int rdb = 0, rd_block = 0, rdb_tail = 0;
    int rd_step = 0, ld_step = 0;

    int typesize_A = 0;
    int typesize_B = 0;
    int typesize_C = 0;
    int typesize_D = 0;
    int typesize_bias = 0;

    bool is_ymm = false;
    bool is_zmm = false;
    bool is_tmm = false;
    bool is_int8 = false, is_int8_tmm = false;
    bool is_bf16 = false, is_bf16_tmm = false, is_bf16_emu = false;
    bool is_f16 = false, is_f16_tmm = false;
    bool is_f32 = false;
    bool is_bf32 = false;

    bool has_int8_vnni = false;

    bool load_nt_A = false;
    bool load_nt_B = false;

    bool embd_bcst = false;
    bool with_bias = false;
    bool req_s8s8_compensation = false;
    bool with_weights_scale_adjust = false;
    brgemm_kernel_innermost_loop_t innermost_loop = brgemm_ld_loop_innermost;
    int is_M_tail;
    bool interleave_tilestores_ = false;
    brgemm_prf_t prfA, prfB, prfC;

    static constexpr int MAX_VPAD = 100;
    static constexpr int AMX_TILES_NUM = 8;

<<<<<<< HEAD
    const primitive_attr_t *attr = nullptr;
    const memory_desc_t *dst_md = nullptr;
=======
    int is_M_tail;

    bool interleave_tilestores_ = false;

    brgemm_prf_t prfA, prfB, prfC;
    bool with_dst_scales = false;
>>>>>>> 9bea36e6

    bool is_row_major() const {
        assert(layout != brgemm_layout_undef);
        return layout == brgemm_row_major;
    }

    // Tile register decomposition
    int get_bd_block2() const noexcept {
        auto res = (bdb <= bd_block2) ? bdb : (bd_block2 + (bdb_tail ? 1 : 0));
        return res;
    }

    int get_ld_block2() const noexcept {
        auto res = (ldb <= ld_block2) ? ldb : (ld_block2 + (ldb_tail ? 1 : 0));
        return res;
    }

    int get_num_C_tiles() const noexcept {
        return get_bd_block2() * get_ld_block2();
    }
    int get_C_tensor(int m, int n, bool m_tail = false,
            bool n_tail = false) const noexcept {
        auto M = m_tail ? get_bd_block2() - 1 : m;
        auto N = n_tail ? get_ld_block2() - 1 : n;
        return (M * get_ld_block2() + N);
    }

    int get_num_A_tiles() const noexcept {
        const auto req_tiles = (bdb_tail && bdb > 1) ? 2 : 1;
        const auto max_tiles = AMX_TILES_NUM - get_num_C_tiles() - 1;
        const auto n_tiles = nstl::min(get_bd_block2(), max_tiles);
        assert(n_tiles >= req_tiles);
        return nstl::max(req_tiles, n_tiles);
    }

    int get_A_tensor(int m, bool m_tail = false) const noexcept {
        const auto full_A_tiles = get_num_A_tiles() - (bdb_tail ? 1 : 0);
        auto M = m_tail ? get_num_A_tiles() - 1 : m % full_A_tiles;
        return (get_num_C_tiles() + M);
    }

    int get_num_B_tiles() const noexcept {
        const auto req_tiles = (ldb_tail && ldb > 1) ? 2 : 1;
        const auto max_tiles
                = AMX_TILES_NUM - get_num_C_tiles() - get_num_A_tiles();
        const auto n_tiles = nstl::min(get_ld_block2(), max_tiles);
        assert(n_tiles >= req_tiles);
        return nstl::max(req_tiles, n_tiles);
    }

    int get_B_tensor(int n, bool n_tail = false) const noexcept {
        const auto full_B_tiles = get_num_B_tiles() - (ldb_tail ? 1 : 0);
        auto N = n_tail ? get_num_B_tiles() - 1 : n % full_B_tiles;
        return (get_num_C_tiles() + get_num_A_tiles() + N);
    }

    int get_wsp_buffer_size() const noexcept {
        int sz = 0;
        if (is_tmm) {
            constexpr int tilesize = 1024;
            sz = get_num_C_tiles() * tilesize; // postops buffer
            if (is_bf32) {
                const int n_bdb = bd_block2;
                const int n_rdb = rdb + (rdb_tail != 0);
                const int n_ldb = ldb + (ldb_tail != 0);
                const int downcvt_tiles
                        = brgattr.max_bs * n_rdb * (n_bdb + n_ldb);
                sz += downcvt_tiles * tilesize;
            }
        }
        return sz;
    }

    bool is_b_data_layout_vnni() {
        // True in general, only exception is f16 with avx512_core_fp16.
        // We also return `true` for bf32 (brgattr.fpmath_mode_ = bf16),
        // because the data transformation to vnni layout is internal
        // and transparent to user.
        return !(dt_b == data_type::f16 && isa_impl == avx512_core_fp16);
    }
    bool is_xf16() const noexcept { return is_bf16 || is_f16; }

    bool operator==(const brgemm_t &rhs) const;
    bool operator<(const brgemm_t &rhs) const;
};

struct brgemm_kernel_params_t {
    const void *ptr_A;
    const void *ptr_B;
    const brgemm_batch_element_t *batch;
    void *ptr_C;

    const void *ptr_bias;
    void *ptr_D;

    /* kernel takes single pointer scales, but configuration relies on a
     * combination of arg scales. This helps to reuse attributes from
     * primitives, but requires them to pre-compute
     * scales = src_scale * wei_scale[:]
     */
    const void *ptr_scales;
    void *ptr_buf;

    size_t do_post_ops;
    size_t do_apply_comp;
    size_t BS;

    /*
     * ptr to table of void * elements that are pointers to post_op binary
     * src1 tensors
     */
    const void *post_ops_binary_rhs_arg_vec;
    size_t oc_logical_off;
    size_t first_mb_matrix_addr_off;
    size_t dst_row_logical_off;

    const char *data_C_ptr_;

    const void *a_zp_compensations = nullptr;
    const void *b_zp_compensations = nullptr;
    const void *c_zp_values = nullptr;
    size_t skip_accm = 0;
    int32_t zp_a_val = 1;
    const void *ptr_dst_scales = nullptr;
};

template <cpu_isa_t isa, typename Vmm>
struct jit_brgemm_kernel_t;
struct jit_brgemm_amx_uker_base_t;
template <cpu_isa_t isa, typename Vmm>
struct jit_brdgmm_kernel_base_t;
class jit_generator;

struct brgemm_kernel_t {
    brgemm_kernel_t() {};
    virtual ~brgemm_kernel_t() {};
    virtual status_t create_kernel() = 0;
    virtual void operator()(brgemm_kernel_params_t *) const = 0;
    virtual const jit_generator *get_jit_generator() const = 0;
};

template <cpu_isa_t isa, typename Vmm>
struct brgemm_kernel_common_t : public brgemm_kernel_t {
    brgemm_kernel_common_t(const brgemm_t abrd);
    ~brgemm_kernel_common_t();

    status_t create_kernel();
    void operator()(brgemm_kernel_params_t *) const;
    virtual const jit_generator *get_jit_generator() const;

private:
    jit_brgemm_kernel_t<isa, Vmm> *brgemm_kernel_ = nullptr;

    DNNL_DISALLOW_COPY_AND_ASSIGN(brgemm_kernel_common_t);
};

struct brgemm_amx_uker_t : public brgemm_kernel_t {
    brgemm_amx_uker_t(const brgemm_t abrd);
    ~brgemm_amx_uker_t();

    status_t create_kernel();
    void operator()(brgemm_kernel_params_t *) const;
    virtual const jit_generator *get_jit_generator() const;

private:
    jit_brgemm_amx_uker_base_t *brgemm_kernel_ = nullptr;

    DNNL_DISALLOW_COPY_AND_ASSIGN(brgemm_amx_uker_t);
};

template <cpu_isa_t isa, typename Vmm>
struct brdgmm_kernel_t : public brgemm_kernel_t {
    brdgmm_kernel_t(const brgemm_t abrd);
    ~brdgmm_kernel_t();

    status_t create_kernel();
    void operator()(brgemm_kernel_params_t *) const;
    virtual const jit_generator *get_jit_generator() const;

private:
    jit_brdgmm_kernel_base_t<isa, Vmm> *brgemm_kernel_ = nullptr;

    DNNL_DISALLOW_COPY_AND_ASSIGN(brdgmm_kernel_t);
};

/// @param bias Vector of bias (vector length is N)
/// @param scales - Vector of scale factor values which represents combination
///     scale factors for matrixes A and B. If brgemm_t::is_oc_scale = true
///     vector length is N otherwise it must be broadcasted to vector of simd
///     width length
/// @param binary_post_ops_rhs - Ptr to table of pointers to tensors used as rhs
///     in binary post-operation { void* binary_op_tensor1, ...,
///      void* binary_op_tensor_n}
/// @param oc_logical_off - Used in binary postops in per_oc bcast strategy.
///     Offset to start oc processed by given thread in elements.
/// @param dst_row_logical_off - Used in binary postops in per_oc bcast
///     strategy. Offset to start oc processed by given thread in elements.
/// @param a_zp_compensations - Pre-computed compensations for A matrix zero
///     point values.
/// @param b_zp_compensations - Pre-computed compensations for B matrix zero
///     point values.
/// @param c_zp_values - C matrix zero point values.
/// @param skip_accumulation - specifies whether to skip accumulation when
///    computing post-ops. `Beta` value from descriptor affects final
///    accumulator values taken.
/// @param do_only_comp - specifies whether to perform accumulation only and skip
///    post-ops.
/// @param do_only_zp_a_val - specifies to apply pre-calculated compensation for
///     A zero point only and skip the rest post-ops.
/// @param zp_a_val - zero point value for A, required to adjust compensation
///     values if do_only_zp_a_val = true.
/// @param dst_scales - Vector of inverted scale factor values for matix C,
///     common scale vector type only is supported, it must be broadcasted to
///     vector of simd width length.
///
struct brgemm_post_ops_data_t {
    brgemm_post_ops_data_t() = default;
    brgemm_post_ops_data_t(const void *bias, const float *scales,
            const void *binary_post_ops_rhs, size_t oc_logical_off,
            const size_t dst_row_logical_off = 0,
            const char *data_C_ptr_ = nullptr,
            const size_t first_mb_matrix_addr_off = 0,
            const void *a_zp_compensations = nullptr,
            const void *b_zp_compensations = nullptr,
            const void *c_zp_values = nullptr, bool skip_accumulation = false,
            int32_t zp_a_val = 1, bool do_only_comp = false,
            bool do_only_zp_a_val = false, const float *dst_scales = nullptr)
        : bias(bias)
        , scales(scales)
        , binary_post_ops_rhs(binary_post_ops_rhs)
        , oc_logical_off(oc_logical_off)
        , dst_row_logical_off(dst_row_logical_off)
        , data_C_ptr_(data_C_ptr_)
        , first_mb_matrix_addr_off(first_mb_matrix_addr_off)
        , a_zp_compensations(a_zp_compensations)
        , b_zp_compensations(b_zp_compensations)
        , c_zp_values(c_zp_values)
        , skip_accumulation(skip_accumulation)
        , zp_a_val {zp_a_val}
        , do_only_comp {do_only_comp}
        , do_only_zp_a_val {do_only_zp_a_val}
        , dst_scales(dst_scales) {}

    const void *bias = nullptr;
    const float *scales = nullptr;
    const void *binary_post_ops_rhs = nullptr;
    size_t oc_logical_off = 0;
    size_t dst_row_logical_off = 0;
    const char *data_C_ptr_ = nullptr;
    size_t first_mb_matrix_addr_off = 0;
    const void *a_zp_compensations = nullptr;
    const void *b_zp_compensations = nullptr;
    const void *c_zp_values = nullptr;
    const bool skip_accumulation = false;
    int32_t zp_a_val = 1;
    const bool do_only_comp = false;
    const bool do_only_zp_a_val = false;
    const float *dst_scales = nullptr;
};

} // namespace x64
} // namespace cpu
} // namespace impl
} // namespace dnnl

#endif

//vim: et ts=4 sw=4 cindent cino+=l0,\:4,N-s<|MERGE_RESOLUTION|>--- conflicted
+++ resolved
@@ -34,8 +34,6 @@
     brgemm_offs = 2,
     // Base address and fixed stride between matrices.
     brgemm_strd = 3,
-    // Base address and static array of fixed offsets.
-    brgemm_static_offs = 4,
 } brgemm_batch_kind_t;
 
 // The type defines the storage format of matrix
@@ -68,52 +66,24 @@
 
 typedef enum {
     brgemm_prf_default = 1,
-    brgemm_prf1,
-    brgemm_prf2,
+    brgemm_prf1 = 2,
+    brgemm_prf2 = 3,
 } brgemm_kernel_prefetching_t;
 
 typedef enum {
-    brgemm_innermost_undef = 0,
-    brgemm_bd_loop_innermost,
+    brgemm_bd_loop_innermost = 0,
     brgemm_ld_loop_innermost,
 } brgemm_kernel_innermost_loop_t;
 
 typedef enum {
-    brgemm_hint_nt_undef = 0,
-    brgemm_hint_nt_false,
-    brgemm_hint_nt_true,
+    brgemm_hint_nt_undef = -1,
+    brgemm_hint_nt_false = 0,
+    brgemm_hint_nt_true = 1,
 } brgemm_kernel_hint_nt_t;
 
 struct brgemm_prf_t {
     int dist1 = -1;
     int dist2 = -1;
-};
-
-struct brgemm_batch_element_t {
-    brgemm_batch_element_t() {
-        ptr.A = ptr.B = nullptr;
-        vvpad.top = vvpad.bottom = 0;
-    }
-    union {
-        struct {
-            const void *A;
-            const void *B;
-        } ptr;
-        struct {
-            dim_t A;
-            dim_t B;
-        } offset;
-    };
-    union {
-        struct {
-            dim_t top;
-            dim_t bottom;
-        } vvpad;
-        struct {
-            dim_t left;
-            dim_t right;
-        } hvpad;
-    };
 };
 
 struct DNNL_API brgemm_attr_t {
@@ -133,6 +103,9 @@
 
     bool wary_tail_read;
     bool generate_skip_accumulation;
+    // bd_mask is char array in which each element is a boolean value that
+    // determines whether to write this row to the result matrix or skip
+    char *bd_mask;
     // Value of bd_mask_level specifies how bd_mask is used in brgemm kernel
     // 0 – bd_mask is not used
     // 1 – bd_mask is used on storing stage only
@@ -160,28 +133,39 @@
     int hint_ld_block {0};
     int hint_bd_block2 {0};
     int hint_ld_block2 {0};
-    bool hint_ununroll_bd_loop {false};
 
     brgemm_kernel_hint_nt_t hint_load_nt_A {brgemm_hint_nt_undef};
     brgemm_kernel_hint_nt_t hint_load_nt_B {brgemm_hint_nt_undef};
-    // this variable is used in tile decomposition heuristics
-    // to calculate "effective" K value which may be different from just
-    // K * batch_size for non-1x1 convolutions due to data overlap
-    float K_koef = 1.f;
-    // this flag may be used to omit some actions on calling from blocking
-    // in convolutions init_conf
-    bool test_call = false;
-    // bd_mask is char array in which each element is a boolean value that
-    // determines whether to write this row to the result matrix or skip
-    const char *bd_mask;
-    // static_offsets is a static array of fixed offsets used for
-    // brgemm_static_offs batch kind
-    const brgemm_batch_element_t *static_offsets;
+};
+
+struct brgemm_batch_element_t {
+    brgemm_batch_element_t() {
+        ptr.A = ptr.B = nullptr;
+        vvpad.top = vvpad.bottom = 0;
+    }
+    union {
+        struct {
+            const void *A;
+            const void *B;
+        } ptr;
+        struct {
+            dim_t A;
+            dim_t B;
+        } offset;
+    };
+    union {
+        struct {
+            dim_t top;
+            dim_t bottom;
+        } vvpad;
+        struct {
+            dim_t left;
+            dim_t right;
+        } hvpad;
+    };
 };
 
 struct brgemm_t {
-    // Note: new added parameters must be taken into account in the brgemm
-    // comparison function
     int bcast_dim = 0; // M;
     int load_dim = 0; // N;
     int reduce_dim = 0; // K;
@@ -195,43 +179,12 @@
     // is created, as calls to set_attr can affect this variable. Ex: bf32
     impl::cpu::x64::cpu_isa_t isa_user = isa_undef;
     impl::cpu::x64::cpu_isa_t isa_impl = isa_undef;
+
+    int LDA2 {0}, LDB2 {0}, LDC2_M {0}, LDC2_N {0};
+    bool is_blocked = false;
+
     float alpha = 0.0f;
     float beta = 0.0f;
-
-    impl::data_type_t dt_a = data_type::undef;
-    impl::data_type_t dt_c = data_type::undef;
-    impl::data_type_t dt_b = data_type::undef;
-    impl::data_type_t dt_d = data_type::undef;
-    impl::data_type_t dt_bias = data_type::undef;
-
-    dim_t stride_a = 0; // Offset in bytes
-    dim_t stride_b = 0;
-
-    brgemm_layout_t layout = brgemm_layout_undef;
-    brgemm_batch_kind_t type;
-    bool is_dgmm = false; // set to true in brdgmm_desc_init
-    bool with_sum = false;
-    bool req_cal_comp_pads = false;
-
-    float sum_scale = 0.0f;
-    int32_t sum_zp = 0;
-    impl::data_type_t sum_dt;
-    bool with_eltwise = false;
-    bool with_binary = false;
-    bool with_scales = false;
-
-    brgemm_broadcast_t zp_type_a = brgemm_broadcast_t::none;
-    brgemm_broadcast_t zp_type_b = brgemm_broadcast_t::none;
-    brgemm_broadcast_t zp_type_c = brgemm_broadcast_t::none;
-
-    int is_oc_scale = 0;
-    bool with_dst_scales = false;
-
-    brgemm_attr_t brgattr;
-
-    // Derived  parameters
-    int LDA2 {0}, LDB2 {0}, LDC2_M {0}, LDC2_N {0};
-    bool is_blocked = false;
 
     int bdb = 0, bd_block = 0, bdb_tail = 0;
     int bdb2 = 0, bd_block2 = 0, bdb2_tail = 0;
@@ -239,6 +192,12 @@
     int ldb2 = 0, ld_block2 = 0, ldb2_tail = 0;
     int rdb = 0, rd_block = 0, rdb_tail = 0;
     int rd_step = 0, ld_step = 0;
+
+    impl::data_type_t dt_a = data_type::undef;
+    impl::data_type_t dt_c = data_type::undef;
+    impl::data_type_t dt_b = data_type::undef;
+    impl::data_type_t dt_d = data_type::undef;
+    impl::data_type_t dt_bias = data_type::undef;
 
     int typesize_A = 0;
     int typesize_B = 0;
@@ -255,34 +214,45 @@
     bool is_f32 = false;
     bool is_bf32 = false;
 
-    bool has_int8_vnni = false;
+    dim_t stride_a = 0; // Offset in bytes
+    dim_t stride_b = 0;
+
+    brgemm_layout_t layout = brgemm_layout_undef;
+    brgemm_batch_kind_t type;
 
     bool load_nt_A = false;
     bool load_nt_B = false;
-
     bool embd_bcst = false;
+    bool is_dgmm = false; // set to true in brdgmm_desc_init
     bool with_bias = false;
+    bool with_sum = false;
+    float sum_scale = 0.0f;
+    int32_t sum_zp = 0;
+    impl::data_type_t sum_dt;
+    bool with_eltwise = false;
+    bool with_binary = false;
+    bool with_scales = false;
+    bool req_cal_comp_pads = false;
     bool req_s8s8_compensation = false;
-    bool with_weights_scale_adjust = false;
-    brgemm_kernel_innermost_loop_t innermost_loop = brgemm_ld_loop_innermost;
-    int is_M_tail;
-    bool interleave_tilestores_ = false;
-    brgemm_prf_t prfA, prfB, prfC;
-
+    brgemm_broadcast_t zp_type_a = brgemm_broadcast_t::none;
+    brgemm_broadcast_t zp_type_b = brgemm_broadcast_t::none;
+    brgemm_broadcast_t zp_type_c = brgemm_broadcast_t::none;
+
+    int is_oc_scale = 0;
+
+    const primitive_attr_t *attr = nullptr;
+    const memory_desc_t *dst_md = nullptr;
+
+    brgemm_attr_t brgattr;
     static constexpr int MAX_VPAD = 100;
     static constexpr int AMX_TILES_NUM = 8;
 
-<<<<<<< HEAD
-    const primitive_attr_t *attr = nullptr;
-    const memory_desc_t *dst_md = nullptr;
-=======
     int is_M_tail;
 
     bool interleave_tilestores_ = false;
 
     brgemm_prf_t prfA, prfB, prfC;
     bool with_dst_scales = false;
->>>>>>> 9bea36e6
 
     bool is_row_major() const {
         assert(layout != brgemm_layout_undef);
@@ -291,15 +261,11 @@
 
     // Tile register decomposition
     int get_bd_block2() const noexcept {
-        auto res = (bdb <= bd_block2) ? bdb : (bd_block2 + (bdb_tail ? 1 : 0));
-        return res;
-    }
-
+        return (bdb_tail) ? bd_block2 + 1 : bd_block2;
+    }
     int get_ld_block2() const noexcept {
-        auto res = (ldb <= ld_block2) ? ldb : (ld_block2 + (ldb_tail ? 1 : 0));
-        return res;
-    }
-
+        return (ldb_tail) ? ld_block2 + 1 : ld_block2;
+    }
     int get_num_C_tiles() const noexcept {
         return get_bd_block2() * get_ld_block2();
     }
@@ -310,33 +276,32 @@
         return (M * get_ld_block2() + N);
     }
 
-    int get_num_A_tiles() const noexcept {
-        const auto req_tiles = (bdb_tail && bdb > 1) ? 2 : 1;
-        const auto max_tiles = AMX_TILES_NUM - get_num_C_tiles() - 1;
-        const auto n_tiles = nstl::min(get_bd_block2(), max_tiles);
-        assert(n_tiles >= req_tiles);
-        return nstl::max(req_tiles, n_tiles);
+    int tiles_for_A() const noexcept {
+        return (AMX_TILES_NUM - get_num_C_tiles() - 1);
     }
 
     int get_A_tensor(int m, bool m_tail = false) const noexcept {
-        const auto full_A_tiles = get_num_A_tiles() - (bdb_tail ? 1 : 0);
+        auto full_A_tiles = get_num_A_tiles() - (bdb_tail ? 1 : 0);
         auto M = m_tail ? get_num_A_tiles() - 1 : m % full_A_tiles;
         return (get_num_C_tiles() + M);
     }
 
-    int get_num_B_tiles() const noexcept {
-        const auto req_tiles = (ldb_tail && ldb > 1) ? 2 : 1;
-        const auto max_tiles
-                = AMX_TILES_NUM - get_num_C_tiles() - get_num_A_tiles();
-        const auto n_tiles = nstl::min(get_ld_block2(), max_tiles);
-        assert(n_tiles >= req_tiles);
-        return nstl::max(req_tiles, n_tiles);
+    int get_num_A_tiles() const noexcept {
+        return nstl::min(get_bd_block2(), tiles_for_A());
+    }
+
+    int tiles_for_B() const noexcept {
+        return (AMX_TILES_NUM - get_num_C_tiles() - get_num_A_tiles());
     }
 
     int get_B_tensor(int n, bool n_tail = false) const noexcept {
-        const auto full_B_tiles = get_num_B_tiles() - (ldb_tail ? 1 : 0);
+        auto full_B_tiles = get_num_B_tiles() - (ldb_tail ? 1 : 0);
         auto N = n_tail ? get_num_B_tiles() - 1 : n % full_B_tiles;
         return (get_num_C_tiles() + get_num_A_tiles() + N);
+    }
+
+    int get_num_B_tiles() const noexcept {
+        return nstl::min(get_ld_block2(), tiles_for_B());
     }
 
     int get_wsp_buffer_size() const noexcept {
@@ -363,10 +328,6 @@
         // and transparent to user.
         return !(dt_b == data_type::f16 && isa_impl == avx512_core_fp16);
     }
-    bool is_xf16() const noexcept { return is_bf16 || is_f16; }
-
-    bool operator==(const brgemm_t &rhs) const;
-    bool operator<(const brgemm_t &rhs) const;
 };
 
 struct brgemm_kernel_params_t {
@@ -399,7 +360,7 @@
     size_t first_mb_matrix_addr_off;
     size_t dst_row_logical_off;
 
-    const char *data_C_ptr_;
+    char *data_C_ptr_;
 
     const void *a_zp_compensations = nullptr;
     const void *b_zp_compensations = nullptr;
@@ -414,14 +375,12 @@
 struct jit_brgemm_amx_uker_base_t;
 template <cpu_isa_t isa, typename Vmm>
 struct jit_brdgmm_kernel_base_t;
-class jit_generator;
 
 struct brgemm_kernel_t {
     brgemm_kernel_t() {};
     virtual ~brgemm_kernel_t() {};
     virtual status_t create_kernel() = 0;
     virtual void operator()(brgemm_kernel_params_t *) const = 0;
-    virtual const jit_generator *get_jit_generator() const = 0;
 };
 
 template <cpu_isa_t isa, typename Vmm>
@@ -431,7 +390,6 @@
 
     status_t create_kernel();
     void operator()(brgemm_kernel_params_t *) const;
-    virtual const jit_generator *get_jit_generator() const;
 
 private:
     jit_brgemm_kernel_t<isa, Vmm> *brgemm_kernel_ = nullptr;
@@ -445,7 +403,6 @@
 
     status_t create_kernel();
     void operator()(brgemm_kernel_params_t *) const;
-    virtual const jit_generator *get_jit_generator() const;
 
 private:
     jit_brgemm_amx_uker_base_t *brgemm_kernel_ = nullptr;
@@ -460,7 +417,6 @@
 
     status_t create_kernel();
     void operator()(brgemm_kernel_params_t *) const;
-    virtual const jit_generator *get_jit_generator() const;
 
 private:
     jit_brdgmm_kernel_base_t<isa, Vmm> *brgemm_kernel_ = nullptr;
@@ -502,8 +458,7 @@
     brgemm_post_ops_data_t() = default;
     brgemm_post_ops_data_t(const void *bias, const float *scales,
             const void *binary_post_ops_rhs, size_t oc_logical_off,
-            const size_t dst_row_logical_off = 0,
-            const char *data_C_ptr_ = nullptr,
+            const size_t dst_row_logical_off = 0, char *data_C_ptr_ = nullptr,
             const size_t first_mb_matrix_addr_off = 0,
             const void *a_zp_compensations = nullptr,
             const void *b_zp_compensations = nullptr,
@@ -531,7 +486,7 @@
     const void *binary_post_ops_rhs = nullptr;
     size_t oc_logical_off = 0;
     size_t dst_row_logical_off = 0;
-    const char *data_C_ptr_ = nullptr;
+    char *data_C_ptr_ = nullptr;
     size_t first_mb_matrix_addr_off = 0;
     const void *a_zp_compensations = nullptr;
     const void *b_zp_compensations = nullptr;
