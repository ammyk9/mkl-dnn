--- conflicted
+++ resolved
@@ -74,8 +74,8 @@
 
     const auto adj_M = nstl::max(jcp_.M, jcp_.M_tail);
     brgs_sz_ = bs_c * (adj_M + 1) * 2 * 2 * 2;
-    brgs_ = std::make_shared<brgemm_containers::brgemm_desc_container_t>();
-    brgs_->resize(brgs_sz_);
+    brgs_.resize(brgs_sz_);
+    bd_masks.resize(brgs_sz_);
 
     const float alpha = 1.0;
     const float beta = 1.0;
@@ -107,9 +107,10 @@
                 if (vN == 0 || vK == 0) continue;
                 auto brg_idx = get_brg_idx(bs, M, i_init, i_N, i_K);
                 // if brgemm_t already created then skip this iteration
-                if ((*brgs_)[brg_idx] != nullptr) continue;
-                brgemm_t brg;
-                CHECK(brgemm_desc_init(&brg, jcp_.isa, jcp_.brg_type, src_type,
+                if (brgs_[brg_idx] != nullptr) continue;
+                brgs_[brg_idx] = std::make_shared<brgemm_t>();
+                brgemm_t *brg = brgs_[brg_idx].get();
+                CHECK(brgemm_desc_init(brg, jcp_.isa, jcp_.brg_type, src_type,
                         wei_type, false, false, brgemm_row_major, alpha, vbeta,
                         jcp_.LDA, jcp_.LDB, jcp_.LDC, M, vN, vK, nullptr));
 
@@ -121,7 +122,7 @@
                 brgattr.max_bs = jcp_.max_batch;
                 brgattr.hint_innermost_loop = jcp_.brgemm_bd_loop_innermost
                         ? brgemm_bd_loop_innermost
-                        : brgemm_innermost_undef;
+                        : brgemm_ld_loop_innermost;
 
                 brgattr.hint_expected_A_size = 0;
                 brgattr.hint_expected_B_size = 0;
@@ -133,16 +134,13 @@
                 brgattr.max_top_vpad = 0;
                 brgattr.max_bottom_vpad = 0;
 
-                brgattr.LDA2 = jcp_.tr_iw * jcp_.ih_block * jcp_.id;
-                brgattr.LDB2
-                        = jcp_.tr_ow * jcp_.oc_block * jcp_.oh_block * jcp_.od;
+                brgattr.LDA2 = jcp_.tr_iw * jcp_.ih * jcp_.id;
+                brgattr.LDB2 = jcp_.tr_ow * jcp_.oc_block * jcp_.oh * jcp_.od;
                 brgattr.LDC2_M = jcp_.oc_block * jcp_.kd * jcp_.kh * jcp_.kw;
                 brgattr.LDC2_N = jcp_.nb_ic * jcp_.ic_block * jcp_.oc_block
                         * jcp_.kd * jcp_.kh * jcp_.kw;
 
-                CHECK(brgemm_desc_set_attr(&brg, brgattr));
-
-                brgs_->insert(brg_idx, brg);
+                CHECK(brgemm_desc_set_attr(brg, brgattr));
             }
         }
     }
@@ -153,7 +151,7 @@
 void brgemm_convolution_bwd_weights_t::pd_t::copy2jit_jcp() {
     jit_jcp_ = zero<decltype(jit_jcp_)>();
     jit_jcp_.prop_kind = jcp_.prop_kind;
-    jit_jcp_.has_vnni = true; // Needed for transpose routines
+    jit_jcp_.has_vnni = jcp_.has_vnni;
     jit_jcp_.harness = jcp_.harness;
     jit_jcp_.simd_w = jcp_.simd_w;
     jit_jcp_.ndims = jcp_.ndims;
@@ -193,17 +191,17 @@
     jit_jcp_.with_binary = jcp_.with_binary;
     jit_jcp_.is_fused_conv = jcp_.is_fused_conv;
     jit_jcp_.nb_ic = jcp_.nb_ic;
-    jit_jcp_.ic_block = jcp_.tr_ic_block;
+    jit_jcp_.ic_block = jcp_.ic_block;
     jit_jcp_.nb_oc = jcp_.nb_oc;
     jit_jcp_.oc_block = jcp_.oc_block;
     jit_jcp_.nb_oc_blocking = jcp_.nb_oc_blocking;
 
-    jit_jcp_.ic_tail = jcp_.tr_ic_tail;
+    jit_jcp_.ic_tail = jcp_.ic_tail;
     jit_jcp_.oc_tail = jcp_.oc_tail;
 
     jit_jcp_.tr_iw = jcp_.tr_iw;
     jit_jcp_.tr_ow = jcp_.tr_ow;
-    jit_jcp_.tr_diff_dst_buf_size = jcp_.tr_diff_dst_block_size;
+    jit_jcp_.tr_diff_dst_buf_size = jcp_.tr_diff_dst_buf_size;
     jit_jcp_.typesize_in = jcp_.typesize_in;
     jit_jcp_.typesize_out = jcp_.typesize_out;
     jit_jcp_.ddst_dt = jcp_.dst_dt;
@@ -214,7 +212,7 @@
     if (M <= 0) return status::success;
     const auto _pd = pd();
     const auto &jcp = _pd->jcp_;
-    const auto &brgs = *(_pd->brgs_);
+    const auto &brgs = _pd->brgs_;
 
     auto N = (i_N) ? jcp.N_tail : jcp.N;
     auto K = (i_K) ? jcp.K_tail : jcp.K;
@@ -223,8 +221,10 @@
     auto brg = brgs[brg_idx];
     if (!brg_kernels_[brg_idx] && brg && brg->bcast_dim > 0 && brg->load_dim > 0
             && brg->reduce_dim > 0) {
-        CHECK(brg_kernels_.insert(brg_idx, brg));
-        brgemm_palettes_.insert(brg_idx, brg);
+        brgemm_kernel_t *brg_kernel = nullptr;
+        CHECK(brgemm_kernel_create(&brg_kernel, *brg));
+        CHECK(safe_ptr_assign(brg_kernels_[brg_idx], brg_kernel));
+        CHECK(brgemm_init_tiles(*brg, &brg_kernel_palettes_[brg_idx].a[0]));
     }
     return status::success;
 }
@@ -258,7 +258,10 @@
     }
 
     brg_kernels_.resize(_pd->brgs_sz_);
-    brgemm_palettes_.resize(_pd->brgs_sz_);
+    brg_kernel_palettes_.resize(_pd->brgs_sz_);
+
+    for (int i = 0; i < _pd->brgs_sz_; i++)
+        brg_kernels_[i] = nullptr;
 
     int M_begin = 0;
     int M_end = (jcp.M_tail == jcp.M || jcp.M_tail == 0) ? 1 : 2;
@@ -318,7 +321,7 @@
     int oc_b_start = 0, oc_b_end = 0, oc_b_work = 0;
     int ic_b_start = 0, ic_b_end = 0, ic_b_work = 0;
 
-    int cur_brg_idx = -1;
+    S_t cur_palette;
     brgemm_batch_element_t *__restrict brg_batch;
     char *wsp_tile;
     const exec_ctx_t &exec_ctx;
@@ -401,6 +404,7 @@
         }
         ic_b_work = ic_b_end - ic_b_start;
 
+        std::memset(cur_palette.a, 0, AMX_PALETTE_SIZE);
         brgemm_batch_element_t *const __restrict brg_batch_global
                 = (jcp.brg_type == brgemm_strd)
                 ? nullptr
@@ -461,48 +465,22 @@
 
     size_t tr_src_off(int g, int icb, int id, int ih) const {
         const size_t tr_row_size = jcp.tr_iw * jcp.ic_block;
-        const size_t tr_3d_size = tr_row_size * jcp.ih_block;
+        const size_t tr_3d_size = tr_row_size * jcp.ih;
+        int adj = (jcp.global_transpose) ? 1 : jcp.nb_ic_blocking;
         // Aligned to buffer end to use guard elements
-        return tr_src_buf_number(g, icb) * jcp.tr_src_buf_size + id * tr_3d_size
-                + ih * tr_row_size;
-    }
-
-    inline size_t tr_ic_block_src_off(int g, int tr_icb, int id, int ih) const {
-        const int nb_tr_icb = jcp.ic_block / jcp.tr_ic_block;
-        return tr_src_off(g, tr_icb / nb_tr_icb, id, ih)
-                + (tr_icb % nb_tr_icb) * jcp.tr_ic_block * jcp.tr_iw;
-    }
-
-    inline size_t tr_diff_dst_off(int g, int ocb, int od, int oh) const {
+        return tr_src_buf_number(g, icb) * adj * jcp.tr_src_buf_size
+                + id * tr_3d_size + ih * tr_row_size;
+    }
+
+    size_t tr_diff_dst_off(int g, int ocb, int od, int oh) const {
         const size_t tr_row_size = jcp.tr_ow * jcp.oc_block;
-        const size_t tr_3d_size = tr_row_size * jcp.oh_block;
-        return tr_diff_dst_buf_number(g, ocb) * jcp.tr_diff_dst_buf_size
+        const size_t tr_3d_size = tr_row_size * jcp.oh;
+        int adj = (jcp.global_transpose) ? 1 : jcp.nb_oc_blocking;
+        return tr_diff_dst_buf_number(g, ocb) * adj * jcp.tr_diff_dst_buf_size
                 + od * tr_3d_size + oh * tr_row_size;
     }
 
     void trans_src_nxc(src_data_t *tr_src, const src_data_t *src_base,
-<<<<<<< HEAD
-            int tr_icb, int row_count, int ih_s) const {
-        const int src_stride = jcp.iw * jcp.ngroups * jcp.ic;
-        const int tr_src_stride = jcp.tr_iw * jcp.ic_block;
-
-        int sp_work = row_count;
-        const src_data_t *src = src_base;
-        const int tr_ic_tail_work
-                = jcp.tr_ic_tail ? jcp.tr_ic_tail : jcp.tr_ic_block;
-        for (int iwork = 0; iwork < sp_work; iwork++) {
-            // For 1x1 convolutions with strides we transpose only
-            // needed lines
-            if (IMPLICATION(jcp.kh == 1, (ih_s + iwork) % jcp.stride_h == 0)) {
-                auto ctx = jit_trans_src_t::ctx_t();
-                ctx.src = src;
-                ctx.tr_src = tr_src;
-                ctx.ch_work = (tr_icb + 1) == jcp.nb_tr_ic ? tr_ic_tail_work
-                                                           : jcp.tr_ic_block;
-                ctx.src_prf = nullptr;
-                ctx.tr_src_prf = nullptr;
-                (*self->trans_kernel_)(&ctx);
-=======
             int spatial_start, dim_t spatial_start_offset, int icb_start,
             dim_t chb_stride, int row_count, int ih_s) const {
         const int src_stride = jcp.iw * jcp.ngroups * jcp.ic;
@@ -533,10 +511,11 @@
                 }
                 src += src_stride;
                 tr_src += tr_src_stride;
->>>>>>> 9bea36e6
             }
-            src += src_stride;
-            tr_src += tr_src_stride;
+            work_rest -= sp_work;
+            sp_work = nstl::min(work_rest, max_spatial_work);
+            icb++;
+            src = src_base + icb * chb_stride;
         }
     }
 
@@ -579,12 +558,7 @@
         if (!jcp.global_transpose) return;
 
         using simple_barrier::barrier;
-        // use tr_ic_block to transform src
-        assert(jcp.ic_block % jcp.tr_ic_block == 0);
-        const int nb_tr_icb = jcp.ic_block / jcp.tr_ic_block;
-        const int tr_icb_s = icb_s * nb_tr_icb;
-        const int tr_icb_e = nstl::min(icb_e * nb_tr_icb, jcp.nb_tr_ic);
-        const int tr_icb_work = tr_icb_e - tr_icb_s;
+        const int icb_work = icb_e - icb_s;
         const int ocb_work = ocb_e - ocb_s;
 
         // The barrier should stay outside of work condition to avoid
@@ -592,7 +566,7 @@
         if (jcp.nthr_oc_b > 1)
             barrier(&tr_src_bctx[ithr_but_oc], jcp.nthr_oc_b);
 
-        if (tr_icb_work > 0) {
+        if (icb_work > 0) {
             const auto id_s = get_id_start(od_s);
             const auto ih_s = get_ih_start(oh_s);
 
@@ -603,24 +577,24 @@
             const auto ihb_e = get_ih_end(ohb_e);
 
             int work_amount
-                    = g_work * tr_icb_work * (idb_e - idb_s) * (ihb_e - ihb_s);
+                    = g_work * icb_work * (idb_e - idb_s) * (ihb_e - ihb_s);
             int tr_start {0}, tr_end {0};
             balance211(work_amount, jcp.nthr_oc_b, ithr_oc_b, tr_start, tr_end);
 
-            int g {0}, tr_ic_b {0}, jd {0}, jh {0};
-            nd_iterator_init(tr_start, g, g_work, tr_ic_b, tr_icb_work, jd,
+            int g {0}, ic_b {0}, jd {0}, jh {0};
+            nd_iterator_init(tr_start, g, g_work, ic_b, icb_work, jd,
                     idb_e - idb_s, jh, ihb_e - ihb_s);
 
             while (tr_start < tr_end) {
                 int g_ = g + g_start;
-                int tr_ic_b_ = tr_ic_b + tr_icb_s;
+                int ic_b_ = ic_b + icb_s;
 
                 int jd_s = jd + idb_s;
 
                 int jh_s = jh + ihb_s;
                 int jh_e = jh_s + nstl::min(tr_end - tr_start, ihb_e - jh_s);
 
-                const int ic_off_idx = g_ * jcp.ic + tr_ic_b_ * jcp.tr_ic_block;
+                const int ic_off_idx = g_ * jcp.ic + ic_b_ * jcp.ic_block;
 
                 const src_data_t *p_src {nullptr};
                 if (jcp.harness == harness_2d_reduction) {
@@ -630,19 +604,13 @@
                 } else
                     assert(!"Invalid harness type");
 
-<<<<<<< HEAD
-                src_data_t *p_tr_src = &tr_src[tr_ic_block_src_off(
-                        g_, tr_ic_b_, jd_s - id_s, jh_s - ih_s)];
-                trans_src_nxc(p_tr_src, p_src, tr_ic_b_, jh_e - jh_s, jh_s);
-=======
                 src_data_t *p_tr_src = &tr_src[tr_src_off(
                         g_, ic_b_, jd_s - id_s, jh_s - ih_s)];
                 trans_src_nxc(
                         p_tr_src, p_src, 0, 0, ic_b_, 0, jh_e - jh_s, jh_s);
->>>>>>> 9bea36e6
-
-                nd_iterator_jump(tr_start, tr_end, g, g_work, tr_ic_b,
-                        tr_icb_work, jd, idb_e - idb_s, jh, ihb_e - ihb_s);
+
+                nd_iterator_jump(tr_start, tr_end, g, g_work, ic_b, icb_work,
+                        jd, idb_e - idb_s, jh, ihb_e - ihb_s);
             }
         }
         if (jcp.nthr_oc_b > 1)
@@ -730,7 +698,7 @@
             const int ic_off_idx = g * jcp.ic + (ic_b + icb) * jcp.ic_block;
             src_data_t *p_tr_src
                     = &tr_src[tr_src_off(0, 0, idb - id_s, ihb_s - ih_s)];
-            src_data_t *tr_src_local = p_tr_src + icb * jcp.tr_src_block_size;
+            src_data_t *tr_src_local = p_tr_src + icb * jcp.tr_src_buf_size;
             const src_data_t *p_raw_src {nullptr};
             if (jcp.harness == harness_2d_reduction) {
                 p_raw_src = (src_data_t
@@ -740,12 +708,7 @@
                         img, ic_off_idx, idb, ihb_s)];
             } else
                 assert(!"Invalid harness type");
-<<<<<<< HEAD
-            trans_src_nxc(tr_src_local, p_raw_src,
-                    (ic_b + icb) * (jcp.ic_block / jcp.tr_ic_block),
-=======
             trans_src_nxc(tr_src_local, p_raw_src, 0, 0, (ic_b + icb), 0,
->>>>>>> 9bea36e6
                     (ihb_e - ihb_s), ihb_s);
         }
 
@@ -766,7 +729,7 @@
             diff_dst_data_t *p_tr_diff_dst = &tr_diff_dst[tr_diff_dst_off(
                     0, 0, odb - od_s, ohb_s - oh_s)];
             diff_dst_data_t *tr_diff_dst_local
-                    = p_tr_diff_dst + ocb * jcp.tr_diff_dst_block_size;
+                    = p_tr_diff_dst + ocb * jcp.tr_diff_dst_buf_size;
             trans_dst_nxc(tr_diff_dst_local, p_raw_diff_dst, 0, 0, (oc_b + ocb),
                     0, (ohb_e - ohb_s));
         }
@@ -775,79 +738,56 @@
 
     bool just_init_output(
             int start, int end, float *diff_wei, float *diff_bias) {
-        if (g_start >= g_end || oc_b_start >= oc_b_end
+        if (start < end || g_start >= g_end || oc_b_start >= oc_b_end
                 || ic_b_start >= ic_b_end)
             return false;
-        if (start >= end) {
-            // for rare case if thread has no work by spatial dimension then we
-            // need to initialize the output at least
-            if (jcp.with_bias) {
-                for_(int g = g_start; g < g_end; ++g)
-                {
-                    void *p_bias = diff_bias + g * rnd_up(jcp.oc, jcp.oc_block)
-                            + oc_b_start * jcp.oc_block;
-                    auto bias_amount = (oc_b_end - oc_b_start) * jcp.oc_block;
-                    std::memset(p_bias, 0, bias_amount * jcp.acc_dsz);
-                }
+        // for rare case if thread has no work by spatial dimension then we
+        // need to initialize the output at least
+        if (jcp.with_bias) {
+            for_(int g = g_start; g < g_end; ++g)
+            {
+                void *p_bias = diff_bias + g * rnd_up(jcp.oc, jcp.oc_block)
+                        + oc_b_start * jcp.oc_block;
+                auto bias_amount = (oc_b_end - oc_b_start) * jcp.oc_block;
+                std::memset(p_bias, 0, bias_amount * jcp.acc_dsz);
             }
-
-            for_(int g = g_start; g < g_end; ++g)
-            for (int oc_b = oc_b_start; oc_b < oc_b_end; oc_b++) {
-                auto wei_offs_ext = pd()->ndims() == 3
-                        ? wht_blk_off(diff_weights_d, g, oc_b, ic_b_start, 0)
-                        : (pd()->ndims() == 4
-                                        ? wht_blk_off(diff_weights_d, g, oc_b,
-                                                ic_b_start, 0, 0)
-                                        : wht_blk_off(diff_weights_d, g, oc_b,
-                                                ic_b_start, 0, 0, 0));
-                void *ptr_C = (jcp.transform_to_vnni) ? diff_wei
-                                + self->wei_offset_int(
-                                        g, oc_b, ic_b_start, 0, 0, 0)
-                                                      : diff_wei + wei_offs_ext;
-
-                auto C_amount = jcp.kd * jcp.kh * jcp.kw
-                        * (ic_b_end - ic_b_start) * jcp.ic_block * jcp.oc_block;
-
-                std::memset(ptr_C, 0, C_amount * jcp.acc_dsz);
-            }
-            return true;
-        }
-        if (jcp.M < jcp.ic_block * jcp.nb_ic_blocking) {
-            // For small ic we may calculate only needed part of diff_weights.
-            // So we have to initialize diff_weights
-            // TODO: initialize only not calculated part of diff_weights
-            for_(int g = g_start; g < g_end; ++g)
-            for (int oc_b = oc_b_start; oc_b < oc_b_end; oc_b++) {
-                auto wei_offs_ext = pd()->ndims() == 3
-                        ? wht_blk_off(diff_weights_d, g, oc_b, ic_b_start, 0)
-                        : (pd()->ndims() == 4
-                                        ? wht_blk_off(diff_weights_d, g, oc_b,
-                                                ic_b_start, 0, 0)
-                                        : wht_blk_off(diff_weights_d, g, oc_b,
-                                                ic_b_start, 0, 0, 0));
-                void *ptr_C = (jcp.transform_to_vnni) ? diff_wei
-                                + self->wei_offset_int(
-                                        g, oc_b, ic_b_start, 0, 0, 0)
-                                                      : diff_wei + wei_offs_ext;
-
-                auto C_amount = jcp.kd * jcp.kh * jcp.kw
-                        * (ic_b_end - ic_b_start) * jcp.ic_block * jcp.oc_block;
-
-                std::memset(ptr_C, 0, C_amount * jcp.acc_dsz);
-            }
-            return false;
-        }
-        return false;
+        }
+
+        for_(int g = g_start; g < g_end; ++g)
+        for (int oc_b = oc_b_start; oc_b < oc_b_end; oc_b++) {
+            auto wei_offs_ext = pd()->ndims() == 3
+                    ? wht_blk_off(diff_weights_d, g, oc_b, ic_b_start, 0)
+                    : (pd()->ndims() == 4 ? wht_blk_off(
+                               diff_weights_d, g, oc_b, ic_b_start, 0, 0)
+                                          : wht_blk_off(diff_weights_d, g, oc_b,
+                                                  ic_b_start, 0, 0, 0));
+            void *ptr_C = (jcp.transform_to_vnni) ? diff_wei
+                            + self->wei_offset_int(g, oc_b, ic_b_start, 0, 0, 0)
+                                                  : diff_wei + wei_offs_ext;
+
+            auto C_amount = jcp.kd * jcp.kh * jcp.kw * (ic_b_end - ic_b_start)
+                    * jcp.ic_block * jcp.oc_block;
+
+            std::memset(ptr_C, 0, C_amount * jcp.acc_dsz);
+        }
+        return true;
     }
 };
 
 void brgemm_convolution_bwd_weights_t::call_brgemm_kernel(
         thread_info_t &btc, int brg_idx, int batch_size, void *ptr_C) const {
 
-    const auto brg_ker = brg_kernels_[brg_idx];
+    const auto brg_ker = brg_kernels_[brg_idx].get();
     assert(brg_ker != nullptr);
 
-    brgemm_palettes_.maybe_tile_configure(true, btc.cur_brg_idx, brg_idx);
+    // TODO: avoid costly tile reconfigurations
+    if (std::memcmp(btc.cur_palette.a, brg_kernel_palettes_[brg_idx].a,
+                AMX_PALETTE_SIZE)
+            != 0) {
+        amx_tile_configure(brg_kernel_palettes_[brg_idx].a);
+        std::memcpy(btc.cur_palette.a, brg_kernel_palettes_[brg_idx].a,
+                AMX_PALETTE_SIZE);
+    }
 
     brgemm_kernel_execute(brg_ker, batch_size, btc.brg_batch, ptr_C,
             static_cast<void *>(btc.wsp_tile));
@@ -1084,10 +1024,10 @@
                 + _pd->filter_w_to_src(kw) / jcp.stride_w
                 + (kw % jcp.stride_w) * src_stride_w_shift
                 + (bs_ih_s - ih_s) * jcp.tr_iw * jcp.ic_block
-                + (bs_id_s - id_s) * jcp.ih_block * jcp.tr_iw * jcp.ic_block;
+                + (bs_id_s - id_s) * jcp.ih * jcp.tr_iw * jcp.ic_block;
         const void *ptr_B = ((diff_dst_data_t *)p_dst)
                 + (bs_oh_s - oh_s) * jcp.tr_ow * jcp.oc_block
-                + (bs_od_s - od_s) * jcp.oh_block * jcp.tr_ow * jcp.oc_block;
+                + (bs_od_s - od_s) * jcp.oh * jcp.tr_ow * jcp.oc_block;
         void *ptr_C = (jcp.transform_to_vnni)
                 ? diff_wei + wei_offset_int(g, oc_b, ic_b, kd, kh, kw)
                 : diff_wei
@@ -1105,11 +1045,11 @@
                 ti->brg_batch[odb * bs_h + ohb].ptr.A = (char *)ptr_A
                         + ohb * jcp.typesize_in * jcp.tr_iw * jcp.ic_block
                                 * jcp.stride_h
-                        + odb * jcp.typesize_in * jcp.ih_block * jcp.tr_iw
+                        + odb * jcp.typesize_in * jcp.ih * jcp.tr_iw
                                 * jcp.ic_block * jcp.stride_d;
                 ti->brg_batch[odb * bs_h + ohb].ptr.B = (char *)ptr_B
                         + ohb * jcp.typesize_in * jcp.tr_ow * jcp.oc_block
-                        + odb * jcp.typesize_in * jcp.oh_block * jcp.tr_ow
+                        + odb * jcp.typesize_in * jcp.oh * jcp.tr_ow
                                 * jcp.oc_block;
             }
         }
@@ -1187,8 +1127,8 @@
                                         && (odb_s == od_s) && (iodb == odb_s)
                                         && (ohb_s == oh_s);
                                 bp.dst = ((diff_dst_data_t *)p_dst)
-                                        + (iodb - od_s) * jcp.oh_block
-                                                * jcp.tr_ow * jcp.oc_block
+                                        + (iodb - od_s) * jcp.oh * jcp.tr_ow
+                                                * jcp.oc_block
                                         + (ohb_s - oh_s) * jcp.tr_ow
                                                 * jcp.oc_block;
                                 (*diff_bias_kernel_)(&bp);
@@ -1243,18 +1183,11 @@
         thread_info_t *ti) const {
     const auto &jcp = pd()->jcp_;
 
-    const auto icb2_work = div_up(ti->ic_b_work, 2);
-    const auto work = ti->g_work * ti->oc_b_work * icb2_work;
-
-    int start {0}, end {0};
-    balance211(work, jcp.nthr_mb, ti->ithr_mb, start, end);
-    int sub_g_start {0}, sub_oc_b_start {0}, sub_icb2_start {0};
-    nd_iterator_init(start, sub_g_start, ti->g_work, sub_oc_b_start,
-            ti->oc_b_work, sub_icb2_start, icb2_work);
-    for (int w = start; w < end; w++) {
-        const int g = ti->g_start + sub_g_start;
-        const int oc_b = ti->oc_b_start + sub_oc_b_start;
-        const int ic_b = ti->ic_b_start + 2 * sub_icb2_start;
+    for_(int g = ti->g_start; g < ti->g_end; g++)
+    for_(int oc_b = ti->oc_b_start; oc_b < ti->oc_b_end; oc_b++)
+    for_(int ic_b = ti->ic_b_start; ic_b < ti->ic_b_start + ti->ic_b_work;
+            ic_b += 2)
+    {
         jit_conv_call_s p = jit_conv_call_s();
 
         bfloat16_t *output = (bfloat16_t *)ti->diff_weights
@@ -1265,8 +1198,6 @@
         p.dst = (void *)output;
         p.last_ic_block = ((ic_b + 1) >= jcp.nb_ic) ? 1 : 0;
         (*diff_wei_trans_kernel_)(&p);
-        nd_iterator_step(sub_g_start, ti->g_work, sub_oc_b_start, ti->oc_b_work,
-                sub_icb2_start, icb2_work);
     }
 }
 
@@ -1444,28 +1375,15 @@
     const auto &jcp = pd()->jcp_;
 
     auto tr_src = scratchpad.template get<src_data_t>(key_conv_tr_src);
-    const auto bytes_to_zero = jcp.src_dsz * jcp.tr_src_num_guard_elems;
-    if (jcp.oh_block < jcp.oh || jcp.id > 1) {
-        // if (oh_block < oh) or (id > 1) then we zero end of each row because
-        // last elements position may vary depending on position of od_s,
-        // oh_block, padding and kh
-        parallel_nd(jcp.tr_src_buf_count, jcp.ih_block * jcp.id,
-                [&](size_t isb, size_t is) {
-                    src_data_t *ts = &tr_src[isb * jcp.tr_src_buf_size
-                            + (is + 1) * jcp.tr_iw * jcp.ic_block];
-                    std::memset(ts, 0, bytes_to_zero);
-                });
-        // Zero out last guard elements
-        src_data_t *ts = &tr_src[jcp.tr_src_buf_count * jcp.tr_src_buf_size];
-        std::memset(ts, 0, bytes_to_zero);
-    } else {
-        // Zero out guard elements that cross a buffer boundary to prevent a
-        // race condition due to buffer overflows from memory optimization where
-        // buffers sharing padding
-        parallel_nd(jcp.tr_src_buf_count, [&](size_t isb) {
-            src_data_t *ts = &tr_src[(isb + 1) * jcp.tr_src_buf_size];
-            std::memset(ts, 0, bytes_to_zero);
-        });
+    // Zero out guard elements that cross a buffer boundary to prevent a
+    // race condition due to buffer overflows from memory optimization where
+    // buffers sharing padding
+    // TODO: optimize it
+    for (size_t isb = 1; isb <= jcp.tr_src_buf_count; ++isb) {
+        src_data_t *ts
+                = &tr_src[isb * jcp.tr_src_buf_size * jcp.nb_ic_blocking];
+        for (int i = 0; i < jcp.tr_src_num_guard_elems; ++i)
+            ts[i] = 0;
     }
 
     if (jcp.global_transpose && jcp.nthr_oc_b > 1) {
