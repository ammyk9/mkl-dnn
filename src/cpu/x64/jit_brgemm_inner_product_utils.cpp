--- conflicted
+++ resolved
@@ -16,8 +16,6 @@
 
 #include "cpu/x64/jit_brgemm_inner_product_utils.hpp"
 
-#include "cpu/x64/brgemm/brgemm.hpp"
-
 namespace dnnl {
 namespace impl {
 namespace cpu {
@@ -33,23 +31,9 @@
 
 namespace brgemm_inner_product_utils {
 
-// Returns amount of work on a thread when using parallel reduction.
-static int comp_work(
-        int nthrs, int nthr_k, int n_chunks, int n_reduction_blocks) {
-    assert(nthrs >= nthr_k);
-    int nthr_other = nthrs / nthr_k;
-
-    // Work in reduction dimension.
-    int reduction_work = div_up(n_reduction_blocks, nthr_k);
-
-    // Work in other non-reduction dimensions.
-    int other_work = div_up(n_chunks, nthr_other);
-
-    return reduction_work * other_work;
-}
-
-int get_brg_kernel_index(bool is_bs_tail, bool do_initialization,
-        bool is_M_tail, bool is_N_tail, bool is_K_tail) {
+int get_brg_kernel_index(const jit_brgemm_primitive_conf_t &jbgp,
+        bool is_bs_tail, bool do_initialization, bool is_M_tail, bool is_N_tail,
+        bool is_K_tail) {
     int idx = 16 * (int)is_bs_tail + 8 * (int)do_initialization
             + 4 * (int)is_M_tail + 2 * (int)is_N_tail + (int)is_K_tail;
 
@@ -57,22 +41,14 @@
     return idx;
 }
 
-<<<<<<< HEAD
-int jit_brgemm_ip_conf_t::get_os_block(
-        bool try_to_adjust, bool is_adjustment) const {
-    const auto &jbgp = *this;
-
-=======
 int get_os_block(const jit_brgemm_primitive_conf_t &jbgp, bool try_to_adjust,
         bool is_adjustment) {
->>>>>>> 9bea36e6
     const bool is_amx_int8 = jbgp.is_amx && one_of(jbgp.wei_dt, s8, u8);
     const bool is_xf16 = one_of(jbgp.wei_dt, bf16, f16) || jbgp.is_bf32;
     const bool is_amx_xf16 = jbgp.is_amx && is_xf16;
     const bool is_avx512_bf16 = jbgp.isa == avx512_core_bf16;
-    const bool is_avx512 = jbgp.isa == avx512_core;
-    const bool is_f32_compute = !jbgp.is_bf32
-            && everyone_is(f32, jbgp.src_dt, jbgp.wei_dt, jbgp.dst_dt);
+    const bool is_f32 = everyone_is(f32, jbgp.src_dt, jbgp.wei_dt, jbgp.dst_dt);
+    const bool is_bf32 = jbgp.is_bf32;
 
     int max_os_block = 0;
     int min_os_block = 0;
@@ -100,7 +76,7 @@
         //
         // For f32 data type our objective is to determine the optimal value
         // of os_block such that the work amount per thread ~ 2
-        if (is_f32_compute && jbgp.nb_oc != 0) {
+        if (is_f32 && !is_bf32) {
             const bool small_work_amt_per_thread
                     = div_up(jbgp.os, max_os_block) * jbgp.nb_oc
                     < 1.8f * jbgp.nthr;
@@ -119,11 +95,7 @@
             plat_max_os_block = 64;
         }
         max_os_block = nstl::min(plat_max_os_block, jbgp.os);
-        min_os_block = is_amx_xf16 ? 16 : is_avx512 ? 6 : 4;
-        if (jbgp.isa == avx2 && jbgp.prop_kind == backward_data
-                && jbgp.os * jbgp.oc > 512 * 1024)
-            return jbgp.os;
-
+        min_os_block = is_amx_xf16 ? 16 : 6;
     } else if (jbgp.prop_kind == backward_weights) {
         constexpr int amx_xf16_row = 64;
         constexpr int amx_xf16_half_row = amx_xf16_row / 2;
@@ -136,286 +108,166 @@
     } else
         assert(!"unsupported case");
 
-    if (is_adjustment) max_os_block = nstl::max(max_os_block / 2, 1);
-    assert(min_os_block > 0 && max_os_block > 0);
-    int os_block = max_div(jbgp.os, max_os_block);
-    if (os_block < min_os_block) os_block = nstl::min(jbgp.os, max_os_block);
-
-    // Use large os-block to reduce bandwidth requirement.
-    if (jbgp.use_small_os_kernels) os_block = jbgp.os;
+    if (is_adjustment) max_os_block /= 2;
+    int os_block = 1;
+    for (int osb = max_os_block; osb >= min_os_block; osb--) {
+        if (osb == 0) break;
+        if (jbgp.os % osb == 0) {
+            os_block = osb;
+            break;
+        }
+    }
+    if (os_block == 1) os_block = nstl::min(jbgp.os, max_os_block);
 
     return os_block;
 }
 
-std::unordered_map<int, format_tag_t>
-jit_brgemm_ip_conf_t::get_desired_weights_tag() const {
-    const auto &jbgp = *this;
-
+std::vector<format_tag_t> get_desired_weights_tag(
+        const jit_brgemm_primitive_conf_t &jbgp) {
     using namespace format_tag;
     const int n_sp_dims = jbgp.ndims - 2;
     const bool is_xf16 = utils::one_of(jbgp.wei_dt, bf16, f16);
     const bool is_not_vnni_tag = jbgp.wei_dt == f32
             || (jbgp.wei_dt == f16 && jbgp.isa == avx512_core_fp16);
     if (is_not_vnni_tag) {
-        if (is_superset(jbgp.isa, avx512_core))
-            return {{64,
-                            pick(n_sp_dims, OI16i64o, OIw16i64o, OIhw16i64o,
-                                    OIdhw16i64o)},
-                    {48,
-                            pick(n_sp_dims, OI16i48o, OIw16i48o, OIhw16i48o,
-                                    OIdhw16i48o)},
-                    {32,
-                            pick(n_sp_dims, OI16i32o, OIw16i32o, OIhw16i32o,
-                                    OIdhw16i32o)},
-                    {16,
-                            pick(n_sp_dims, OI16i16o, OIw16i16o, OIhw16i16o,
-                                    OIdhw16i16o)}};
-        else
-            return {{32,
-                            pick(n_sp_dims, OI8i32o, OIw8i32o, OIhw8i32o,
-                                    OIdhw8i32o)},
-                    {24,
-                            pick(n_sp_dims, OI8i24o, OIw8i24o, OIhw8i24o,
-                                    OIdhw8i24o)},
-                    {16,
-                            pick(n_sp_dims, OI8i16o, OIw8i16o, OIhw8i16o,
-                                    OIdhw8i16o)},
-                    {8, pick(n_sp_dims, OI8i8o, OIw8i8o, OIhw8i8o, OIdhw8i8o)}};
+        return {pick(n_sp_dims, OI16i64o, OIw16i64o, OIhw16i64o, OIdhw16i64o),
+                pick(n_sp_dims, OI16i32o, OIw16i32o, OIhw16i32o, OIdhw16i32o),
+                pick(n_sp_dims, OI16i16o, OIw16i16o, OIhw16i16o, OIdhw16i16o)};
     } else if (is_xf16) {
         if (jbgp.is_amx) {
-<<<<<<< HEAD
-            return {{64,
-                            pick(n_sp_dims, OI16i64o2i, OIw16i64o2i,
-                                    OIhw16i64o2i, OIdhw16i64o2i)},
-                    {32,
-                            pick(n_sp_dims, OI16i32o2i, OIw16i32o2i,
-                                    OIhw16i32o2i, OIdhw16i32o2i)},
-                    {16,
-                            pick(n_sp_dims, OI16i16o2i, OIw16i16o2i,
-                                    OIhw16i16o2i, OIdhw16i16o2i)}};
-=======
             return {pick(n_sp_dims, OI16i64o2i, OIw16i64o2i, OIhw16i64o2i,
                             OIdhw16i64o2i),
                     pick(n_sp_dims, OI16i32o2i, OIw16i32o2i, OIhw16i32o2i,
                             OIdhw16i32o2i),
                     pick(n_sp_dims, OI16i16o2i, OIw16i16o2i, OIhw16i16o2i,
                             OIdhw16i16o2i)};
->>>>>>> 9bea36e6
         } else {
-            return {{64,
-                            pick(n_sp_dims, OI8i64o2i, OIw8i64o2i, OIhw8i64o2i,
-                                    OIdhw8i64o2i)},
-                    {32,
-                            pick(n_sp_dims, OI8i32o2i, OIw8i32o2i, OIhw8i32o2i,
-                                    OIdhw8i32o2i)},
-                    {24,
-                            pick(n_sp_dims, OI8i24o2i, OIw8i24o2i, OIhw8i24o2i,
-                                    OIdhw8i24o2i)},
-                    {16,
-                            pick(n_sp_dims, OI8i16o2i, OIw8i16o2i, OIhw8i16o2i,
-                                    OIdhw8i16o2i)},
-                    {8,
-                            pick(n_sp_dims, OI8i8o2i, OIw8i8o2i, OIhw8i8o2i,
-                                    OIdhw8i8o2i)}};
+            return {pick(n_sp_dims, OI8i64o2i, OIw8i64o2i, OIhw8i64o2i,
+                            OIdhw8i64o2i),
+                    pick(n_sp_dims, OI8i32o2i, OIw8i32o2i, OIhw8i32o2i,
+                            OIdhw8i32o2i),
+                    pick(n_sp_dims, OI8i16o2i, OIw8i16o2i, OIhw8i16o2i,
+                            OIdhw8i16o2i)};
         }
     } else if (jbgp.wei_dt == data_type::s8) {
         if (jbgp.is_amx) {
-<<<<<<< HEAD
-            return {{64,
-                            pick(n_sp_dims, OI16i64o4i, OIw16i64o4i,
-                                    OIhw16i64o4i, OIdhw16i64o4i)},
-                    {32,
-                            pick(n_sp_dims, OI16i32o4i, OIw16i32o4i,
-                                    OIhw16i32o4i, OIdhw16i32o4i)},
-                    {16,
-                            pick(n_sp_dims, OI16i16o4i, OIw16i16o4i,
-                                    OIhw16i16o4i, OIdhw16i16o4i)}};
-=======
             return {pick(n_sp_dims, OI16i64o4i, OIw16i64o4i, OIhw16i64o4i,
                             OIdhw16i64o4i),
                     pick(n_sp_dims, OI16i32o4i, OIw16i32o4i, OIhw16i32o4i,
                             OIdhw16i32o4i),
                     pick(n_sp_dims, OI16i16o4i, OIw16i16o4i, OIhw16i16o4i,
                             OIdhw16i16o4i)};
->>>>>>> 9bea36e6
         } else {
-            return {{64,
-                            pick(n_sp_dims, OI4i64o4i, OIw4i64o4i, OIhw4i64o4i,
-                                    OIdhw4i64o4i)},
-                    {32,
-                            pick(n_sp_dims, OI4i32o4i, OIw4i32o4i, OIhw4i32o4i,
-                                    OIdhw4i32o4i)},
-                    {24,
-                            pick(n_sp_dims, OI4i24o4i, OIw4i24o4i, OIhw4i24o4i,
-                                    OIdhw4i24o4i)},
-                    {16,
-                            pick(n_sp_dims, OI4i16o4i, OIw4i16o4i, OIhw4i16o4i,
-                                    OIdhw4i16o4i)},
-                    {8,
-                            pick(n_sp_dims, OI4i8o4i, OIw4i8o4i, OIhw4i8o4i,
-                                    OIdhw4i8o4i)}};
+            return {pick(n_sp_dims, OI4i64o4i, OIw4i64o4i, OIhw4i64o4i,
+                            OIdhw4i64o4i),
+                    pick(n_sp_dims, OI4i32o4i, OIw4i32o4i, OIhw4i32o4i,
+                            OIdhw4i32o4i),
+                    pick(n_sp_dims, OI4i16o4i, OIw4i16o4i, OIhw4i16o4i,
+                            OIdhw4i16o4i)};
         }
     } else {
-        return {{0, format_tag::undef}};
-    }
-}
-
-int jit_brgemm_ip_conf_t::get_oc_block(bool try_to_adjust) const {
-    const auto &jbgp = *this;
-
+        return std::vector<format_tag_t> {format_tag::undef};
+    }
+}
+
+int get_oc_block(const jit_brgemm_primitive_conf_t &jbgp, bool try_to_adjust) {
     const bool amx_xf16_bwd_d_noadjust = !try_to_adjust
             && jbgp.prop_kind == backward_data && jbgp.is_amx && !jbgp.is_bf32;
     if (amx_xf16_bwd_d_noadjust) {
         constexpr int amx_xf16_row = 64;
         return amx_xf16_row;
     } else if (!jbgp.is_wei_layout_any) {
-        const auto weights_tags = get_desired_weights_tag();
-        for (const auto &k : weights_tags)
-            if (jbgp.wei_tag == k.second) return k.first;
-        assert(!"invalid_tag");
-        return 0;
+        std::vector<format_tag_t> weights_tag = get_desired_weights_tag(jbgp);
+        if (jbgp.wei_tag == weights_tag[0])
+            return 64;
+        else if (jbgp.wei_tag == weights_tag[1])
+            return 32;
+        else
+            return 16;
     } else {
-        int oc_block = 0;
-        const int max_block = is_superset(jbgp.isa, avx512_core) ? 4 : 3;
-        if (jbgp.oc >= max_block * jbgp.simd_w) {
-            oc_block = max_block * jbgp.simd_w;
-        } else if (jbgp.oc >= 2 * jbgp.simd_w) {
-            oc_block = 2 * jbgp.simd_w;
+        if (jbgp.oc >= 64) {
+            return 64;
+        } else if (jbgp.oc >= 32) {
+            return 32;
         } else {
-            oc_block = jbgp.simd_w;
-        }
-
-        // Use smaller oc-block to reduce bandwidth requirement for weights and
-        // increase parallelism, since no threading will be done in
-        // os-direction.
-        if (jbgp.use_small_os_kernels) oc_block = 2 * jbgp.simd_w;
-
-        return oc_block;
-    }
-}
-
-int jit_brgemm_ip_conf_t::get_nb_oc_blocking(bool is_adjustment) const {
-    const auto &jbgp = *this;
-
-    const int small_oc_threshold
-            = is_superset(jbgp.isa, avx512_core) ? 256 : 128;
+            return 16;
+        }
+    }
+}
+
+int ip_fwd_get_nb_oc_blocking(
+        const jit_brgemm_primitive_conf_t &jbgp, bool is_adjustment) {
+    const int small_oc_threshold = 256;
     const int small_os_threshold = 8;
     if (jbgp.os <= small_os_threshold && jbgp.oc <= small_oc_threshold) {
         // For small problems compute all oc blocks as a single chunk to avoid
         // parallel section
         return div_up(jbgp.oc,
-                is_adjustment ? get_adjusted_oc_block() : get_oc_block());
+                (is_adjustment) ? ip_fwd_get_adjusted_oc_block(jbgp)
+                                : get_oc_block(jbgp));
     } else
         return 1;
 }
 
-<<<<<<< HEAD
-// Check if work amount is balanced between threads.
-static bool is_balanced(int work, int min_work, int nthrs, int goal_nthrs = 0) {
-    if (goal_nthrs <= 0) goal_nthrs = nthrs;
-    int eff_nthrs = work % nthrs;
-    if (!eff_nthrs) return true;
-    int work_per_thread = work / nthrs;
-
-    bool imbalanced = work_per_thread <= min_work && eff_nthrs < goal_nthrs;
-
-    return !imbalanced;
-}
-
-bool jit_brgemm_ip_conf_t::adjust_thread_balance() const {
-    const auto &jbgp = *this;
-    const bool is_f32_compute = !jbgp.is_bf32
-            && everyone_is(f32, jbgp.src_dt, jbgp.wei_dt, jbgp.dst_dt);
-    const bool is_avx512 = is_superset(jbgp.isa, avx512_core);
-    const bool is_f32_compute_avx512 = is_f32_compute && is_avx512;
-
-    const bool skip_thread_balancing = !jbgp.is_amx && !is_f32_compute_avx512;
-    if (IMPLICATION(jbgp.is_wei_layout_any, skip_thread_balancing))
-        return false;
-=======
 bool ip_fwd_adjust_thread_balance(const jit_brgemm_primitive_conf_t &jbgp) {
     if (IMPLICATION(jbgp.is_wei_layout_any, !jbgp.is_amx)) return false;
->>>>>>> 9bea36e6
-
-    int os_chunks = div_up(jbgp.os, get_os_block(true, false));
-
-    int nb_oc = div_up(jbgp.oc, get_oc_block(true));
-    int nb_oc_blocking = get_nb_oc_blocking();
+
+    int os_chunks = div_up(jbgp.os, get_os_block(jbgp, true, false));
+
+    int nb_oc = div_up(jbgp.oc, get_oc_block(jbgp, true));
+    int nb_oc_blocking = ip_fwd_get_nb_oc_blocking(jbgp);
     int oc_chunks = div_up(nb_oc, nb_oc_blocking);
 
     int work_amount = oc_chunks * os_chunks;
-
-    int min_work = 2; // Minimum work per thread.
-    int goal_nthrs = jbgp.nthr / 2;
-
-    // f32 case uses different threshold values.
-    if (is_f32_compute_avx512) {
-        min_work = 3;
-        goal_nthrs = jbgp.nthr;
-    }
-
-    return !is_balanced(work_amount, min_work, jbgp.nthr, goal_nthrs);
-}
-
-<<<<<<< HEAD
-int jit_brgemm_ip_conf_t::get_adjusted_oc_block() const {
-    const auto &jbgp = *this;
-    const bool is_amx_xf16 = jbgp.is_amx && !jbgp.is_bf32;
-    const bool is_f32_compute = !jbgp.is_bf32
-            && everyone_is(f32, jbgp.src_dt, jbgp.wei_dt, jbgp.dst_dt);
-    const bool is_avx512 = is_superset(jbgp.isa, avx512_core);
-    const bool is_f32_compute_avx512 = is_f32_compute && is_avx512;
-=======
+    const auto work_per_thread = work_amount / jbgp.nthr;
+    float wb_ratio = static_cast<float>(work_amount % jbgp.nthr) / jbgp.nthr;
+
+    // return true if work distribution between threads has significant
+    // imbalance - amount of work per thread is small and the last iteration
+    // is able to load less than half of threads available for the current
+    // block sizes
+    return (work_per_thread < 3 && wb_ratio > 0.0f && wb_ratio < .5f);
+}
+
 int ip_fwd_get_adjusted_oc_block(const jit_brgemm_primitive_conf_t &jbgp) {
     const bool is_amx_xf16 = jbgp.is_amx && !jbgp.is_bf32;
->>>>>>> 9bea36e6
 
     // we can't change block size on forward and weights update (external)
-    // if layout is set by user, for backward data it can be chosen different
+    // if layout is set by user, for backward data it can be choosen different
     // from external in this case because copy routine
     const bool not_adjustable_oc_block_size
             = !jbgp.is_wei_layout_any && jbgp.prop_kind != backward_data;
 
-    const bool try_to_adjust
-            = is_amx_xf16 || jbgp.is_bf32 || is_f32_compute_avx512;
-    if (IMPLICATION(try_to_adjust, not_adjustable_oc_block_size))
-        return get_oc_block();
-
-    int oc_block = get_oc_block(true);
-    if (adjust_thread_balance()) {
-        if (is_f32_compute_avx512) {
-            int n = oc_block / jbgp.simd_w;
-            bool do_adjust = n > 1 && !jbgp.use_small_os_kernels;
-            oc_block = do_adjust ? (n - 1) * jbgp.simd_w : oc_block;
-        } else {
-            oc_block = (oc_block > 16) ? oc_block / 2 : oc_block;
-        }
+    if (IMPLICATION(is_amx_xf16 || jbgp.is_bf32, not_adjustable_oc_block_size))
+        return get_oc_block(jbgp);
+
+    int oc_block = get_oc_block(jbgp, true);
+    if (ip_fwd_adjust_thread_balance(jbgp)) {
+        oc_block = (oc_block > 16) ? oc_block / 2 : oc_block;
     }
 
     constexpr int amx_bf16_half_row = 32;
     // ensure that oc_tail <= amx_bf16_half_row (requirement for brgemm kernel)
-    while (jbgp.oc % oc_block > amx_bf16_half_row && !is_f32_compute_avx512)
+    while (jbgp.oc % oc_block > amx_bf16_half_row)
         oc_block /= 2;
     return oc_block;
 }
 
-format_tag_t jit_brgemm_ip_conf_t::get_brgemm_ip_weights_tag(
-        const memory_desc_t &weights_md) const {
-    const auto &jbgp = *this;
-
-    auto weights_tags = get_desired_weights_tag();
+format_tag_t get_brgemm_ip_weights_tag(cpu_isa_t isa,
+        const jit_brgemm_primitive_conf_t &jbgp,
+        const memory_desc_t &weights_md) {
+    std::vector<format_tag_t> weights_tag = get_desired_weights_tag(jbgp);
     if (!jbgp.is_wei_layout_any) {
-        for (const auto &k : weights_tags) {
-            if (memory_desc_matches_tag(weights_md, k.second)) return k.second;
-        }
-        return format_tag::undef;
+        return memory_desc_matches_one_of_tag(
+                weights_md, weights_tag[0], weights_tag[1], weights_tag[2]);
     } else {
-        const int oc_block = get_adjusted_oc_block();
-        return weights_tags[oc_block];
-    }
-}
-
-static bool post_ops_ok(
+        const int oc_block = ip_fwd_get_adjusted_oc_block(jbgp);
+        const int idx = (oc_block == 64 ? 0 : (oc_block == 32 ? 1 : 2));
+        return weights_tag[idx];
+    }
+}
+
+bool post_ops_ok(jit_brgemm_primitive_conf_t &jbgp,
         const primitive_attr_t &attr, const memory_desc_wrapper &dst_d) {
     using namespace injector;
 
@@ -424,45 +276,25 @@
     return injector::post_ops_ok(post_ops_ok_args_t(get_max_cpu_isa(),
             {sum, eltwise, binary}, post_ops, &dst_d,
             false /*sum_at_pos_0_only*/, false /*sum_requires_scale_one*/,
-            true /*sum_requires_zp_zero*/, true /*sum_requires_same_params*/,
+            true /*sum_requires_zp_zero*/,
             {broadcasting_strategy_t::per_oc, broadcasting_strategy_t::scalar,
                     broadcasting_strategy_t::no_broadcast}));
 }
 
-<<<<<<< HEAD
-status_t jit_brgemm_ip_fwd_conf_t::init_conf(cpu_isa_t isa,
-        const inner_product_desc_t &ipd, memory_desc_t &src_md,
-        memory_desc_t &weights_md, memory_desc_t &dst_md,
-        memory_desc_t &bias_md, primitive_attr_t &attr, int nthreads) {
-    CHECK(init_conf_base(
-            isa, ipd, src_md, weights_md, dst_md, bias_md, attr, nthreads));
-    assert(one_of(prop_kind, forward_training, forward_inference));
-
-    auto &jbgp = *this;
-
-=======
 status_t init_ip_conf_fwd(jit_brgemm_primitive_conf_t &jbgp,
         const primitive_attr_t &attr, const memory_desc_wrapper &dst_d) {
->>>>>>> 9bea36e6
     const bool is_amx_int8 = jbgp.is_amx && one_of(jbgp.wei_dt, s8, u8);
     const bool is_amx_xf16
             = jbgp.is_amx && one_of(jbgp.wei_dt, bf16, f16) && !jbgp.is_bf32;
     const bool is_int8 = one_of(jbgp.src_dt, u8, s8) && jbgp.wei_dt == s8;
-<<<<<<< HEAD
-    const bool is_f32_compute = !jbgp.is_bf32
-            && everyone_is(f32, jbgp.src_dt, jbgp.wei_dt, jbgp.dst_dt);
-=======
     const bool is_f32 = everyone_is(f32, jbgp.src_dt, jbgp.wei_dt, jbgp.dst_dt);
->>>>>>> 9bea36e6
     const auto &p = attr.post_ops_;
     jbgp.with_sum = p.find(primitive_kind::sum) != -1;
     const int eltwise_ind = p.find(primitive_kind::eltwise);
     jbgp.with_eltwise = eltwise_ind != -1;
     const int binary_ind = p.find(primitive_kind::binary);
-    const int prelu_ind = p.find(primitive_kind::prelu);
-    jbgp.with_binary = !everyone_is(-1, binary_ind, prelu_ind);
-    const memory_desc_wrapper dst_d(&dst_md);
-    if (!post_ops_ok(attr, dst_d)) return status::unimplemented;
+    jbgp.with_binary = binary_ind != -1;
+    if (!post_ops_ok(jbgp, attr, dst_d)) return status::unimplemented;
     if (jbgp.with_scales) {
         const auto &wei_scales = attr.scales_.get(DNNL_ARG_WEIGHTS);
         jbgp.is_oc_scale = wei_scales.mask_ != 0;
@@ -480,19 +312,13 @@
     jbgp.nb_ic = div_up(jbgp.ic, jbgp.ic_block);
 
     // gemm-based inner product performs better when oc = 1
-    if (is_f32_compute && jbgp.oc == 1) return status::unimplemented;
-
-    jbgp.oc_block = get_adjusted_oc_block();
+    if (is_f32 && !jbgp.is_bf32 && jbgp.oc == 1) return status::unimplemented;
+
+    jbgp.oc_block = ip_fwd_get_adjusted_oc_block(jbgp);
     jbgp.nb_oc = div_up(jbgp.oc, jbgp.oc_block);
-    jbgp.nb_oc_blocking = get_nb_oc_blocking();
-
-    // Use single a single chunk in oc dimension in case of a single main block
-    // + tail a block to save bandwidth.
-    if (jbgp.nb_oc == 2 && jbgp.oc % jbgp.oc_block != 0) {
-        jbgp.nb_oc_blocking = jbgp.nb_oc;
-    }
-
-    jbgp.os_block = get_os_block(false, false);
+    jbgp.nb_oc_blocking = ip_fwd_get_nb_oc_blocking(jbgp);
+
+    jbgp.os_block = get_os_block(jbgp, false, false);
     jbgp.nb_os = div_up(jbgp.os, jbgp.os_block);
 
     jbgp.nb_os_blocking = 1;
@@ -502,42 +328,30 @@
     //   * 1 <= nb_os_blocking <= 8 AND nb_os_blocking <= nb_os
     //   * Work amount per thread ~ 2
     //   * NOTE: here nb_oc_blocking = 1 as os is large
-    if (jbgp.os > 256 && is_f32_compute) {
+    if (jbgp.os > 256 && is_f32 && !jbgp.is_bf32) {
         jbgp.nb_os_blocking = saturate(1, nstl::min(8, jbgp.nb_os),
                 nstl::min(nstl::max(jbgp.oc / jbgp.os / 2, 1),
                         div_up(jbgp.nb_os * jbgp.nb_oc, 2 * jbgp.nthr)));
-        jbgp.nb_os_blocking = max_div(jbgp.nb_os, jbgp.nb_os_blocking);
-    }
-
-    if (jbgp.nthr == 1 && is_f32_compute) {
-        // If a panel src doesn't fit in l2 cache, do all os-blocks at once to
-        // improve bandwidth for weights.
-        size_t src_panel_sz
-                = jbgp.os_block * jbgp.ic * types::data_type_size(jbgp.src_dt);
-        size_t l2_sz = platform::get_per_core_cache_size(2);
-        if (src_panel_sz > l2_sz && jbgp.nb_oc_blocking == 1)
-            jbgp.nb_os_blocking = jbgp.nb_os;
     }
 
     // NOTE: comment about is_gigantic_shape is in get_os_block()
     const bool is_gigantic_shape = jbgp.oc >= 4096 && jbgp.os >= 512;
-
-    int oc_chunks = div_up(jbgp.nb_oc, jbgp.nb_oc_blocking);
-    int os_chunks = div_up(jbgp.nb_os, jbgp.nb_os_blocking);
-    int other_work = oc_chunks * os_chunks;
-
-    const int max_nb_ic_blocking = nstl::min(64, jbgp.nb_ic);
-    const int min_ic_chunks = jbgp.nb_ic / max_nb_ic_blocking;
+    const int num_work_to_parallel = div_up(jbgp.nb_oc, jbgp.nb_oc_blocking)
+            * div_up(jbgp.nb_os, jbgp.nb_os_blocking);
+
+    // TODO: although the below heuristic produces good performance for fp32,
+    // num_work_to_parallel needs to compared with nthr (instead of nb_ic)
+    // and os_block needs some further tuning.
 
     // Use parallel IC reduction for f32 if we have:
-    //  * Very large input channels.
-    //  * Low amount of parallelism on os/oc dimensions compared to ic dimension.
-    //  * Number of threads > 1.
-    //  * Not a "gigantic shape" since it already has a lot of parallelism
-    //    in os and oc dimensions w/o enabling IC parallelism.
-    bool low_work_amount = other_work < 2 * min_ic_chunks * jbgp.nthr;
-    bool use_parallel_ic_reduction = is_f32_compute && jbgp.ic > 1024
-            && low_work_amount && jbgp.nthr > 1 && !is_gigantic_shape;
+    //  * very large input channels
+    //  * work amount in mb and oc dimensions is small compared to nb_ic
+    //  * number of threads > 1
+    //  * not a "gigantic shape" since it already has a lot of parallelism
+    //      in mb and oc dimensions w/o enabling IC parallelism
+    const bool use_parallel_ic_reduction = is_f32 && !jbgp.is_bf32
+            && jbgp.ic > 1024 && num_work_to_parallel < jbgp.nb_ic
+            && jbgp.nthr > 1 && !is_gigantic_shape;
 
     // For os > 256, compute all os blocks as a single chunk when performing
     // IC reduction. Note that this condition is empirical
@@ -547,11 +361,10 @@
     jbgp.nb_ic_blocking = 1;
     jbgp.nthr_ic_b = 1;
     const int k_blk = jbgp.is_bf32 ? amx_xf16_row : jbgp.ic_block;
-    const bool trivial_shape
-            = everyone_is(1, jbgp.kw, jbgp.kh, jbgp.kd) && !jbgp.use_buffer_a;
-    const bool small_ic = jbgp.ic <= max_nb_ic_blocking * jbgp.ic_block;
-    const bool avx2_small_os = jbgp.isa == avx2 && jbgp.nb_os == 1;
-    if (trivial_shape && (is_int8 || small_ic || avx2_small_os)) {
+    const int max_nb_ic_blocking = nstl::min(64, jbgp.nb_ic);
+    if (IMPLICATION(!is_int8, jbgp.ic <= max_nb_ic_blocking * jbgp.ic_block)
+            && everyone_is(1, jbgp.kw, jbgp.kh, jbgp.kd)
+            && !jbgp.use_buffer_a) {
         // Optimization: data & weights layouts allow to generate
         // brgemm kernel with K = ic & batch = 1
         // (K = rnd_dn(ic, ic_block), K_tail = ic % ic_block & batch = 1)
@@ -562,52 +375,17 @@
     } else if (!jbgp.use_buffer_a && use_parallel_ic_reduction) {
         const int min_chunk_sz = 16;
         const int num_min_chunk_sz = div_up(jbgp.nb_ic, min_chunk_sz);
-        int reduce_work = int(0.5f * num_min_chunk_sz * jbgp.nb_os
-                + (float)num_min_chunk_sz / jbgp.nb_oc + 0.5f);
-        const int max_nthr_ic_b = nstl::min(
-                nstl::min(jbgp.nb_ic >= 1024 ? 8 : 4, num_min_chunk_sz),
-                jbgp.nthr);
-
-        // Don't sacrifice reduction threads if other dimension will
-        // not benefit.
-        int nthr_other = jbgp.nthr / reduce_work;
-        if (reduce_work < max_nthr_ic_b && nthr_other <= 1) {
-            reduce_work = max_nthr_ic_b;
-        }
-
-        jbgp.nthr_ic_b = saturate(1, max_nthr_ic_b, reduce_work);
-
-        int prev_work
-                = comp_work(jbgp.nthr, jbgp.nthr_ic_b, other_work, jbgp.nb_ic);
-        while (jbgp.nthr_ic_b > 1) {
-            int kthr = jbgp.nthr_ic_b - 1;
-            int nthr_other = jbgp.nthr / kthr;
-
-            int work = comp_work(jbgp.nthr, kthr, other_work, jbgp.nb_ic);
-
-            // Sacrifice a thread in reduce dimension if work amount will be
-            // reduced on the thread with most work.
-            bool less_work = prev_work > work && nthr_other > 1;
-
-            // Reduce number of reduction threads if non-reduction dimension
-            // still have opportunities for parallelism.
-            const int chunks_per_thr = 15;
-            int min_other_work = chunks_per_thr * nthr_other;
-            bool prefer_other = other_work > min_other_work;
-
-            // Update previous work for next iteration if needed.
-            prev_work = work;
-
-            if (less_work || prefer_other)
-                jbgp.nthr_ic_b = kthr;
-            else
-                break;
-        }
-
-        assert(jbgp.nthr_ic_b >= 1);
-        jbgp.nb_ic_blocking = div_up(jbgp.nb_ic, jbgp.nthr_ic_b);
-        jbgp.nb_ic_blocking /= div_up(jbgp.nb_ic_blocking, 64);
-
+        float reduce_work = 0.5f * num_min_chunk_sz * jbgp.nb_os
+                + (float)num_min_chunk_sz / jbgp.nb_oc + 0.5f;
+        const int reduce_thr_groups = jbgp.nb_ic >= 1024 ? 8 : 4;
+        jbgp.nthr_ic_b
+                = saturate(1, nstl::min(reduce_thr_groups, num_min_chunk_sz),
+                        int(reduce_work));
+        jbgp.nthr_ic_b = nstl::min(jbgp.nthr_ic_b, jbgp.nthr);
+        if (jbgp.nthr_ic_b > 1) {
+            jbgp.nb_ic_blocking = div_up(jbgp.nb_ic, jbgp.nthr_ic_b);
+            jbgp.nb_ic_blocking /= div_up(jbgp.nb_ic_blocking, 64);
+        }
         jbgp.gemm_batch_size = jbgp.nb_ic_blocking;
         jbgp.K = jbgp.ic_block;
     } else {
@@ -632,80 +410,29 @@
         jbgp.gemm_batch_size = nb_k_blocking;
     }
 
-    const int nthrs_other = jbgp.nthr / jbgp.nthr_ic_b;
-    const int min_work = 15;
-
-    bool balanced = is_balanced(other_work, min_work, nthrs_other);
-
-    // Reduce os-block as needed for better thread balance for f32 case.
-    const bool is_avx512 = is_superset(jbgp.isa, avx512_core);
-    const int min_os_block = 6;
-    while (!balanced && jbgp.os_block > min_os_block && is_f32_compute
-            && is_avx512) {
-        int max_os_block = jbgp.os_block - 1;
-        jbgp.os_block = max_div(jbgp.os, max_os_block);
-        jbgp.os_block = nstl::max(jbgp.os_block, min_os_block);
-        jbgp.nb_os = div_up(jbgp.os, jbgp.os_block);
-        jbgp.nb_os_blocking = max_div(jbgp.nb_os, jbgp.nb_os_blocking);
-        os_chunks = div_up(jbgp.nb_os, jbgp.nb_os_blocking);
-        other_work = os_chunks * oc_chunks;
-        balanced = is_balanced(other_work, min_work, nthrs_other);
-    }
-
     // to avoid cache concurrent write access from different threads
     size_t sc_size = sizeof(brgemm_batch_element_t);
     jbgp.adjusted_batch_size
             = div_up(rnd_up(jbgp.gemm_batch_size * sc_size, 4096), sc_size);
 
     if (is_amx_xf16 || jbgp.is_bf32) {
-        if (adjust_thread_balance()) {
+        if (ip_fwd_adjust_thread_balance(jbgp)) {
             // Adjust oc_block to improve thread balancing
-            jbgp.oc_block = get_adjusted_oc_block();
+            jbgp.oc_block = ip_fwd_get_adjusted_oc_block(jbgp);
             jbgp.nb_oc = div_up(jbgp.oc, jbgp.oc_block);
-            jbgp.nb_oc_blocking = get_nb_oc_blocking(true);
+            jbgp.nb_oc_blocking = ip_fwd_get_nb_oc_blocking(jbgp, true);
 
             // Adjust os_block to improve thread balancing
             if (jbgp.oc <= 16
                     || types::data_type_size(jbgp.src_dt) * jbgp.mb * jbgp.ic
                             <= (size_t)platform::get_per_core_cache_size(2)) {
-                jbgp.os_block = get_os_block(false, true);
+                jbgp.os_block = get_os_block(jbgp, false, true);
                 jbgp.nb_os = div_up(jbgp.os, jbgp.os_block);
             }
         }
     }
-
     jbgp.use_buffer = (IMPLICATION(jbgp.dst_dt == jbgp.acc_dt, jbgp.with_sum))
             || (jbgp.nthr_ic_b > 1);
-
-    // NOTE: Choose loop order before setting brgemm buffer leading dimensions,
-    // since buffer size might depend on loop order chosen.
-    choose_loop_order();
-
-    // If innermost loop on driver around the kernel matches kernel outermost
-    // loop dimension (m-dim), we can reduce blocking to the same used in
-    // register blocking in m-dim to force most efficient register
-    // decomposition and avoid tail cases.
-    bool no_inner_blocking_loops
-            = jbgp.nb_os_blocking == 1 && jbgp.nb_oc_blocking == 1;
-    bool use_min_os_block
-            = no_inner_blocking_loops && jbgp.loop_order == icc_occ_osc_ocb_osb;
-
-    // TODO: Consider expanding to other arches and data types.
-    use_min_os_block &= is_f32_compute && is_avx512;
-
-    if (use_min_os_block) {
-        // Get potential bd_block from main kernel.
-        brgemm_t brg_desc;
-        CHECK(brgemm_desc_init(&brg_desc, isa, jbgp.brg_type, jbgp.src_dt,
-                jbgp.wei_dt, false, false, brgemm_row_major, 1.0f, 1.0f,
-                jbgp.ic_without_padding, jbgp.oc_block, jbgp.oc_without_padding,
-                jbgp.os_block, jbgp.oc_block, jbgp.K));
-        int bd_block = brg_desc.bd_block;
-
-        if (jbgp.oc_block == 64 && bd_block != 6) jbgp.os_block = 6;
-        if (jbgp.oc_block == 48 && bd_block != 8) jbgp.os_block = 8;
-        jbgp.nb_os = div_up(jbgp.os, jbgp.os_block);
-    }
 
     // Configure matrix sizes
     jbgp.M = jbgp.os_block;
@@ -719,18 +446,7 @@
                                  : jbgp.ic_without_padding;
     jbgp.LDB = jbgp.N;
     jbgp.LDD = jbgp.oc_without_padding;
-    jbgp.LDC = jbgp.LDD;
-    if (jbgp.use_buffer && jbgp.nthr_ic_b == 1) {
-        // Adjust LDC according to buffer size used at execute stage.
-        switch (jbgp.loop_order) {
-            case osc_occ_osb_ocb_icc: jbgp.LDC = jbgp.N; break;
-            case osc_occ_icc_osb_ocb:
-                jbgp.LDC = jbgp.oc_block * jbgp.nb_oc_blocking;
-                break;
-            case icc_osc_occ_osb_ocb:
-            case icc_occ_osc_ocb_osb: jbgp.LDC = jbgp.LDD; break;
-        }
-    }
+    jbgp.LDC = (jbgp.use_buffer && jbgp.nthr_ic_b == 1) ? jbgp.N : jbgp.LDD;
 
     if (jbgp.is_bf32) {
         const float M = static_cast<float>(jbgp.M);
@@ -746,42 +462,18 @@
     return status::success;
 }
 
-<<<<<<< HEAD
-status_t jit_brgemm_ip_bwd_d_conf_t::init_conf(cpu_isa_t isa,
-        const inner_product_desc_t &ipd, memory_desc_t &src_md,
-        memory_desc_t &weights_md, memory_desc_t &dst_md,
-        memory_desc_t &bias_md, primitive_attr_t &attr, int nthreads) {
-    CHECK(init_conf_base(
-            isa, ipd, src_md, weights_md, dst_md, bias_md, attr, nthreads));
-    assert(prop_kind == backward_data);
-
-    auto &jbgp = *this;
-
-=======
 status_t init_ip_conf_bwd_d(jit_brgemm_primitive_conf_t &jbgp) {
->>>>>>> 9bea36e6
     const bool is_amx_xf16 = jbgp.is_amx && !jbgp.is_bf32;
     const bool is_avx512_bf16 = jbgp.isa == avx512_core_bf16;
-    const bool is_f32_compute = !jbgp.is_bf32
-            && everyone_is(f32, jbgp.src_dt, jbgp.wei_dt, jbgp.dst_dt);
+    const bool is_f32 = everyone_is(f32, jbgp.src_dt, jbgp.wei_dt, jbgp.dst_dt);
     const bool is_bf16 = everyone_is(bf16, jbgp.wei_dt, jbgp.dst_dt);
 
     constexpr int amx_xf16_granularity = 2;
     jbgp.use_buffer_a = is_amx_xf16 && jbgp.oc % amx_xf16_granularity != 0;
     jbgp.use_buffer_b = true;
-    jbgp.global_b_transpose = false;
-
-    jbgp.oc_block = get_adjusted_oc_block();
-
-    const int n_sp_dims = jbgp.ndims - 2;
-    const format_tag_t wei_blk_8
-            = pick(n_sp_dims, OI8i8o2i, OIw8i8o2i, OIhw8i8o2i, OIdhw8i8o2i);
-    const format_tag_t wei_blk_24
-            = pick(n_sp_dims, OI8i24o2i, OIw8i24o2i, OIhw8i24o2i, OIdhw8i24o2i);
-    // Note: these wei tags are currently unsupported in the transform JIT
-    // kernels.
-    if (one_of(jbgp.wei_tag, wei_blk_8, wei_blk_24))
-        return status::unimplemented;
+    jbgp.ip_bwd_d_global_b_transpose = false;
+
+    jbgp.oc_block = ip_fwd_get_adjusted_oc_block(jbgp);
 
     // Optimization: for small shape we avoid large ic_block
     // Thinking of os, ic, and oc as three dimensions, the boundary for small
@@ -789,38 +481,29 @@
     //   os <= 128 && max(ic, oc) <= 2048 && min(ic, oc) <= 1000
     //
     // TODO: Will the optimization be useful for bf16 data type
-    const bool avoid_max_ic_block = is_f32_compute && jbgp.os <= 128
+    const bool avoid_max_ic_block = is_f32 && !jbgp.is_bf32 && jbgp.os <= 128
             && nstl::max(jbgp.ic, jbgp.oc) <= 2048
             && nstl::min(jbgp.ic, jbgp.oc) <= 1000;
-<<<<<<< HEAD
-    const int max_ch_block_mult = is_superset(jbgp.isa, avx512_core) ? 4 : 3;
-    const int max_ch_block = max_ch_block_mult * jbgp.simd_w;
-    if (!avoid_max_ic_block
-            && jbgp.ic >= (is_f32_compute ? 512 : max_ch_block)) {
-        jbgp.ic_block = max_ch_block;
-    } else if (jbgp.ic >= 2 * jbgp.simd_w) {
-        jbgp.ic_block = 2 * jbgp.simd_w;
-    } else {
-        jbgp.ic_block = jbgp.simd_w;
-    }
-=======
     jbgp.ic_block = !avoid_max_ic_block
                     && jbgp.ic >= (is_f32 && !jbgp.is_bf32 ? 512 : 64)
             ? 64
             : jbgp.ic >= 32 ? 32
                             : 16;
->>>>>>> 9bea36e6
 
     jbgp.nb_ic = div_up(jbgp.ic, jbgp.ic_block);
     jbgp.nb_ic_blocking = 1;
     jbgp.nb_oc = div_up(jbgp.oc, jbgp.oc_block);
 
-    jbgp.os_block = get_os_block(false, false);
+    jbgp.os_block = get_os_block(jbgp, false, false);
 
     jbgp.nb_os = div_up(jbgp.os, jbgp.os_block);
     jbgp.nb_os_blocking = 1;
     int os_blocking_max = 2;
-    jbgp.nb_os_blocking = max_div(jbgp.nb_os, os_blocking_max);
+    for (int bl = os_blocking_max; bl >= 1; bl--)
+        if (jbgp.nb_os % bl == 0) {
+            jbgp.nb_os_blocking = bl;
+            break;
+        }
 
     if (is_amx_xf16 || jbgp.is_bf32) {
         const int os_chunks = div_up(jbgp.nb_os, jbgp.nb_os_blocking);
@@ -834,72 +517,34 @@
     }
 
     jbgp.nb_oc_blocking = 1;
-    const int oc_chunk_max_size = max_ch_block;
-    jbgp.nb_oc_blocking = max_div(jbgp.nb_oc, oc_chunk_max_size);
-
-    if (jbgp.isa == avx2) {
-        const auto L2_size = platform::get_per_core_cache_size(2) * jbgp.nthr;
-        for (int bl = jbgp.nb_oc; bl >= 1; bl--) {
+    const int oc_chunk_max_size = 64;
+    for (int bl = oc_chunk_max_size; bl >= 1; bl--)
+        if (jbgp.nb_oc % bl == 0) {
             jbgp.nb_oc_blocking = bl;
-            if (L2_size >= types::data_type_size(jbgp.src_dt) * jbgp.os_block
-                                    * jbgp.nb_os_blocking
-                            + types::data_type_size(jbgp.wei_dt) * jbgp.oc
-                                    * jbgp.nb_oc_blocking)
-                break;
-        }
-    }
+            break;
+        }
 
     jbgp.nthr_oc_b = 1;
-    const int ic_chunks = div_up(jbgp.nb_ic, jbgp.nb_ic_blocking);
-    const int os_chunks = div_up(jbgp.nb_os, jbgp.nb_os_blocking);
-    const int other_work = ic_chunks * os_chunks;
+    const int num_work_to_parallel = div_up(jbgp.nb_ic, jbgp.nb_ic_blocking)
+            * div_up(jbgp.nb_os, jbgp.nb_os_blocking);
     // Use oc reduction if we have
     //   * very large output channels
     //   * small work amount available to each thread
-    if ((other_work < 2 * jbgp.nthr
+    if ((num_work_to_parallel < 2 * jbgp.nthr
                 || jbgp.oc > (is_bf16 || jbgp.is_bf32 ? 4096 : 1024))) {
-        const int min_chunk_sz
-                = (is_avx512_bf16) ? 2 * jbgp.simd_w : jbgp.simd_w;
-        const int num_min_chunk_sz = div_up(jbgp.nb_oc, min_chunk_sz);
-        int reduce_work = int(0.5f * num_min_chunk_sz * jbgp.nb_os
-                + (float)num_min_chunk_sz / jbgp.nb_ic + 0.5f);
+        const int min_chunck_sz = (is_avx512_bf16) ? 32 : 16;
+        const int num_min_chunk_sz = div_up(jbgp.nb_oc, min_chunck_sz);
+        float reduce_work = 0.5f * num_min_chunk_sz * jbgp.nb_os
+                + (float)num_min_chunk_sz / jbgp.nb_ic + 0.5f;
 
         // optimization for transformer_lt on CPX/SKX
-        const int max_nthr_oc_b = nstl::min(
-                nstl::min((!is_amx_xf16 && !jbgp.is_bf32 && jbgp.oc > 32000)
-                                ? jbgp.nthr / 2
-                                : 4,
-                        num_min_chunk_sz),
-                jbgp.nthr);
-
-        if (is_f32_compute) {
-            // Don't sacrifice reduction threads if other dimension will
-            // not benefit.
-            int nthr_other = jbgp.nthr / reduce_work;
-            if (reduce_work < max_nthr_oc_b && nthr_other <= 1) {
-                reduce_work = max_nthr_oc_b;
-            }
-        }
-
-        jbgp.nthr_oc_b = saturate(1, max_nthr_oc_b, reduce_work);
-
-        bool is_1d_ic = os_chunks == 1 && ic_chunks > 1;
-        bool is_1d_os = ic_chunks == 1 && os_chunks > 1;
-        bool is_1d = is_1d_ic || is_1d_os;
-        if (is_f32_compute && is_1d && jbgp.nthr_oc_b > 1) {
-            int n_chunks = is_1d_ic ? ic_chunks : os_chunks;
-            int nthr_1 = jbgp.nthr_oc_b;
-            int nthr_2 = nthr_1 - 1;
-            int nthr_other = jbgp.nthr / nthr_2;
-
-            int work_1 = comp_work(jbgp.nthr, nthr_1, n_chunks, jbgp.nb_oc);
-            int work_2 = comp_work(jbgp.nthr, nthr_2, n_chunks, jbgp.nb_oc);
-
-            // Sacrifice a thread in reduce dimension if work amount will be
-            // reduce on the thread with most work.
-            if (work_1 >= work_2 && nthr_other > 1) jbgp.nthr_oc_b--;
-        }
-
+        const int max_nthr_oc_b
+                = (!is_amx_xf16 && !jbgp.is_bf32 && jbgp.oc > 32000)
+                ? jbgp.nthr / 2
+                : 4;
+        jbgp.nthr_oc_b = saturate(1, nstl::min(max_nthr_oc_b, num_min_chunk_sz),
+                int(reduce_work));
+        jbgp.nthr_oc_b = nstl::min(jbgp.nthr_oc_b, jbgp.nthr);
         if (jbgp.nthr_oc_b > 1) {
             jbgp.nb_oc_blocking = div_up(jbgp.nb_oc, jbgp.nthr_oc_b);
             jbgp.nb_oc_blocking
@@ -942,11 +587,9 @@
     return status::success;
 }
 
-void jit_brgemm_ip_bwd_w_conf_t::thread_balance(int &nb_os_blocking_,
+void thread_balance(const jit_brgemm_primitive_conf_t &j, int &nb_os_blocking_,
         int &nb_oc_blocking_, int &nb_ic_blocking_, int &nthr_, int &nthr_mb_,
-        int &nthr_oc_b_, int &nthr_ic_b_) const {
-    const auto &j = *this;
-
+        int &nthr_oc_b_, int &nthr_ic_b_) {
     nthr_ = nthr_mb_ = nthr_oc_b_ = nthr_ic_b_ = 1;
     nb_os_blocking_ = j.nb_os_blocking;
     nb_oc_blocking_ = j.nb_oc_blocking;
@@ -1082,11 +725,11 @@
               };
 
     const int max_nb_oc_blocking_pow
-            = j.local_buffers_for_input_tensors ? 4 : j.nb_oc_blocking;
+            = j.ip_bwd_w_local_buffers_for_input_tensors ? 4 : j.nb_oc_blocking;
     auto nb_oc_blocking_values
             = get_blk_values(max_nb_oc_blocking_pow, j.nb_oc_blocking, j.nb_oc);
     const int max_nb_ic_blocking_pow
-            = j.local_buffers_for_input_tensors ? 4 : j.nb_ic_blocking;
+            = j.ip_bwd_w_local_buffers_for_input_tensors ? 4 : j.nb_ic_blocking;
     auto nb_ic_blocking_values
             = get_blk_values(max_nb_ic_blocking_pow, j.nb_ic_blocking, j.nb_ic);
 
@@ -1099,7 +742,11 @@
         if (os_chunks < nthr_mb) {
             int coef = saturate(1, 4, 2 * j.mb / (j.oc + j.ic));
             int os_blocking_max = div_up(div_up(j.nb_os, coef), nthr_mb);
-            nb_os_blocking = max_div(j.nb_os, os_blocking_max);
+            for (int bl = os_blocking_max; bl >= 1; bl--)
+                if (j.nb_os % bl == 0) {
+                    nb_os_blocking = bl;
+                    break;
+                }
         }
 
         const int nthr_par = nthr / nthr_mb;
@@ -1130,20 +777,7 @@
     nthr_ = nthr_mb_ * nthr_oc_b_ * nthr_ic_b_;
 }
 
-<<<<<<< HEAD
-status_t jit_brgemm_ip_bwd_w_conf_t::init_conf(cpu_isa_t isa,
-        const inner_product_desc_t &ipd, memory_desc_t &src_md,
-        memory_desc_t &weights_md, memory_desc_t &dst_md,
-        memory_desc_t &bias_md, primitive_attr_t &attr, int nthreads) {
-    CHECK(init_conf_base(
-            isa, ipd, src_md, weights_md, dst_md, bias_md, attr, nthreads));
-    assert(prop_kind == backward_weights);
-
-    auto &jbgp = *this;
-
-=======
 status_t init_ip_conf_bwd_w(jit_brgemm_primitive_conf_t &jbgp) {
->>>>>>> 9bea36e6
     const bool is_amx_xf16 = jbgp.is_amx && !jbgp.is_bf32;
     const bool is_f32 = everyone_is(f32, jbgp.src_dt, jbgp.wei_dt, jbgp.dst_dt);
     const bool has_weights_buffer = jbgp.wei_dt != jbgp.acc_dt;
@@ -1158,21 +792,11 @@
             = is_amx_xf16 || (jbgp.wei_dt == dnnl::impl::data_type::bf16) ? 32
                                                                           : 16;
 
-    jbgp.oc_block
-            = has_weights_buffer ? get_oc_block() : get_adjusted_oc_block();
-    jbgp.oc_block_ext = get_adjusted_oc_block();
-
-    const int n_sp_dims = jbgp.ndims - 2;
-    const format_tag_t wei_blk_8
-            = pick(n_sp_dims, OI8i8o2i, OIw8i8o2i, OIhw8i8o2i, OIdhw8i8o2i);
-    const format_tag_t wei_blk_24
-            = pick(n_sp_dims, OI8i24o2i, OIw8i24o2i, OIhw8i24o2i, OIdhw8i24o2i);
-    // Note: these wei tags are currently unsupported in the transform JIT
-    // kernels.
-    if (one_of(jbgp.wei_tag, wei_blk_8, wei_blk_24))
-        return status::unimplemented;
-
-    jbgp.os_block = get_os_block(false, false);
+    jbgp.oc_block = has_weights_buffer ? get_oc_block(jbgp)
+                                       : ip_fwd_get_adjusted_oc_block(jbgp);
+    jbgp.oc_block_ext = ip_fwd_get_adjusted_oc_block(jbgp);
+
+    jbgp.os_block = get_os_block(jbgp, false, false);
     jbgp.nb_os = div_up(jbgp.os, jbgp.os_block);
 
     jbgp.nb_ic = div_up(jbgp.ic, jbgp.ic_block);
@@ -1202,7 +826,12 @@
                     ? 8
                     : 4
             : nstl::min(64, jbgp.nb_os);
-    jbgp.nb_os_blocking = max_div(jbgp.nb_os, os_blocking_max);
+
+    for (int bl = os_blocking_max; bl >= 1; bl--)
+        if (jbgp.nb_os % bl == 0) {
+            jbgp.nb_os_blocking = bl;
+            break;
+        }
 
     jbgp.use_buffer_a = true;
     const bool is_oc_big_2_pow = jbgp.oc >= 512 && math::is_pow2(jbgp.oc);
@@ -1210,7 +839,7 @@
     jbgp.use_buffer_b = jbgp.dst_dt != f32 || is_oc_big_2_pow || is_huge_oc;
     const bool os_dim_dominating = jbgp.os >= 5 * (jbgp.ic + jbgp.oc);
     const int big_nb_os_threshold = is_amx_xf16 ? 64 : 256;
-    jbgp.local_buffers_for_input_tensors
+    jbgp.ip_bwd_w_local_buffers_for_input_tensors
             = is_amx_xf16 && jbgp.nb_os >= big_nb_os_threshold;
     jbgp.harness = os_dim_dominating && jbgp.nb_os >= big_nb_os_threshold
             ? harness_mb_reduction
@@ -1220,7 +849,7 @@
             nthr_ic;
     // Caution: thread_balance requires `use_buffer_a` and `use_buffer_b`
     // fields of jbgp to be properly set
-    thread_balance(nb_os_blocking, nb_oc_blocking, nb_ic_blocking, nthr,
+    thread_balance(jbgp, nb_os_blocking, nb_oc_blocking, nb_ic_blocking, nthr,
             nthr_mb, nthr_oc, nthr_ic);
 
     jbgp.nb_os_blocking = nb_os_blocking;
@@ -1238,10 +867,6 @@
             = div_up(rnd_up(jbgp.gemm_batch_size * sc_size, 4096), sc_size);
 
     jbgp.use_buffer = IMPLICATION(!has_weights_buffer, jbgp.nthr_mb > 1);
-
-    // NOTE: Choose loop order before setting brgemm buffer leading dimensions,
-    // since buffer size might depend on loop order chosen.
-    choose_loop_order();
 
     jbgp.LDA = jbgp.K;
     jbgp.LDB = (jbgp.use_buffer_b) ? jbgp.N * jbgp.nb_oc_blocking
@@ -1269,7 +894,7 @@
     return types::data_type_size(buf_dt);
 }
 
-status_t jit_brgemm_ip_conf_t::init_conf_base(cpu_isa_t isa,
+status_t init_ip_conf(cpu_isa_t isa, jit_brgemm_primitive_conf_t &jbgp,
         const inner_product_desc_t &ipd, memory_desc_t &src_md,
         memory_desc_t &weights_md, memory_desc_t &dst_md,
         memory_desc_t &bias_md, primitive_attr_t &attr, int nthreads) {
@@ -1278,12 +903,13 @@
     const memory_desc_wrapper dst_d(&dst_md);
 
     using namespace prop_kind;
+    if (!mayiuse(avx512_core) && !mayiuse(avx2_vnni_2))
+        return status::unimplemented;
 
     int ndims = src_d.ndims();
     if (weights_d.ndims() != ndims || dst_d.ndims() != 2)
         return status::unimplemented;
 
-    auto &jbgp = *this;
     jbgp = zero<decltype(jbgp)>();
     jbgp.ndims = ndims;
     jbgp.isa = isa;
@@ -1312,6 +938,9 @@
     if (!everyone_is(1, jbgp.kw, jbgp.kh, jbgp.kd))
         return status::unimplemented;
 
+    const int full_simd_w = 16;
+    jbgp.simd_w = full_simd_w;
+
     jbgp.with_bias
             = pick_by_prop_kind(jbgp.prop_kind, ipd.bias_desc.format_kind,
                       format_kind::undef, ipd.diff_bias_desc.format_kind)
@@ -1324,8 +953,7 @@
             ? pick_by_prop_kind(jbgp.prop_kind, ipd.bias_desc.data_type,
                     data_type::undef, ipd.diff_bias_desc.data_type)
             : data_type::undef;
-    jbgp.req_s8s8_compensation
-            = one_of(isa, avx512_core, avx512_core_vnni, avx2_vnni)
+    jbgp.signed_input = one_of(isa, avx512_core_vnni, avx512_core_bf16)
             && jbgp.src_dt == s8;
     const bool is_int8 = one_of(jbgp.src_dt, u8, s8) && jbgp.wei_dt == s8;
     const bool is_bf16
@@ -1350,13 +978,13 @@
             = is_f32 && attr.fpmath_mode_ == fpmath_mode::bf16 && jbgp.is_amx;
 
     if (!IMPLICATION(is_int8,
-                one_of(isa, avx2_vnni, avx2_vnni_2, avx512_core,
-                        avx512_core_vnni, avx512_core_amx)))
+                one_of(isa, avx512_core_vnni, avx512_core_bf16,
+                        avx512_core_amx)))
         return status::unimplemented;
     if (!IMPLICATION(is_bf16,
                 one_of(isa, avx2_vnni_2, avx512_core_bf16, avx512_core_amx)))
         return status::unimplemented;
-    if (!IMPLICATION(is_f32, jbgp.is_bf32 || one_of(isa, avx512_core, avx2)))
+    if (!IMPLICATION(is_f32, jbgp.is_bf32 || (isa == avx512_core)))
         return status::unimplemented;
     if (!IMPLICATION(is_f16,
                 one_of(isa, avx2_vnni_2, avx512_core_fp16,
@@ -1371,8 +999,6 @@
         jbgp.with_dst_scales = true;
     } else
         jbgp.acc_dt = f32;
-
-    jbgp.simd_w = isa_max_vlen(jbgp.isa) / types::data_type_size(jbgp.acc_dt);
 
     // Dispatch small shapes to VNNI for better performance
     const bool is_amx_int8 = jbgp.is_amx && one_of(jbgp.wei_dt, s8, u8);
@@ -1416,14 +1042,17 @@
         jbgp.is_wei_layout_any = weights_d.format_kind() == format_kind::any;
 
         memory_desc_t want_wei_md = weights_md;
-        jbgp.wei_tag = get_brgemm_ip_weights_tag(weights_md);
+        jbgp.wei_tag = get_brgemm_ip_weights_tag(isa, jbgp, weights_md);
         if (jbgp.wei_tag == format_tag::undef) return status::unimplemented;
         CHECK(memory_desc_init_by_tag(want_wei_md, jbgp.wei_tag));
 
-        if (jbgp.req_s8s8_compensation) {
-            want_wei_md.extra.flags
-                    |= memory_extra_flags::compensation_conv_s8s8;
+        if (jbgp.signed_input) {
+            want_wei_md.extra.flags = 0
+                    | memory_extra_flags::compensation_conv_s8s8
+                    | memory_extra_flags::scale_adjust;
             want_wei_md.extra.compensation_mask = (1 << 0);
+            want_wei_md.extra.scale_adjust
+                    = platform::s8s8_weights_scale_factor();
             if (weights_md.format_kind != format_kind::any
                     && want_wei_md != weights_md)
                 return status::unimplemented;
@@ -1434,16 +1063,6 @@
 
     jbgp.brg_type = brgemm_addr;
     jbgp.nthr = nthreads;
-
-    // Use blocking and kernels that reduce bandwidth requirement for small os
-    // sizes.
-    // TODO: Evaluate for other precisions, testing only done for f32.
-    bool small_os = jbgp.os <= 80;
-
-    // If os is tiny, less than # registers for broadcast in kernel, we only
-    // read the weights once in the kernel.
-    small_os &= jbgp.os > 6;
-    jbgp.use_small_os_kernels = is_f32 && small_os && jbgp.oc % 32 == 0;
 
     jbgp.use_uker = true;
     jbgp.use_interleave_stores = jbgp.use_uker;
@@ -1452,126 +1071,32 @@
     CHECK(set_or_check_tags());
     CHECK(attr.set_default_formats(&dst_md));
 
+    switch (jbgp.prop_kind) {
+        case forward_training:
+        case forward_inference:
+            CHECK(init_ip_conf_fwd(jbgp, attr, dst_d));
+            break;
+        case backward_data: CHECK(init_ip_conf_bwd_d(jbgp)); break;
+        case backward_weights: CHECK(init_ip_conf_bwd_w(jbgp)); break;
+        default: assert(!"invalid prop_kind"); return invalid_arguments;
+    }
+
     return status::success;
 }
 
-void jit_brgemm_ip_conf_t::init_scratchpad_base(
-        memory_tracking::registrar_t &scratchpad) const {
-
-    auto &jbgp = *this;
+void init_scratchpad(memory_tracking::registrar_t &scratchpad,
+        const jit_brgemm_primitive_conf_t &jbgp) {
+
+    size_t sc_size = sizeof(brgemm_batch_element_t);
+    size_t n_elems = (size_t)jbgp.nthr * jbgp.adjusted_batch_size;
 
     if (jbgp.brg_type == brgemm_addr) {
-        size_t sc_size = sizeof(brgemm_batch_element_t);
-        size_t n_elems = (size_t)jbgp.nthr * jbgp.adjusted_batch_size;
         scratchpad.book(key_brgemm_primitive_batch, n_elems, sc_size, 64);
     }
-
-    if (jbgp.is_amx)
-        scratchpad.book(key_conv_amx_tile_buffer,
-                (size_t)jbgp.nthr * jbgp.amx_buf_size_per_thread, sizeof(char));
-}
-
-void jit_brgemm_ip_fwd_conf_t::init_scratchpad(
-        memory_tracking::registrar_t &scratchpad) const {
-    assert(one_of(prop_kind, forward_training, forward_inference));
-
-    init_scratchpad_base(scratchpad);
-
-    const auto &jbgp = *this;
-
-    if (jbgp.use_buffer) {
-        size_t nelements = 0;
-        size_t nrows = 0;
-
-        // Number of reduction, per thread or shared buffers.
-        size_t nbuffers = 0;
-
-        if (jbgp.nthr_ic_b > 1) {
-            const bool need_extra_buffer
-                    = (jbgp.dst_dt == f32 && jbgp.with_sum);
-            int n_reduction_buffers = jbgp.nthr_ic_b - !need_extra_buffer;
-            nbuffers = n_reduction_buffers;
-            nrows = jbgp.os;
-        } else {
-            switch (jbgp.loop_order) {
-                case osc_occ_osb_ocb_icc:
-                    nbuffers = jbgp.nthr;
-                    nrows = jbgp.M;
-                    break;
-                case osc_occ_icc_osb_ocb:
-                    nbuffers = jbgp.nthr;
-                    nrows = jbgp.os_block * nb_os_blocking;
-                    break;
-                case icc_osc_occ_osb_ocb:
-                case icc_occ_osc_ocb_osb:
-                    nbuffers = 1;
-                    nrows = jbgp.os;
-                    break;
-            }
-        }
-        nelements = nbuffers * nrows * jbgp.LDC;
-        scratchpad.book(key_brgemm_primitive_buffer, nelements,
-                types::data_type_size(jbgp.acc_dt));
-    }
-
-    if (jbgp.use_buffer_a) {
-        scratchpad.book(key_brgemm_primitive_buffer_a,
-                (size_t)jbgp.nthr * jbgp.LDA * jbgp.os_block
-                        * jbgp.nb_os_blocking,
-                buf_dt_size(jbgp.src_dt, jbgp.isa));
-    }
-}
-
-void jit_brgemm_ip_bwd_d_conf_t::init_scratchpad(
-        memory_tracking::registrar_t &scratchpad) const {
-    assert(prop_kind == backward_data);
-
-    init_scratchpad_base(scratchpad);
-
-    const auto &jbgp = *this;
-
     if (jbgp.use_buffer) {
         size_t nelements = (size_t)jbgp.nthr * jbgp.LDC * jbgp.M;
-        if (jbgp.nthr_oc_b > 1) {
-            const int adj_buffers = (jbgp.src_dt == f32) ? 1 : 0;
-            int n_reduction_buffers = jbgp.nthr_oc_b - adj_buffers;
-            nelements = (size_t)n_reduction_buffers * jbgp.LDC * jbgp.os;
-        }
-        scratchpad.book(key_brgemm_primitive_buffer, nelements,
-                types::data_type_size(jbgp.acc_dt));
-    }
-
-    if (jbgp.use_buffer_a) {
-        scratchpad.book(key_brgemm_primitive_buffer_a,
-                (size_t)jbgp.nthr * jbgp.os_block * jbgp.LDA,
-                buf_dt_size(jbgp.dst_dt, jbgp.isa));
-    }
-
-    if (jbgp.use_buffer_b) {
-        auto size_B = (size_t)jbgp.LDB * rnd_up(jbgp.K, 2);
-
-        if (!jbgp.global_b_transpose)
-            scratchpad.book(key_brgemm_primitive_buffer_b,
-                    (dim_t)jbgp.nthr * jbgp.gemm_batch_size * size_B,
-                    buf_dt_size(jbgp.wei_dt, jbgp.isa));
-        else
-            scratchpad.book(key_brgemm_primitive_buffer_b,
-                    (dim_t)jbgp.nb_oc * jbgp.nb_ic * size_B,
-                    buf_dt_size(jbgp.wei_dt, jbgp.isa));
-    }
-}
-
-void jit_brgemm_ip_bwd_w_conf_t::init_scratchpad(
-        memory_tracking::registrar_t &scratchpad) const {
-    assert(prop_kind == backward_weights);
-
-    init_scratchpad_base(scratchpad);
-
-    const auto &jbgp = *this;
-
-    if (jbgp.use_buffer) {
-        size_t nelements = (size_t)jbgp.nthr * jbgp.LDC * jbgp.M;
-        if (jbgp.nthr_mb > 1 || jbgp.harness == harness_mb_reduction) {
+        if (jbgp.prop_kind == dnnl_backward_weights
+                && (jbgp.nthr_mb > 1 || jbgp.harness == harness_mb_reduction)) {
             const size_t n_reduction_buffers = jbgp.nthr_mb > 1
                     ? jbgp.nthr_mb - (jbgp.wei_dt == f32)
                     : 1;
@@ -1582,22 +1107,32 @@
             nelements = (size_t)n_reduction_buffers * num_ic_chunks
                     * num_oc_chunks * jbgp.nb_ic_blocking * jbgp.nb_oc_blocking
                     * jbgp.ic_block * jbgp.oc_block;
-        } else if (jbgp.nthr_mb == 1) {
+        } else if (jbgp.prop_kind == dnnl_backward_weights
+                && jbgp.nthr_mb == 1) {
             nelements = (size_t)jbgp.nthr * jbgp.nb_ic_blocking * jbgp.ic_block
                     * jbgp.nb_oc_blocking * jbgp.oc_block;
+        } else if (jbgp.prop_kind == dnnl_backward_data && jbgp.nthr_oc_b > 1) {
+            const int adj_buffers = (jbgp.src_dt == f32) ? 1 : 0;
+            int n_reduction_buffers = jbgp.nthr_oc_b - adj_buffers;
+            nelements = (size_t)n_reduction_buffers * jbgp.LDC * jbgp.os;
+        } else if (one_of(jbgp.prop_kind, forward_training, forward_inference)
+                && jbgp.nthr_ic_b > 1) {
+            const bool need_extra_buffer
+                    = (jbgp.dst_dt == f32 && jbgp.with_sum);
+            int n_reduction_buffers = jbgp.nthr_ic_b - !need_extra_buffer;
+            nelements = (size_t)n_reduction_buffers * jbgp.oc * jbgp.os;
         }
         scratchpad.book(key_brgemm_primitive_buffer, nelements,
                 types::data_type_size(jbgp.acc_dt));
     }
-
-    if (jbgp.use_buffer_a) {
+    if (jbgp.use_buffer_a && jbgp.prop_kind == dnnl_backward_weights) {
         const dim_t num_ic_chunks_per_thread
-                = jbgp.local_buffers_for_input_tensors
+                = jbgp.ip_bwd_w_local_buffers_for_input_tensors
                 ? 1
                 : div_up(div_up(jbgp.nb_ic, jbgp.nb_ic_blocking),
                         jbgp.nthr_ic_b);
         const dim_t num_os_chunks_per_thread
-                = jbgp.local_buffers_for_input_tensors
+                = jbgp.ip_bwd_w_local_buffers_for_input_tensors
                 ? 1
                 : div_up(div_up(jbgp.nb_os, jbgp.nb_os_blocking), jbgp.nthr_mb);
         const dim_t num_elems_per_thread = num_ic_chunks_per_thread
@@ -1606,10 +1141,20 @@
         scratchpad.book(key_brgemm_primitive_buffer_a,
                 jbgp.nthr * num_elems_per_thread,
                 buf_dt_size(jbgp.src_dt, jbgp.isa));
-    }
-
-    if (jbgp.use_buffer_b) {
-        int num_os_chunks_per_thread = jbgp.local_buffers_for_input_tensors
+    } else if (jbgp.use_buffer_a && jbgp.prop_kind == dnnl_backward_data) {
+        scratchpad.book(key_brgemm_primitive_buffer_a,
+                (size_t)jbgp.nthr * jbgp.os_block * jbgp.LDA,
+                buf_dt_size(jbgp.dst_dt, jbgp.isa));
+    } else if (jbgp.use_buffer_a) { // FWD
+        scratchpad.book(key_brgemm_primitive_buffer_a,
+                (size_t)jbgp.nthr * jbgp.LDA * jbgp.os_block
+                        * jbgp.nb_os_blocking,
+                buf_dt_size(jbgp.src_dt, jbgp.isa));
+    }
+
+    if (jbgp.use_buffer_b && jbgp.prop_kind == dnnl_backward_weights) {
+        int num_os_chunks_per_thread
+                = jbgp.ip_bwd_w_local_buffers_for_input_tensors
                 ? 1
                 : div_up(div_up(jbgp.nb_os, jbgp.nb_os_blocking), jbgp.nthr_mb);
         const dim_t num_elems_per_thread = num_os_chunks_per_thread
@@ -1619,77 +1164,33 @@
                 buf_dt_size(jbgp.dst_dt, jbgp.isa));
     }
 
-    if (jbgp.with_bias && (jbgp.bia_dt != f32 || jbgp.nthr_mb > 1)) {
+    if (jbgp.use_buffer_b && jbgp.prop_kind == dnnl_backward_data) {
+        auto size_B = (size_t)jbgp.LDB * rnd_up(jbgp.K, 2);
+
+        if (!jbgp.ip_bwd_d_global_b_transpose)
+            scratchpad.book(key_brgemm_primitive_buffer_b,
+                    (dim_t)jbgp.nthr * jbgp.gemm_batch_size * size_B,
+                    buf_dt_size(jbgp.wei_dt, jbgp.isa));
+        else
+            scratchpad.book(key_brgemm_primitive_buffer_b,
+                    (dim_t)jbgp.nb_oc * jbgp.nb_ic * size_B,
+                    buf_dt_size(jbgp.wei_dt, jbgp.isa));
+    }
+
+    if (jbgp.prop_kind == dnnl_backward_weights && jbgp.with_bias
+            && (jbgp.bia_dt != f32 || jbgp.nthr_mb > 1)) {
         int nbuffers = jbgp.nthr_mb - (jbgp.bia_dt == f32);
         scratchpad.book(key_iprod_bias_bf16_convert_wsp,
                 (size_t)nbuffers * jbgp.oc, types::data_type_size(jbgp.acc_dt));
     }
 
-    if (dnnl_thr_syncable())
+    if (dnnl_thr_syncable() && jbgp.prop_kind == dnnl_backward_weights)
         scratchpad.book<simple_barrier::ctx_t>(
                 key_conv_wei_bia_reduction_bctx, 1);
-}
-
-void jit_brgemm_ip_fwd_conf_t::choose_loop_order() {
-    const bool is_f32 = everyone_is(f32, src_dt, wei_dt, dst_dt);
-    const bool is_f32_compute = is_f32 && !is_bf32;
-
-    // Optimize loop order for f32, if buffer is not required.
-    const bool ocb_inner_most = is_f32_compute;
-    if (ocb_inner_most) {
-        loop_order = osc_occ_icc_osb_ocb;
-
-        // Use icc loop as outer-most to save bandwidth when os is small.
-        if (use_small_os_kernels) loop_order = icc_osc_occ_osb_ocb;
-    }
-
-    const int nthr_ic = nthr_ic_b <= nthr ? nthr_ic_b : 1;
-    const int nthr_oc_mb = nthr / nthr_ic;
-
-    const int os_chunks = div_up(nb_os, nb_os_blocking);
-    const int oc_chunks = div_up(nb_oc, nb_oc_blocking);
-    const int ic_chunks = div_up(nb_ic, nb_ic_blocking);
-    const int work_amount = oc_chunks * os_chunks;
-
-    const int os_chunk_sz = os_block * nb_os_blocking;
-    const int oc_chunk_sz = oc_block * nb_oc_blocking;
-    const int ic_chunk_sz = ic_block * nb_ic_blocking;
-    const int n_blocks = div_up(work_amount, nthr_oc_mb);
-    const int n_ic_chunks = div_up(ic_chunks, nthr_ic);
-
-    int oc_span_osc_occ = nstl::min(n_blocks, oc_chunks) * oc_chunk_sz;
-    int os_span_osc_occ = div_up(n_blocks, oc_chunks) * os_chunk_sz;
-    oc_span_osc_occ = nstl::min(oc_span_osc_occ, oc);
-    os_span_osc_occ = nstl::min(os_span_osc_occ, os);
-
-    int os_span_occ_osc = nstl::min(n_blocks, os_chunks) * os_chunk_sz;
-    int oc_span_occ_osc = div_up(n_blocks, os_chunks) * oc_chunk_sz;
-    os_span_occ_osc = nstl::min(os_span_occ_osc, os);
-    oc_span_occ_osc = nstl::min(oc_span_occ_osc, oc);
-
-    int ic_span = nstl::min(n_ic_chunks * ic_chunk_sz, ic);
-
-    auto eff = [](dim_t m, dim_t n, dim_t k) {
-        return 2 * m * n * k / float(m * k + n * k + 2 * m * n);
-    };
-
-    // Prefer to use occ_osc_... instead of osc_occ_... if compute
-    // intensity increases more than a threshold.
-    float eff_osc_occ = eff(os_span_osc_occ, oc_span_osc_occ, ic_span);
-    float eff_occ_osc = eff(os_span_occ_osc, oc_span_occ_osc, ic_span);
-    bool do_occ_osc = eff_occ_osc > 1.15 * eff_osc_occ;
-
-    // Enable occ_osc_... for f32 and with small os-blocks.
-    // TODO: Expand to other precisions and other blocks sizes.
-    const bool is_avx512 = is_superset(isa, avx512_core);
-    if ((os_block < 32 || do_occ_osc) && is_f32_compute && is_avx512)
-        loop_order = icc_occ_osc_ocb_osb;
-}
-
-void jit_brgemm_ip_bwd_w_conf_t::choose_loop_order() {
-    loop_order = local_buffers_for_input_tensors ? osc_icc_occ
-            : harness == harness_mb_reduction    ? osc_occ_icc
-                                                 : occ_icc_osc;
+
+    if (jbgp.is_amx)
+        scratchpad.book(key_conv_amx_tile_buffer,
+                (size_t)jbgp.nthr * jbgp.amx_buf_size_per_thread, sizeof(char));
 }
 
 } // namespace brgemm_inner_product_utils
