--- conflicted
+++ resolved
@@ -28,7 +28,6 @@
 
 #include "cpu/x64/amx_tile_configure.hpp"
 #include "cpu/x64/brgemm/brgemm.hpp"
-#include "cpu/x64/brgemm/brgemm_containers.hpp"
 #include "cpu/x64/cpu_barrier.hpp"
 #include "cpu/x64/cpu_reducer.hpp"
 #include "cpu/x64/jit_brgemm_conv_comp_pad_kernel.hpp"
@@ -44,8 +43,6 @@
 template <cpu_isa_t isa, bool use_inversion = false>
 struct brgemm_convolution_fwd_t : public primitive_t {
 
-    struct brgemm_thread_ctx_t;
-
     struct pd_t : public cpu_convolution_fwd_pd_t {
         pd_t(const convolution_desc_t *adesc, const primitive_attr_t *attr,
                 const typename pd_t::hint_class *hint_fwd_pd)
@@ -54,42 +51,50 @@
 
         ~pd_t() = default;
 
-        DECLARE_COMMON_PD_T(JIT_IMPL_NAME_HELPER("brgconv:", isa, ""),
-                brgemm_convolution_fwd_t);
+        // ------- DECLARE_COMMON_PD_t -----
+        pd_t *clone() const override {
+            auto new_pd = utils::make_unique<pd_t>(*this);
+            if (!new_pd->is_initialized()) return nullptr;
+            new_pd->brgs_.resize(brgs_sz_);
+            for (int i = 0; i < brgs_sz_; i++) {
+                new_pd->brgs_[i] = brgs_[i];
+                new_pd->bd_masks[i] = bd_masks[i];
+            }
+            return new_pd.release();
+        }
+
+        status_t create_primitive(
+                std::pair<std::shared_ptr<primitive_t>, bool> &primitive,
+                engine_t *engine,
+                const cache_blob_t &cache_blob) const override {
+            return primitive_t::create_primitive_common<
+                    brgemm_convolution_fwd_t, pd_t>(
+                    primitive, this, engine, false, cache_blob);
+        }
+
+        const char *name() const override {
+            return JIT_IMPL_NAME_HELPER("brgconv:", isa, "");
+        }
+        // ---------------------------------
 
         status_t init(engine_t *engine);
 
         int brgs_sz_;
-        std::shared_ptr<brgemm_containers::brgemm_desc_container_t>
-                brgemm_descriptors_;
+        std::vector<std::shared_ptr<brgemm_t>> brgs_;
+        std::vector<std::shared_ptr<std::vector<char>>> bd_masks;
         bool with_sum;
         jit_brgemm_conv_conf_t jcp_;
 
         int ic_chunks;
         bool need_postwork;
-        dim_t wei_g_stride, wei_ic_stride, wei_ocb_stride;
-        dim_t wei_kw_stride, wei_kh_stride, wei_kd_stride;
-        dim_t pbuf_w_sz, pbuf_h_sz, pbuf_d_sz;
 
         // batch sizes info for unrolled kernels
-        int bs_c;
+        int bs_c, first_bs;
         std::vector<int> batchsizes;
-
-        inline size_t get_bs_idx(int kd_b, int kd_e, int kh_b, int kh_e) const {
-            assert(0 <= kd_b && kd_b < KD);
-            assert(1 <= kd_e && kd_e < KD + 1);
-            assert(0 <= kh_b && kh_b < KH);
-            assert(1 <= kh_e && kh_e < KH + 1);
-            return (((size_t)kd_b * KD + (kd_e - 1)) * KH + kh_b) * KH + kh_e
-                    - 1;
-        }
-
-        inline size_t get_brg_idx(int m, bool do_initialization, bool is_N_tail,
-                bool is_K_tail, int kd_b, int kd_e, int kh_b, int kh_e) const {
-            auto bs_idx = jcp_.use_uker
-                    ? batchsizes[get_bs_idx(kd_b, kd_e, kh_b, kh_e)]
-                    : 0;
-            if (bs_idx < 0) return 0;
+        int get_brg_idx(int bs, int m, bool do_initialization, bool is_N_tail,
+                bool is_K_tail) const {
+            auto bs_idx = jcp_.use_uker ? batchsizes[bs] : 0;
+            assert(bs_idx >= 0);
             return (((m * bs_c + bs_idx) * 2
                             + static_cast<int>(do_initialization))
                                    * 2
@@ -97,48 +102,6 @@
                     * 2
                     + static_cast<int>(is_K_tail);
         }
-
-        int get_any_brg_idx(bool is_N_tail, bool is_K_tail) const {
-            // return first defined brgemm_descriptor for specified parameters
-            const int M_end = nstl::max(jcp_.M, jcp_.M_tail);
-            const bool N_begin = (jcp_.N == jcp_.N_tail) ? false : is_N_tail;
-            const bool N_end = (jcp_.N == jcp_.N_tail) ? true : is_N_tail;
-            const bool K_begin = (jcp_.K == jcp_.K_tail) ? false : is_K_tail;
-            const bool K_end = (jcp_.K == jcp_.K_tail) ? true : is_K_tail;
-            for_(int m = 0; m < M_end; m++)
-            for_(bool i_init : {false, true})
-            for_(bool i_N_tail : {N_begin, N_end})
-            for_(bool i_K_tail : {K_begin, K_end})
-            for_(int kd_b = 0; kd_b < KD; kd_b++)
-            for_(int kd_e = 1; kd_e <= KD; kd_e++)
-            for_(int kh_b = 0; kh_b < KH; kh_b++)
-            for (int kh_e = 1; kh_e <= KH; kh_e++) {
-                const auto brg_idx = get_brg_idx(
-                        m, i_init, i_N_tail, i_K_tail, kd_b, kd_e, kh_b, kh_e);
-                if ((*brgemm_descriptors_)[brg_idx]) return brg_idx;
-            }
-            return 0;
-        }
-
-        inline int maybe_invert(int k, int K) const {
-            return use_inversion ? K - 1 - k : k;
-        };
-
-        void init_batch(int icc, const char *src_base, const char *wei_base,
-                int n_ic_blocks, int ic_block_s, int iid_b, int iih_b,
-                int iiw_b, const dim_t *const __restrict kw_top_vpads,
-                const dim_t *const __restrict kw_bottom_vpads, int kd_b,
-                int kd_e, int kh_b, int kh_e, int kw_b, int kw_e, int k_l,
-                brgemm_batch_element_t *brg_batch) const;
-
-        void get_A_B(int icc, const char *src_base, const char *wei_base,
-                int ic_block_s, int iid_b, int iih_b, int iiw_b, int kd_b,
-                int kh_b, const void *&ptrA, const void *&ptrB) const;
-
-        status_t add_brg_descriptor(int M, int i_N, int i_K, int i_init,
-                int kd_b, int kd_e, int kh_b, int kh_e);
-
-        int ndims = 0;
 
     protected:
         bool arg_scales_ok() const {
@@ -155,15 +118,6 @@
             return attr()->zero_points_.has_default_values(DNNL_ARG_WEIGHTS)
                     && mask_src == 0 && mask_dst == 0;
         }
-
-        int KD, KH, KW, EXT_KD, EXT_KH, EXT_KW, KS, KD_BLOCK, KH_BLOCK,
-                KW_BLOCK, KD_BLOCK_PAD, KH_BLOCK_PAD, ID, IH, IW, IDP, IHP, IWP,
-                OD, OH, OW, SD, SH, SW, FP, TP, LP, DD, DH, DW;
-        size_t acc_dsz, bia_dsz, src_dsz, wei_dsz, dst_dsz;
-        dim_t src_w_sz, src_h_sz, src_d_sz, dst_w_sz, dst_h_sz, dst_d_sz,
-                wei_ocb_sz;
-        dim_t adj_src_h_sz, adj_src_h_offset, src_iw_offset, src_d_offset,
-                wei_ic_offset, wei_kd_offset, wei_kh_offset, wei_kw_offset;
     };
 
     brgemm_convolution_fwd_t(const pd_t *apd);
@@ -176,6 +130,10 @@
     status_t init(engine_t *engine) override;
 
 private:
+    struct S_t {
+        char a[AMX_PALETTE_SIZE];
+    };
+
     //  brgemm convolution execution context
     struct brgemm_exec_ctx_t {
         brgemm_exec_ctx_t(const exec_ctx_t &ctx, const pd_t *pd)
@@ -192,12 +150,14 @@
         const std::vector<const void *> post_ops_binary_rhs_arg_vec;
     };
 
-    inline static int get_ker_po_idx(int m, bool do_postwork, bool is_N_tail) {
+    struct brgemm_thread_ctx_t;
+
+    static int get_ker_po_idx(int m, bool do_postwork, bool is_N_tail) {
         return (m * 2 + static_cast<int>(do_postwork)) * 2
                 + static_cast<int>(is_N_tail);
     }
 
-    inline static int get_inp_size(
+    static int get_inp_size(
             int max_src_size, int dst_size, int k, int stride, int dilate) {
         const auto res = nstl::min(max_src_size,
                 calculate_end_padding(0, dst_size, 0, stride,
@@ -205,10 +165,9 @@
         return res;
     }
 
-    inline int maybe_invert_range(int k, int k_inv, int K) const {
-        return use_inversion ? K - k_inv : k;
-    };
-
+    int maybe_invert(int k, int K) const {
+        return use_inversion ? K - 1 - k : k;
+    };
     void get_kw_range(
             int ow, int &kw_s, int &kw_full_s, int &kw_full_e, int &kw_e) const;
     void get_ow_range(int ow, int kw, int &ow_s, int &ow_e) const;
@@ -217,12 +176,6 @@
     void ker_trans(brgemm_thread_ctx_t &btc, char *inp_buffer) const;
     void ker_vpad(brgemm_thread_ctx_t &btc) const;
 
-<<<<<<< HEAD
-    void perform_outwork(const brgemm_thread_ctx_t &btc, char *dst_base,
-            const char *bias_w, int ow, int g_oc, bool is_oc_tail, int ker_ow_s,
-            int ker_ow_f, int kd_l, int kh_l, bool maybe_do_init,
-            bool do_postwork, bool do_post_comp) const;
-=======
     void perform_outwork(char *dst_base, char *dst, char *c_buffer,
             const char *bias_w, int od, int oh, int ow, int g_oc,
             bool is_oc_tail, int ker_ow_s, int ker_ow_f, int kd_l, int kh_l,
@@ -230,12 +183,12 @@
             int32_t src_zp_vals, int32_t *src_zp_ptr, int32_t *dst_zp_ptr,
             int32_t *s8s8_compensation, bool maybe_do_init, bool do_postwork,
             bool do_post_comp, const float *dst_scales) const;
->>>>>>> 9bea36e6
-
-    void call_brgemm_kernel(const brgemm_thread_ctx_t &btc,
-            const brgemm_kernel_t *brg_ker, int batch_size, char *ptr_C,
-            char *ptr_D, const char *bias_w, int g_oc, bool do_postops,
-            int comp_ker_offs, bool do_only_comp) const;
+
+    void call_brgemm_kernel(brgemm_thread_ctx_t &btc, int brg_idx,
+            int batch_size, char *ptr_C, char *ptr_D, const char *bias_w,
+            int g_oc, bool do_postops, const void *binary_post_ops_rhs,
+            int32_t src_zp_vals, int32_t *src_zp_ptr, int32_t *dst_zp_ptr,
+            int32_t *s8s8_comp, bool do_only_comp) const;
 
     void maybe_conv_inp(int ithr, const char *__restrict src,
             char *__restrict inp_buffer, uint8_t *__restrict inp_buffer_mask,
@@ -245,8 +198,7 @@
 
     status_t add_po_kernel(brgemm_t *bcfg, int ker_idx, bool is_init);
     void add_po_kernels(int i_N, int init_bcast_dim, int po_bcast_dim);
-    status_t add_brg_kernel(int M, int i_N, int i_K, int i_init, int kd_b,
-            int kd_e, int kh_b, int kh_e);
+    status_t add_brg_kernel(int bs, int M, int i_N, int i_K, int i_init);
 
     status_t cal_compensation(const char *__restrict weights,
             int32_t *src_zp_buffer, int32_t *s8s8_comp_buffer) const;
@@ -255,18 +207,19 @@
     int get_comp_offset(const int g, const int ocb, const int ow,
             const int kd_b, const int kd_e, const int kh_b, const int kh_e,
             const int kw_b, const int kw_e) const;
-    inline const pd_t *pd() const {
+    const pd_t *pd() const {
         return static_cast<const pd_t *>(primitive_t::pd().get());
     }
 
-    brgemm_containers::brgemm_kernel_container_t brgemm_kernels_;
-    brgemm_containers::brgemm_palette_container_t brgemm_palettes_;
-
+    std::vector<std::unique_ptr<brgemm_kernel_t>> brg_kernels_;
     std::vector<std::unique_ptr<jit_brgemm_kernel_post_ops<isa>>> kernels_po_;
     std::unique_ptr<jit_avx512_core_brgemm_conv_trans_kernel::
                     jit_avx512_core_brgemm_conv_trans_kernel_t>
             copy_to_pbuffer_;
-    std::unique_ptr<jit_generator> comp_vpad_pbuffer_;
+    std::unique_ptr<jit_avx512_core_brgemm_conv_comp_pad_kernel::
+                    jit_avx512_core_brgemm_conv_comp_pad_kernel_t>
+            comp_vpad_pbuffer_;
+    std::vector<S_t> brg_kernel_palettes_;
 
     size_t acc_dsz, bia_dsz, src_dsz, wei_dsz, dst_dsz;
 
@@ -280,7 +233,9 @@
     int KD, KH, KW, EXT_KD, EXT_KH, EXT_KW, KS, KD_BLOCK, KH_BLOCK, KW_BLOCK,
             KD_BLOCK_PAD, KH_BLOCK_PAD, ID, IH, IW, IDP, IHP, IWP, OD, OH, OW,
             SD, SH, SW, FP, TP, LP, DD, DH, DW;
-    dim_t src_w_sz, src_h_sz, src_d_sz, dst_w_sz, dst_h_sz, dst_d_sz;
+    dim_t src_w_sz, src_h_sz, src_d_sz, dst_w_sz, dst_h_sz, dst_d_sz, wei_ic_sz,
+            wei_kw_sz, wei_kh_sz, wei_kd_sz, wei_ocb_sz;
+    dim_t pbuf_w_sz, pbuf_h_sz, pbuf_d_sz;
     dim_t ker_vpad_sz, comp_ocb_sz, comp_ker_sz, comp_kw_sz;
 
     bool need_compensation;
