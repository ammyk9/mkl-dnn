--- conflicted
+++ resolved
@@ -1,5 +1,5 @@
 /*******************************************************************************
-* Copyright 2018-2023 Intel Corporation
+* Copyright 2018-2022 Intel Corporation
 *
 * Licensed under the Apache License, Version 2.0 (the "License");
 * you may not use this file except in compliance with the License.
@@ -63,13 +63,8 @@
                             primitive_attr_t::skip_mask_t::scales_runtime
                                     | primitive_attr_t::skip_mask_t::post_ops,
                             dst_md()->data_type)
-<<<<<<< HEAD
-                    && attr()->post_ops_.check_sum_consistency(
-                            dst_md()->data_type, /* is_int */ true)
-=======
                     && attr()->post_ops_.check_sum_consistent_dt(
                             dst_md()->data_type)
->>>>>>> 9bea36e6
                     && attr_scales_ok()
                     && set_default_params() == status::success
                     && dense_gemm_consitency_check(
