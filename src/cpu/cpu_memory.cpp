/*******************************************************************************
* Copyright 2018 Intel Corporation
*
* Licensed under the Apache License, Version 2.0 (the "License");
* you may not use this file except in compliance with the License.
* You may obtain a copy of the License at
*
*     http://www.apache.org/licenses/LICENSE-2.0
*
* Unless required by applicable law or agreed to in writing, software
* distributed under the License is distributed on an "AS IS" BASIS,
* WITHOUT WARRANTIES OR CONDITIONS OF ANY KIND, either express or implied.
* See the License for the specific language governing permissions and
* limitations under the License.
*******************************************************************************/

#include <assert.h>

#include "mkldnn_traits.hpp"
#include "mkldnn_thread.hpp"
#include "type_helpers.hpp"
#include "utils.hpp"

#include "cpu_memory.hpp"

namespace mkldnn {
namespace impl {
namespace cpu {

using namespace mkldnn::impl;
using namespace mkldnn::impl::data_type;
using namespace mkldnn::impl::status;
using namespace mkldnn::impl::format_tag;

enum blk_kind_t { a, b, c, ab, ba, bc, cb };

template <data_type_t dt, blk_kind_t blk_kind, int blksize>
void typed_zero_pad_blk(
        const memory_desc_wrapper &m_d, typename prec_traits<dt>::type *data) {
    using data_t = typename prec_traits<dt>::type;
    const auto &dims = m_d.dims();
    const auto &pdims = m_d.padded_dims();
    const auto &blk = m_d.blocking_desc();
    auto dim_is_blocked = [&](int dim) {
        for (int i = 0; i < blk.inner_nblks; i++)
            if (blk.inner_idxs[i] == dim)
                return true;
        return false;
    };
    bool A_blocked = dim_is_blocked(0), B_blocked = dim_is_blocked(1),
         C_blocked = dim_is_blocked(2);

    assert(blk.inner_nblks < 4);
    assert((A_blocked || B_blocked || C_blocked) || (A_blocked && B_blocked)
            || (C_blocked && B_blocked));

    const int a_tail_s = A_blocked ? dims[0] % blksize : 0;
    const int b_tail_s = B_blocked ? dims[1] % blksize : 0;
    const int c_tail_s = C_blocked ? dims[2] % blksize : 0;
    assert(a_tail_s || b_tail_s || c_tail_s);

    const int A = A_blocked ? pdims[0] / blksize : dims[0];
    const int B = B_blocked ? pdims[1] / blksize : dims[1];
    const int C = C_blocked ? pdims[2] / blksize : dims[2];
    const int D = m_d.ndims() > 3 ? dims[3] : 1;
    const int E = m_d.ndims() > 4 ? dims[4] : 1;
    const int F = m_d.ndims() > 5 ? dims[5] : 1;
    const int inner_blk = blk.inner_nblks == 3 ? blk.inner_blks[2] : 1;

    auto zeroize_tail = [&](data_t *d, const int tail_s) {
        for (int b = tail_s; b < blksize; ++b)
            d[b] = 0;
    };
    auto zeroize_tail_inner = [&](data_t *d, const int tail_s) {
        for (int b1 = 0; b1 < blksize; ++b1)
            for (int b2 = tail_s; b2 < blksize; ++b2)
                d[(b1 / inner_blk) * blksize * inner_blk + inner_blk * b2
                        + b1 % inner_blk]
                        = 0;
    };
    auto zeroize_tail_outer = [&](data_t *d, const int tail_s) {
        for (int b1 = tail_s; b1 < blksize; ++b1)
            for (int b2 = 0; b2 < blksize; ++b2)
                d[(b1 / inner_blk) * blksize * inner_blk + inner_blk * b2
                        + b1 % inner_blk]
                        = 0;
    };

    if (c_tail_s) {
        parallel_nd(A, B, D, E, F, [&](int a, int b, int d, int e, int f) {
            auto x = &data[m_d.blk_off(a, b, C - 1, d, e, f)];
            if (blk_kind == c)
                zeroize_tail(x, c_tail_s);
            else if (blk_kind == bc)
                zeroize_tail_inner(x, c_tail_s);
            else if (blk_kind == cb)
                zeroize_tail_outer(x, c_tail_s);
        });
    }

    if (b_tail_s) {
        parallel_nd(A, C, D, E, F, [&](int a, int c, int d, int e, int f) {
            auto x = &data[m_d.blk_off(a, B - 1, c, d, e, f)];
            if (blk_kind == b)
                zeroize_tail(x, b_tail_s);
            else if (blk_kind == ab || blk_kind == cb)
                zeroize_tail_inner(x, b_tail_s);
            else if (blk_kind == ba || blk_kind == bc)
                zeroize_tail_outer(x, b_tail_s);
        });
    }

    if (a_tail_s) {
        parallel_nd(B, C, D, E, F, [&](int b, int c, int d, int e, int f) {
            auto x = &data[m_d.blk_off(A - 1, b, c, d, e, f)];
            if (blk_kind == a)
                zeroize_tail(x, a_tail_s);
            else if (blk_kind == ba)
                zeroize_tail_inner(x, a_tail_s);
            else if (blk_kind == ab)
                zeroize_tail_outer(x, a_tail_s);
        });
    }
}

/*
 * all
 */
template <data_type_t dt>
void typed_zero_pad_generic_blocked(
        const memory_desc_wrapper &m_d, typename prec_traits<dt>::type *data) {
    const int ndims = m_d.ndims();
    const auto &dims = m_d.dims();
    const auto &pdims = m_d.padded_dims();

    const ptrdiff_t nelems = (ptrdiff_t)m_d.nelems(true);

    /* [D_0] .. [D_k][D_k+1] .. [D_ndim - 1]
     *            |  \                     /
     *            |   ---------------------
     *           has        contiguous
     *         padding
     *
     * step     <-- D_k+1 * ... * D_ndims-1
     * step_dim <-- k
     */

    ptrdiff_t step = 1;
    int step_dim = ndims - 1;
    for (; step_dim >= 0; --step_dim) {
        if (dims[step_dim] != pdims[step_dim])
            break;
        step *= dims[step_dim];
    }

    assert(step_dim >= 0 && "no zero padding is required");
    if (step_dim < 0)
        return;

    parallel_nd(nelems / step, [&](ptrdiff_t e1) {
        bool need_zero = false;

        ptrdiff_t idx = e1;
        for (int d = step_dim; d >= 0; --d) {
            if (idx % pdims[d] >= dims[d]) {
                need_zero = true;
                break;
            }
            idx /= pdims[d];
        }

        if (need_zero) {
            for (ptrdiff_t e0 = 0; e0 < step; ++e0)
                data[m_d.off_l(e1 * step + e0, true)] = 0;
        }
    });
}

template <data_type_t dt>
status_t cpu_memory_t::typed_zero_pad() const {
    const memory_desc_wrapper mdw(md());

    if (mdw.format_kind() != format_kind::blocked)
        return unimplemented;

    if (mdw.nelems(false) == mdw.nelems(true))
        return success;

    auto *data = (typename prec_traits<dt>::type *)data_;
<<<<<<< HEAD
    const auto fmt = mpd.format();

    /* data */
    /*
#   define MAYBE_DATA(f) if (fmt == f) \
    { typed_zero_pad_data<dt, f>(mpd, data); return success; }
    MAYBE_DATA(nCw8c);
    MAYBE_DATA(nCw16c);
    MAYBE_DATA(nChw8c);
    MAYBE_DATA(nCdhw8c);
    MAYBE_DATA(nChw16c);
    MAYBE_DATA(nCdhw16c);
    */

    /* weights */
    /*
#   define MAYBE_WEIGHTS(f) if (fmt == f) \
    { typed_zero_pad_weights<dt, f>(mpd, data); return success; }
    MAYBE_WEIGHTS(OIdhw8i8o);
    MAYBE_WEIGHTS(OIdhw8o8i);
    MAYBE_WEIGHTS(OIdhw16i16o);
    MAYBE_WEIGHTS(OIdhw16o16i);
    MAYBE_WEIGHTS(Oidhw16o);
    MAYBE_WEIGHTS(Odhwi16o);
    MAYBE_WEIGHTS(Odhwi8o);
    MAYBE_WEIGHTS(oIhw8i);
    MAYBE_WEIGHTS(oIhw16i);
    MAYBE_WEIGHTS(oIdhw8i);
    MAYBE_WEIGHTS(oIdhw16i);
    MAYBE_WEIGHTS(OIhw8i8o);
    MAYBE_WEIGHTS(OIhw16i16o);
    MAYBE_WEIGHTS(OIhw4i16o4i);
    MAYBE_WEIGHTS(OIhw4i16o4i_s8s8);
    MAYBE_WEIGHTS(Owi8o);
    MAYBE_WEIGHTS(OIw8i8o);
    MAYBE_WEIGHTS(OIw8o8i);
    MAYBE_WEIGHTS(OIw16i16o);
    MAYBE_WEIGHTS(OIw16o16i);
    MAYBE_WEIGHTS(Oiw16o);
    MAYBE_WEIGHTS(Owi16o);
    MAYBE_WEIGHTS(OIw8i16o2i);
    MAYBE_WEIGHTS(OIw8o16i2o);
    MAYBE_WEIGHTS(IOw16o16i);
    MAYBE_WEIGHTS(OIhw8i16o2i);
    MAYBE_WEIGHTS(OIdhw8i16o2i);
    MAYBE_WEIGHTS(OIhw8o16i2o);
    MAYBE_WEIGHTS(OIhw8o8i);
    MAYBE_WEIGHTS(OIhw16o16i);
    MAYBE_WEIGHTS(IOhw16o16i);
    MAYBE_WEIGHTS(Oihw16o);
    MAYBE_WEIGHTS(Ohwi8o);
    MAYBE_WEIGHTS(Ohwi16o);
    MAYBE_WEIGHTS(gOIhw8i8o);
    MAYBE_WEIGHTS(gOIhw16i16o);
    MAYBE_WEIGHTS(gOIhw4i16o4i);
    MAYBE_WEIGHTS(gOIhw4i16o4i_s8s8);
    MAYBE_WEIGHTS(gOwi8o);
    MAYBE_WEIGHTS(gOIw8i8o);
    MAYBE_WEIGHTS(gOIw8o8i);
    MAYBE_WEIGHTS(gOIw16i16o);
    MAYBE_WEIGHTS(gOIw16o16i);
    MAYBE_WEIGHTS(gOiw16o);
    MAYBE_WEIGHTS(gOwi16o);
    MAYBE_WEIGHTS(gOIw8i16o2i);
    MAYBE_WEIGHTS(gOIw8o16i2o);
    MAYBE_WEIGHTS(gIOw16o16i);
    MAYBE_WEIGHTS(gOIhw8i16o2i);
    MAYBE_WEIGHTS(gOIdhw8i16o2i);
    MAYBE_WEIGHTS(gOIhw8o16i2o);
    MAYBE_WEIGHTS(gOIhw8o8i);
    MAYBE_WEIGHTS(gOIhw16o16i);
    MAYBE_WEIGHTS(gIOhw16o16i);
    MAYBE_WEIGHTS(gOihw16o);
    MAYBE_WEIGHTS(gOhwi8o);
    MAYBE_WEIGHTS(gOhwi16o);
    MAYBE_WEIGHTS(gOIdhw8i8o);
    MAYBE_WEIGHTS(gOIdhw8o8i);
    MAYBE_WEIGHTS(gOIdhw16i16o);
    MAYBE_WEIGHTS(gOIdhw16o16i);
    MAYBE_WEIGHTS(gOidhw16o);
    MAYBE_WEIGHTS(gOdhwi16o);
    MAYBE_WEIGHTS(gOdhwi8o);
    MAYBE_WEIGHTS(Goihw8g);
    MAYBE_WEIGHTS(Goihw16g);
#   undef MAYBE_WEIGHTS
    */
=======
    auto blk = mdw.blocking_desc();
>>>>>>> 002d23b3

    auto get_blksize = [&](int ind) {
        int blksize = 1;
        for (int i = 0; i < blk.inner_nblks; i++) {
            if (blk.inner_idxs[i] == ind)
                blksize *= blk.inner_blks[i];
        }
        return blksize;
    };
    const int blksize = get_blksize(blk.inner_idxs[0]);

#   define CASE(blksize_, blk_kind) \
    do { \
        if (blksize == blksize_) { \
            typed_zero_pad_blk<dt, blk_kind, blksize_>(mdw, data); \
            return success; \
        } \
    } while(0)

    switch (blk.inner_nblks) {
    case 1:
        if (blk.inner_idxs[0] == 0) {
            CASE(4, a);
            CASE(8, a);
            CASE(16, a);
        } else if (blk.inner_idxs[0] == 1) {
            CASE(4, b);
            CASE(8, b);
            CASE(16, b);
        }
        break;
    case 2:
    case 3:
        if (!IMPLICATION(blk.inner_nblks == 3,
                    blk.inner_idxs[0] == blk.inner_idxs[2]))
            break;

        if (blk.inner_idxs[0] == 0 && blk.inner_idxs[1] == 1) {
            CASE(4, ab);
            CASE(8, ab);
            CASE(16, ab);
        } else if (blk.inner_idxs[0] == 1 && blk.inner_idxs[1] == 0) {
            CASE(4, ba);
            CASE(8, ba);
            CASE(16, ba);
        }
        if (blk.inner_idxs[0] == 1 && blk.inner_idxs[1] == 2) {
            CASE(4, bc);
            CASE(8, bc);
            CASE(16, bc);
        } else if (blk.inner_idxs[0] == 2 && blk.inner_idxs[1] == 1) {
            CASE(4, cb);
            CASE(8, cb);
            CASE(16, cb);
        }
        break;
    default: break;
    }

#   undef CASE

    // the last line of defence
    typed_zero_pad_generic_blocked<dt>(mdw, data);
    return success;
}

status_t cpu_memory_t::zero_pad() const {
    memory_desc_wrapper mdw(md());
    const bool skip_zeroing = false
        || data_ == nullptr
        || mdw.is_zero()
        || !mdw.is_blocking_desc();
    if (skip_zeroing) return success;

    switch (mdw.data_type()) {
        case f32: return typed_zero_pad<f32>();
        case s32: return typed_zero_pad<s32>();
        case s8: return typed_zero_pad<s8>();
        case u8: return typed_zero_pad<u8>();
        default: assert(!"memory is undefined"); return unimplemented;
    }
    return unimplemented;
}

}
}
}<|MERGE_RESOLUTION|>--- conflicted
+++ resolved
@@ -187,96 +187,7 @@
         return success;
 
     auto *data = (typename prec_traits<dt>::type *)data_;
-<<<<<<< HEAD
-    const auto fmt = mpd.format();
-
-    /* data */
-    /*
-#   define MAYBE_DATA(f) if (fmt == f) \
-    { typed_zero_pad_data<dt, f>(mpd, data); return success; }
-    MAYBE_DATA(nCw8c);
-    MAYBE_DATA(nCw16c);
-    MAYBE_DATA(nChw8c);
-    MAYBE_DATA(nCdhw8c);
-    MAYBE_DATA(nChw16c);
-    MAYBE_DATA(nCdhw16c);
-    */
-
-    /* weights */
-    /*
-#   define MAYBE_WEIGHTS(f) if (fmt == f) \
-    { typed_zero_pad_weights<dt, f>(mpd, data); return success; }
-    MAYBE_WEIGHTS(OIdhw8i8o);
-    MAYBE_WEIGHTS(OIdhw8o8i);
-    MAYBE_WEIGHTS(OIdhw16i16o);
-    MAYBE_WEIGHTS(OIdhw16o16i);
-    MAYBE_WEIGHTS(Oidhw16o);
-    MAYBE_WEIGHTS(Odhwi16o);
-    MAYBE_WEIGHTS(Odhwi8o);
-    MAYBE_WEIGHTS(oIhw8i);
-    MAYBE_WEIGHTS(oIhw16i);
-    MAYBE_WEIGHTS(oIdhw8i);
-    MAYBE_WEIGHTS(oIdhw16i);
-    MAYBE_WEIGHTS(OIhw8i8o);
-    MAYBE_WEIGHTS(OIhw16i16o);
-    MAYBE_WEIGHTS(OIhw4i16o4i);
-    MAYBE_WEIGHTS(OIhw4i16o4i_s8s8);
-    MAYBE_WEIGHTS(Owi8o);
-    MAYBE_WEIGHTS(OIw8i8o);
-    MAYBE_WEIGHTS(OIw8o8i);
-    MAYBE_WEIGHTS(OIw16i16o);
-    MAYBE_WEIGHTS(OIw16o16i);
-    MAYBE_WEIGHTS(Oiw16o);
-    MAYBE_WEIGHTS(Owi16o);
-    MAYBE_WEIGHTS(OIw8i16o2i);
-    MAYBE_WEIGHTS(OIw8o16i2o);
-    MAYBE_WEIGHTS(IOw16o16i);
-    MAYBE_WEIGHTS(OIhw8i16o2i);
-    MAYBE_WEIGHTS(OIdhw8i16o2i);
-    MAYBE_WEIGHTS(OIhw8o16i2o);
-    MAYBE_WEIGHTS(OIhw8o8i);
-    MAYBE_WEIGHTS(OIhw16o16i);
-    MAYBE_WEIGHTS(IOhw16o16i);
-    MAYBE_WEIGHTS(Oihw16o);
-    MAYBE_WEIGHTS(Ohwi8o);
-    MAYBE_WEIGHTS(Ohwi16o);
-    MAYBE_WEIGHTS(gOIhw8i8o);
-    MAYBE_WEIGHTS(gOIhw16i16o);
-    MAYBE_WEIGHTS(gOIhw4i16o4i);
-    MAYBE_WEIGHTS(gOIhw4i16o4i_s8s8);
-    MAYBE_WEIGHTS(gOwi8o);
-    MAYBE_WEIGHTS(gOIw8i8o);
-    MAYBE_WEIGHTS(gOIw8o8i);
-    MAYBE_WEIGHTS(gOIw16i16o);
-    MAYBE_WEIGHTS(gOIw16o16i);
-    MAYBE_WEIGHTS(gOiw16o);
-    MAYBE_WEIGHTS(gOwi16o);
-    MAYBE_WEIGHTS(gOIw8i16o2i);
-    MAYBE_WEIGHTS(gOIw8o16i2o);
-    MAYBE_WEIGHTS(gIOw16o16i);
-    MAYBE_WEIGHTS(gOIhw8i16o2i);
-    MAYBE_WEIGHTS(gOIdhw8i16o2i);
-    MAYBE_WEIGHTS(gOIhw8o16i2o);
-    MAYBE_WEIGHTS(gOIhw8o8i);
-    MAYBE_WEIGHTS(gOIhw16o16i);
-    MAYBE_WEIGHTS(gIOhw16o16i);
-    MAYBE_WEIGHTS(gOihw16o);
-    MAYBE_WEIGHTS(gOhwi8o);
-    MAYBE_WEIGHTS(gOhwi16o);
-    MAYBE_WEIGHTS(gOIdhw8i8o);
-    MAYBE_WEIGHTS(gOIdhw8o8i);
-    MAYBE_WEIGHTS(gOIdhw16i16o);
-    MAYBE_WEIGHTS(gOIdhw16o16i);
-    MAYBE_WEIGHTS(gOidhw16o);
-    MAYBE_WEIGHTS(gOdhwi16o);
-    MAYBE_WEIGHTS(gOdhwi8o);
-    MAYBE_WEIGHTS(Goihw8g);
-    MAYBE_WEIGHTS(Goihw16g);
-#   undef MAYBE_WEIGHTS
-    */
-=======
     auto blk = mdw.blocking_desc();
->>>>>>> 002d23b3
 
     auto get_blksize = [&](int ind) {
         int blksize = 1;
