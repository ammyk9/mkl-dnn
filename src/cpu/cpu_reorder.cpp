/*******************************************************************************
* Copyright 2017-2018 Intel Corporation
*
* Licensed under the Apache License, Version 2.0 (the "License");
* you may not use this file except in compliance with the License.
* You may obtain a copy of the License at
*
*     http://www.apache.org/licenses/LICENSE-2.0
*
* Unless required by applicable law or agreed to in writing, software
* distributed under the License is distributed on an "AS IS" BASIS,
* WITHOUT WARRANTIES OR CONDITIONS OF ANY KIND, either express or implied.
* See the License for the specific language governing permissions and
* limitations under the License.
*******************************************************************************/

#include <assert.h>

#include "cpu_engine.hpp"
#include "cpu_memory.hpp"
#include "type_helpers.hpp"

#include "cpu/jit_uni_reorder.hpp"
#include "cpu/simple_reorder.hpp"
#include "cpu/wino_reorder.hpp"
#include "cpu/rnn/rnn_reorders.hpp"

namespace mkldnn {
namespace impl {
namespace cpu {

using rpd_create_f = mkldnn::impl::engine_t::reorder_primitive_desc_create_f;

namespace {
using namespace mkldnn::impl::data_type;
using namespace mkldnn::impl::memory_format;

#define REG_SR(idt, ifmt, odt, ofmt, ...) \
    simple_reorder_t<idt, ifmt, odt, ofmt, __VA_ARGS__>::pd_t::create

#define REG_SR_BIDIR(idt, ifmt, odt, ofmt) \
    REG_SR(idt, ifmt, odt, ofmt, fmt_order::keep), \
    REG_SR(idt, ifmt, odt, ofmt, fmt_order::reverse)

#define REG_SR_DIRECT_COPY(idt, odt) \
    REG_SR(idt, any, odt, any, fmt_order::any, spec::direct_copy), \
    REG_SR(idt, any, odt, any, fmt_order::any, spec::direct_copy_except_dim_0)

static const rpd_create_f cpu_reorder_impl_list[] = {
    /* winograd */
    wino_reorder_t<f32, f32>::pd_t::create,
    //wino_reorder_t<f32, s8>::pd_t::create,

#if defined(__INTEL_COMPILER) || (defined(__GNUC__) && !defined(__clang__))
    /* Direct copy for icc which is faster than jitted code;
     * Direct copy for gcc which might or might not be faster than jitted
     * code, but still worth it because doesn't require jitting, i.e. much
     * faster creation time. This is tentative solution and should be removed
     * later (when we will cache jitted code?...). */
    REG_SR_DIRECT_COPY(f32, f32),
#endif

    /* rnn reorders */
    rnn_data_reorder_t<f32, u8>::pd_t::create,
    rnn_weights_reorder_t<f32, f32>::pd_t::create,
    rnn_weights_reorder_t<f32, s8>::pd_t::create,

#if defined(__INTEL_COMPILER) || (defined(__GNUC__) && !defined(__clang__))
    /* Direct copy for icc which is faster than jitted code;
     * Direct copy for gcc which might or might not be faster than jitted
     * code, but still worth it because doesn't require jitting, i.e. much
     * faster creation time. This is tentative solution and should be removed
     * later (when we will cache jitted code?...). */
    REG_SR_DIRECT_COPY(f32, f32),
#endif

#ifdef __INTEL_COMPILER
    /* direct copy for icc, which is faster than jitted code */
<<<<<<< HEAD
    /*
=======
>>>>>>> 863ff6e7
    REG_SR_DIRECT_COPY(f32, s32),
    REG_SR_DIRECT_COPY(f32, s8),
    REG_SR_DIRECT_COPY(f32, u8),
    REG_SR_DIRECT_COPY(s32, f32),
    REG_SR_DIRECT_COPY(s32, s32),
    REG_SR_DIRECT_COPY(s32, s8),
    REG_SR_DIRECT_COPY(s32, u8),
    REG_SR_DIRECT_COPY(s8, f32),
    REG_SR_DIRECT_COPY(s8, s32),
    REG_SR_DIRECT_COPY(s8, s8),
    REG_SR_DIRECT_COPY(s8, u8),
    REG_SR_DIRECT_COPY(u8, f32),
    REG_SR_DIRECT_COPY(u8, s32),
    REG_SR_DIRECT_COPY(u8, s8),
    REG_SR_DIRECT_COPY(u8, u8),
    */
#endif

    /* jit */
    jit_uni_reorder_create,

    /* fp32: flat <-> blocked with tail */
    /*
    REG_SR_BIDIR(f32, any, f32, nCw8c),
    REG_SR_BIDIR(f32, any, f32, OIw8i8o),
    REG_SR_BIDIR(f32, any, f32, OIw8o8i),
    REG_SR_BIDIR(f32, any, f32, gOIw8i8o),
    REG_SR_BIDIR(f32, any, f32, gOIw8o8i),

    REG_SR_BIDIR(f32, any, f32, nCw16c),
    REG_SR_BIDIR(f32, any, f32, OIw16o16i),
    REG_SR_BIDIR(f32, any, f32, OIw16i16o),
    REG_SR_BIDIR(f32, any, f32, IOw16o16i),
    REG_SR_BIDIR(f32, any, f32, gOIw16o16i),
    REG_SR_BIDIR(f32, any, f32, gOIw16i16o),
    REG_SR_BIDIR(f32, any, f32, gIOw16o16i),

    REG_SR_BIDIR(f32, any, f32, nChw8c),
    REG_SR_BIDIR(f32, any, f32, Ohwi8o),
    REG_SR_BIDIR(f32, any, f32, OIhw8i8o),
    REG_SR_BIDIR(f32, any, f32, OIhw8o8i),
    REG_SR_BIDIR(f32, any, f32, gOhwi8o),
    REG_SR_BIDIR(f32, any, f32, gOIhw8i8o),
    REG_SR_BIDIR(f32, any, f32, gOIhw8o8i),

    REG_SR_BIDIR(f32, any, f32, nChw16c),
    REG_SR_BIDIR(f32, any, f32, Oihw16o),
    REG_SR_BIDIR(f32, any, f32, Ohwi16o),
    REG_SR_BIDIR(f32, any, f32, OIhw16o16i),
    REG_SR_BIDIR(f32, any, f32, OIhw16i16o),
    REG_SR_BIDIR(f32, any, f32, IOhw16o16i),
    REG_SR_BIDIR(f32, any, f32, gOihw16o),
    REG_SR_BIDIR(f32, any, f32, gOhwi16o),
    REG_SR_BIDIR(f32, any, f32, gOIhw16o16i),
    REG_SR_BIDIR(f32, any, f32, gOIhw16i16o),
    REG_SR_BIDIR(f32, any, f32, gIOhw16o16i),

    REG_SR_BIDIR(f32, any, f32, nCdhw8c),
    REG_SR_BIDIR(f32, any, f32, Odhwi8o),
    REG_SR_BIDIR(f32, any, f32, OIdhw8i8o),
    REG_SR_BIDIR(f32, any, f32, OIdhw8o8i),
    REG_SR_BIDIR(f32, any, f32, gOdhwi8o),
    REG_SR_BIDIR(f32, any, f32, gOIdhw8i8o),
    REG_SR_BIDIR(f32, any, f32, gOIdhw8o8i),

    REG_SR_BIDIR(f32, any, f32, nCdhw16c),
    REG_SR_BIDIR(f32, any, f32, Oidhw16o),
    REG_SR_BIDIR(f32, any, f32, Odhwi16o),
    REG_SR_BIDIR(f32, any, f32, OIdhw16o16i),
    REG_SR_BIDIR(f32, any, f32, OIdhw16i16o),
    REG_SR_BIDIR(f32, any, f32, gOidhw16o),
    REG_SR_BIDIR(f32, any, f32, gOdhwi16o),
    REG_SR_BIDIR(f32, any, f32, gOIdhw16o16i),
    REG_SR_BIDIR(f32, any, f32, gOIdhw16i16o),
    */

 /* fp32: blocked <-> blocked with tail */
    REG_SR_BIDIR(f32, nCw8c, f32, nCw16c),
    REG_SR_BIDIR(f32, nChw8c, f32, nChw16c),
    REG_SR_BIDIR(f32, nCdhw8c, f32, nCdhw16c),

    /* int: flat <-> blocked with tail */
    /*
    REG_SR_BIDIR(f32, any, s32, nChw16c),
    REG_SR_BIDIR(f32, any, s8, nChw16c),
    REG_SR_BIDIR(f32, any, u8, nChw16c),
    REG_SR_BIDIR(s32, any, f32, nChw16c),
    REG_SR_BIDIR(s32, any, s32, nChw16c),
    REG_SR_BIDIR(s32, any, s8, nChw16c),
    REG_SR_BIDIR(s32, any, u8, nChw16c),
    REG_SR_BIDIR(s8, any, f32, nChw16c),
    REG_SR_BIDIR(s8, any, s32, nChw16c),
    REG_SR_BIDIR(s8, any, s8, nChw16c),
    REG_SR_BIDIR(s8, any, u8, nChw16c),
    REG_SR_BIDIR(u8, any, f32, nChw16c),
    REG_SR_BIDIR(u8, any, s32, nChw16c),
    REG_SR_BIDIR(u8, any, s8, nChw16c),
    REG_SR_BIDIR(u8, any, u8, nChw16c),

    REG_SR_BIDIR(f32, any, f32, OIhw4i16o4i),
    REG_SR_BIDIR(f32, any, s8, OIhw4i16o4i),
    REG_SR_BIDIR(s8, any, f32, OIhw4i16o4i),
    REG_SR_BIDIR(s8, any, s8, OIhw4i16o4i),
    REG_SR_BIDIR(f32, any, s8, gOIhw4i16o4i),
    REG_SR_BIDIR(s8, any, f32, gOIhw4i16o4i),
    REG_SR_BIDIR(f32, any, f32, gOIhw4i16o4i),
    REG_SR_BIDIR(s8, any, s8, gOIhw4i16o4i),

    REG_SR(f32, any, s8, hwio_s8s8, fmt_order::keep),
    REG_SR(f32, any, s8, hwigo_s8s8, fmt_order::keep),
    REG_SR(s8, any, s8, hwio_s8s8, fmt_order::keep),
    REG_SR(s8, any, s8, hwigo_s8s8, fmt_order::keep),

    REG_SR(f32, oihw, s8, OIhw4i16o4i_s8s8, fmt_order::keep),
    REG_SR(f32, goihw, s8, gOIhw4i16o4i_s8s8, fmt_order::keep),
<<<<<<< HEAD
    */
=======
    REG_SR(s8, oihw, s8, OIhw4i16o4i_s8s8, fmt_order::keep),
    REG_SR(s8, goihw, s8, gOIhw4i16o4i_s8s8, fmt_order::keep),
>>>>>>> 863ff6e7

    REG_SR(f32, goihw, s8, Goihw16g_s8s8, fmt_order::keep),
    REG_SR(s8, goihw, s8, Goihw16g_s8s8, fmt_order::keep),
    /* s16 <-> s16 */
    /*
    REG_SR_DIRECT_COPY(s16, s16),

    REG_SR_BIDIR(s16, any, s16, OIhw8i16o2i),
    REG_SR_BIDIR(s16, any, s16, gOIhw8i16o2i),
    REG_SR_BIDIR(s16, OIhw8i16o2i, s16, OIhw8o16i2o),
    REG_SR_BIDIR(s16, gOIhw8i16o2i, s16, gOIhw8o16i2o),
    */

    /* reference: the last line of defence */
    /*
    REG_SR(f32, any, f32, any, fmt_order::any, spec::reference),
    REG_SR(f32, any, s32, any, fmt_order::any, spec::reference),
    REG_SR(f32, any, s16, any, fmt_order::any, spec::reference),
    REG_SR(f32, any, s8, any, fmt_order::any, spec::reference),
    REG_SR(f32, any, u8, any, fmt_order::any, spec::reference),

    REG_SR(s32, any, f32, any, fmt_order::any, spec::reference),
    REG_SR(s32, any, s32, any, fmt_order::any, spec::reference),
    REG_SR(s32, any, s16, any, fmt_order::any, spec::reference),
    REG_SR(s32, any, s8, any, fmt_order::any, spec::reference),
    REG_SR(s32, any, u8, any, fmt_order::any, spec::reference),

    REG_SR(s16, any, f32, any, fmt_order::any, spec::reference),
    REG_SR(s16, any, s32, any, fmt_order::any, spec::reference),
    REG_SR(s16, any, s16, any, fmt_order::any, spec::reference),

    REG_SR(s8, any, f32, any, fmt_order::any, spec::reference),
    REG_SR(s8, any, s32, any, fmt_order::any, spec::reference),
    REG_SR(s8, any, s8, any, fmt_order::any, spec::reference),
    REG_SR(s8, any, u8, any, fmt_order::any, spec::reference),

    REG_SR(u8, any, f32, any, fmt_order::any, spec::reference),
    REG_SR(u8, any, s32, any, fmt_order::any, spec::reference),
    REG_SR(u8, any, u8, any, fmt_order::any, spec::reference),
    REG_SR(u8, any, s8, any, fmt_order::any, spec::reference),
    */

    /* eol */
    nullptr,
};
}

const rpd_create_f *cpu_engine_t::get_reorder_implementation_list() const {
    return cpu_reorder_impl_list;
}

}
}
}<|MERGE_RESOLUTION|>--- conflicted
+++ resolved
@@ -76,10 +76,7 @@
 
 #ifdef __INTEL_COMPILER
     /* direct copy for icc, which is faster than jitted code */
-<<<<<<< HEAD
-    /*
-=======
->>>>>>> 863ff6e7
+    /*
     REG_SR_DIRECT_COPY(f32, s32),
     REG_SR_DIRECT_COPY(f32, s8),
     REG_SR_DIRECT_COPY(f32, u8),
@@ -195,15 +192,12 @@
 
     REG_SR(f32, oihw, s8, OIhw4i16o4i_s8s8, fmt_order::keep),
     REG_SR(f32, goihw, s8, gOIhw4i16o4i_s8s8, fmt_order::keep),
-<<<<<<< HEAD
-    */
-=======
     REG_SR(s8, oihw, s8, OIhw4i16o4i_s8s8, fmt_order::keep),
     REG_SR(s8, goihw, s8, gOIhw4i16o4i_s8s8, fmt_order::keep),
->>>>>>> 863ff6e7
 
     REG_SR(f32, goihw, s8, Goihw16g_s8s8, fmt_order::keep),
     REG_SR(s8, goihw, s8, Goihw16g_s8s8, fmt_order::keep),
+    */
     /* s16 <-> s16 */
     /*
     REG_SR_DIRECT_COPY(s16, s16),
