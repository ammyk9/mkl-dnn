/*******************************************************************************
* Copyright 2017-2020 Intel Corporation
*
* Licensed under the Apache License, Version 2.0 (the "License");
* you may not use this file except in compliance with the License.
* You may obtain a copy of the License at
*
*     http://www.apache.org/licenses/LICENSE-2.0
*
* Unless required by applicable law or agreed to in writing, software
* distributed under the License is distributed on an "AS IS" BASIS,
* WITHOUT WARRANTIES OR CONDITIONS OF ANY KIND, either express or implied.
* See the License for the specific language governing permissions and
* limitations under the License.
*******************************************************************************/

#include "cpu/cpu_engine.hpp"

/*
#include "cpu/ref_sum.hpp"
#include "cpu/simple_sum.hpp"
<<<<<<< HEAD
#include "jit_avx512_core_bf16_sum.hpp"
*/
=======

#if DNNL_X64
#include "cpu/x64/jit_avx512_core_bf16_sum.hpp"
using namespace dnnl::impl::cpu::x64;
#endif
>>>>>>> 8186817f

namespace dnnl {
namespace impl {
namespace cpu {

using spd_create_f = dnnl::impl::engine_t::sum_primitive_desc_create_f;

namespace {
// clang-format off
#define INSTANCE(...) __VA_ARGS__::pd_t::create,
#define INSTANCE_X64(...) DNNL_X64_ONLY(INSTANCE(__VA_ARGS__))
static const spd_create_f cpu_sum_impl_list[] = {
<<<<<<< HEAD
        /*
        INSTANCE(jit_bf16_sum_t<data_type::bf16, data_type::bf16>),
        INSTANCE(jit_bf16_sum_t<data_type::bf16, data_type::f32>),
        INSTANCE(simple_sum_t<data_type::bf16>),
        INSTANCE(simple_sum_t<data_type::bf16, data_type::f32>),
        INSTANCE(simple_sum_t<data_type::f32>),
        INSTANCE(ref_sum_t),
        */
=======
        INSTANCE_X64(jit_bf16_sum_t<data_type::bf16, data_type::bf16>)
        INSTANCE_X64(jit_bf16_sum_t<data_type::bf16, data_type::f32>)
        INSTANCE(simple_sum_t<data_type::bf16>)
        INSTANCE(simple_sum_t<data_type::bf16, data_type::f32>)
        INSTANCE(simple_sum_t<data_type::f32>)
        INSTANCE(ref_sum_t)
>>>>>>> 8186817f
        nullptr,
};
#undef INSTANCE_X64
#undef INSTANCE
// clang-format on
} // namespace

const spd_create_f *cpu_engine_t::get_sum_implementation_list() const {
    return cpu_sum_impl_list;
}

} // namespace cpu
} // namespace impl
} // namespace dnnl<|MERGE_RESOLUTION|>--- conflicted
+++ resolved
@@ -19,16 +19,12 @@
 /*
 #include "cpu/ref_sum.hpp"
 #include "cpu/simple_sum.hpp"
-<<<<<<< HEAD
-#include "jit_avx512_core_bf16_sum.hpp"
-*/
-=======
 
 #if DNNL_X64
 #include "cpu/x64/jit_avx512_core_bf16_sum.hpp"
 using namespace dnnl::impl::cpu::x64;
 #endif
->>>>>>> 8186817f
+*/
 
 namespace dnnl {
 namespace impl {
@@ -41,23 +37,14 @@
 #define INSTANCE(...) __VA_ARGS__::pd_t::create,
 #define INSTANCE_X64(...) DNNL_X64_ONLY(INSTANCE(__VA_ARGS__))
 static const spd_create_f cpu_sum_impl_list[] = {
-<<<<<<< HEAD
         /*
-        INSTANCE(jit_bf16_sum_t<data_type::bf16, data_type::bf16>),
-        INSTANCE(jit_bf16_sum_t<data_type::bf16, data_type::f32>),
-        INSTANCE(simple_sum_t<data_type::bf16>),
-        INSTANCE(simple_sum_t<data_type::bf16, data_type::f32>),
-        INSTANCE(simple_sum_t<data_type::f32>),
-        INSTANCE(ref_sum_t),
-        */
-=======
         INSTANCE_X64(jit_bf16_sum_t<data_type::bf16, data_type::bf16>)
         INSTANCE_X64(jit_bf16_sum_t<data_type::bf16, data_type::f32>)
         INSTANCE(simple_sum_t<data_type::bf16>)
         INSTANCE(simple_sum_t<data_type::bf16, data_type::f32>)
         INSTANCE(simple_sum_t<data_type::f32>)
         INSTANCE(ref_sum_t)
->>>>>>> 8186817f
+        */
         nullptr,
 };
 #undef INSTANCE_X64
