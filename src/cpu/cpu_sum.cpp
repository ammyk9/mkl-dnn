--- conflicted
+++ resolved
@@ -19,11 +19,8 @@
 /*
 #include "cpu/ref_sum.hpp"
 #include "cpu/simple_sum.hpp"
-<<<<<<< HEAD
+#include "jit_avx512_core_bf16_sum.hpp"
 */
-=======
-#include "jit_avx512_core_bf16_sum.hpp"
->>>>>>> 8d5fc054
 
 namespace dnnl {
 namespace impl {
@@ -34,21 +31,15 @@
 namespace {
 #define INSTANCE(...) __VA_ARGS__::pd_t::create
 static const spd_create_f cpu_sum_impl_list[] = {
-<<<<<<< HEAD
-    /*
-    INSTANCE(simple_sum_t<data_type::f32>),
-    INSTANCE(ref_sum_t),
-    */
-    nullptr,
-=======
+        /*
         INSTANCE(jit_bf16_sum_t<data_type::bf16, data_type::bf16>),
         INSTANCE(jit_bf16_sum_t<data_type::bf16, data_type::f32>),
         INSTANCE(simple_sum_t<data_type::bf16>),
         INSTANCE(simple_sum_t<data_type::bf16, data_type::f32>),
         INSTANCE(simple_sum_t<data_type::f32>),
         INSTANCE(ref_sum_t),
+        */
         nullptr,
->>>>>>> 8d5fc054
 };
 #undef INSTANCE
 } // namespace
