--- conflicted
+++ resolved
@@ -1,60 +1,55 @@
-@echo off
-rem ===============================================================================
-rem Copyright 2018 Intel Corporation
-rem
-rem Licensed under the Apache License, Version 2.0 (the "License");
-rem you may not use this file except in compliance with the License.
-rem You may obtain a copy of the License at
-rem
-rem     http://www.apache.org/licenses/LICENSE-2.0
-rem
-rem Unless required by applicable law or agreed to in writing, software
-rem distributed under the License is distributed on an "AS IS" BASIS,
-rem WITHOUT WARRANTIES OR CONDITIONS OF ANY KIND, either express or implied.
-rem See the License for the specific language governing permissions and
-rem limitations under the License.
-rem ===============================================================================
-
-rem req: PowerShell 3.0+
-powershell.exe -command "if ($PSVersionTable.PSVersion.Major -ge 3) {exit 1} else {Write-Host \"The script requires PowerShell 3.0 or above (current version: $($PSVersionTable.PSVersion.Major).$($PSVersionTable.PSVersion.Minor))\"}" && goto Error_load
-
-<<<<<<< HEAD
-set MKLURLROOT=https://github.com/intel/mkl-dnn/releases/download/v0.17.3/
-set MKLVERSION=2019.0.1.20180928
-=======
-set MKLURLROOT=https://github.com/intel/mkl-dnn/releases/download/v0.18/
-set MKLVERSION=2019.0.3.20190220
->>>>>>> 863ff6e7
-
-set MKLPACKAGE=mklml_win_%MKLVERSION%
-
-set MKLURL=%MKLURLROOT%%MKLPACKAGE%.zip
-if /i "%1"=="" (
-	set DST=%~dp0..\external
-) else (
-	set DST=%1\..\external
-)
-
-if not exist %DST% mkdir %DST%
-
-if not exist "%DST%\%MKLPACKAGE%\license.txt" (
-	powershell.exe -command "if (Get-Command Invoke-WebRequest -errorAction SilentlyContinue){[Net.ServicePointManager]::SecurityProtocol = [Net.SecurityProtocolType]::Tls12; Invoke-WebRequest %MKLURL% -OutFile %DST%\%MKLPACKAGE%.zip} else {exit 1}" && goto Unpack || goto Error_load
-
-:Unpack
-	powershell.exe -command "if (Get-Command Add-Type -errorAction SilentlyContinue) {Add-Type -Assembly \"System.IO.Compression.FileSystem\"; try { [IO.Compression.zipfile]::ExtractToDirectory(\"%DST%\%MKLPACKAGE%.zip\", \"%DST%\")}catch{$_.exception ; exit 1}} else {exit 1}" && goto Exit || goto Error_unpack
-
-:Error_load
-	echo prepare_mkl.bat : Error: Failed to load %MKLURL% to %DST%, try to load it manually
-	exit /B 1
-
-:Error_unpack
-	echo prepare_mkl.bat : Error: Failed to unpack %DST%\%MKLPACKAGE%.zip to %DST%, try unpack the archive manually
-	exit /B 1
-
-:Exit
-	echo Downloaded and unpacked Intel^(R^) MKL small libraries to %DST%
-	exit /B 0
-) else (
-	echo Intel^(R^) MKL small libraries are already installed in %DST%
-	exit /B 0
-)
+@echo off
+rem ===============================================================================
+rem Copyright 2018 Intel Corporation
+rem
+rem Licensed under the Apache License, Version 2.0 (the "License");
+rem you may not use this file except in compliance with the License.
+rem You may obtain a copy of the License at
+rem
+rem     http://www.apache.org/licenses/LICENSE-2.0
+rem
+rem Unless required by applicable law or agreed to in writing, software
+rem distributed under the License is distributed on an "AS IS" BASIS,
+rem WITHOUT WARRANTIES OR CONDITIONS OF ANY KIND, either express or implied.
+rem See the License for the specific language governing permissions and
+rem limitations under the License.
+rem ===============================================================================
+
+rem req: PowerShell 3.0+
+powershell.exe -command "if ($PSVersionTable.PSVersion.Major -ge 3) {exit 1} else {Write-Host \"The script requires PowerShell 3.0 or above (current version: $($PSVersionTable.PSVersion.Major).$($PSVersionTable.PSVersion.Minor))\"}" && goto Error_load
+
+set MKLURLROOT=https://github.com/intel/mkl-dnn/releases/download/v0.18/
+set MKLVERSION=2019.0.3.20190220
+
+set MKLPACKAGE=mklml_win_%MKLVERSION%
+
+set MKLURL=%MKLURLROOT%%MKLPACKAGE%.zip
+if /i "%1"=="" (
+	set DST=%~dp0..\external
+) else (
+	set DST=%1\..\external
+)
+
+if not exist %DST% mkdir %DST%
+
+if not exist "%DST%\%MKLPACKAGE%\license.txt" (
+	powershell.exe -command "if (Get-Command Invoke-WebRequest -errorAction SilentlyContinue){[Net.ServicePointManager]::SecurityProtocol = [Net.SecurityProtocolType]::Tls12; Invoke-WebRequest %MKLURL% -OutFile %DST%\%MKLPACKAGE%.zip} else {exit 1}" && goto Unpack || goto Error_load
+
+:Unpack
+	powershell.exe -command "if (Get-Command Add-Type -errorAction SilentlyContinue) {Add-Type -Assembly \"System.IO.Compression.FileSystem\"; try { [IO.Compression.zipfile]::ExtractToDirectory(\"%DST%\%MKLPACKAGE%.zip\", \"%DST%\")}catch{$_.exception ; exit 1}} else {exit 1}" && goto Exit || goto Error_unpack
+
+:Error_load
+	echo prepare_mkl.bat : Error: Failed to load %MKLURL% to %DST%, try to load it manually
+	exit /B 1
+
+:Error_unpack
+	echo prepare_mkl.bat : Error: Failed to unpack %DST%\%MKLPACKAGE%.zip to %DST%, try unpack the archive manually
+	exit /B 1
+
+:Exit
+	echo Downloaded and unpacked Intel^(R^) MKL small libraries to %DST%
+	exit /B 0
+) else (
+	echo Intel^(R^) MKL small libraries are already installed in %DST%
+	exit /B 0
+)