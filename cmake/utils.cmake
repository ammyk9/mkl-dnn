--- conflicted
+++ resolved
@@ -105,26 +105,15 @@
     endif()
 endmacro()
 
-<<<<<<< HEAD
-function(target_link_libraries_build target list)
-    # Foreach is required for compatibility with 2.8.11 ways
-    foreach(lib ${list})
-        target_link_libraries(${target}
-=======
 function(target_link_libraries_private target list)
     # Foreach is required for compatibility with 2.8.11 ways
     foreach(lib ${list})
         target_link_libraries(${target} LINK_PRIVATE
->>>>>>> 002d23b3
             "$<BUILD_INTERFACE:${lib}>")
     endforeach(lib)
 endfunction()
 
-<<<<<<< HEAD
-function(target_link_libraries_install target list)
-=======
 function(target_link_libraries_public target list)
->>>>>>> 002d23b3
     # Foreach is required for compatibility with 2.8.11 ways
     foreach(lib ${list})
         get_filename_component(base "${lib}" NAME)
