#===============================================================================
# Copyright 2018-2020 Intel Corporation
#
# Licensed under the Apache License, Version 2.0 (the "License");
# you may not use this file except in compliance with the License.
# You may obtain a copy of the License at
#
#     http://www.apache.org/licenses/LICENSE-2.0
#
# Unless required by applicable law or agreed to in writing, software
# distributed under the License is distributed on an "AS IS" BASIS,
# WITHOUT WARRANTIES OR CONDITIONS OF ANY KIND, either express or implied.
# See the License for the specific language governing permissions and
# limitations under the License.
#===============================================================================

# Utils for managing threading-related configuration
#===============================================================================

if(Threading_cmake_included)
    return()
endif()
set(Threading_cmake_included true)

# CPU threading runtime specifies the threading used by the library:
# sequential, OpenMP or TBB. In future it may be different from CPU runtime.
set(DNNL_CPU_THREADING_RUNTIME "${DNNL_CPU_RUNTIME}")

# Always require pthreads even for sequential threading (required for e.g.
# std::call_once that relies on mutexes)
find_package(Threads REQUIRED)
list(APPEND EXTRA_SHARED_LIBS "${CMAKE_THREAD_LIBS_INIT}")

# A macro to avoid code duplication
macro(find_package_tbb)
    if(WIN32)
        find_package(TBB ${ARGN} COMPONENTS tbb HINTS cmake/win)
    elseif(APPLE)
        find_package(TBB ${ARGN} COMPONENTS tbb HINTS cmake/mac)
    elseif(UNIX)
        find_package(TBB ${ARGN} COMPONENTS tbb HINTS cmake/lnx)
    endif()

    if(TBB_FOUND)
        # Check for TBB version, required >= 2017
<<<<<<< HEAD
        get_target_property(_tbb_include_dirs TBB::tbb
            INTERFACE_INCLUDE_DIRECTORIES)
        file(READ "${_tbb_include_dirs}/tbb/tbb_stddef.h" _tbb_stddef)
        string(REGEX REPLACE
            ".*#define TBB_INTERFACE_VERSION ([0-9]+).*" "\\1"
            TBB_INTERFACE_VERSION "${_tbb_stddef}")
        if (${TBB_INTERFACE_VERSION} VERSION_LESS 9100)
            if("${mode}" STREQUAL REQUIRED)
                message(FATAL_ERROR "oneDNN requires TBB version 2017 or above")
=======
        foreach (_tbb_ver_header tbb_stddef.h version.h)
            get_target_property(_tbb_include_dirs TBB::tbb
                INTERFACE_INCLUDE_DIRECTORIES)
            set(_tbb_ver_header_full_path
                "${_tbb_include_dirs}/tbb/${_tbb_ver_header}")
            if(EXISTS ${_tbb_ver_header_full_path})
                file(READ "${_tbb_ver_header_full_path}" _tbb_ver)
                string(REGEX REPLACE
                    ".*#define TBB_INTERFACE_VERSION ([0-9]+).*" "\\1"
                    TBB_INTERFACE_VERSION "${_tbb_ver}")
                if (${TBB_INTERFACE_VERSION} VERSION_LESS 9100)
                    if("${mode}" STREQUAL REQUIRED)
                        message(FATAL_ERROR
                            "oneDNN requires TBB version 2017 or above")
                    endif()
                    unset(TBB_FOUND)
                else()
                    break()
                endif()
>>>>>>> 8186817f
            endif()
        endforeach()
    endif()
endmacro()
<|MERGE_RESOLUTION|>--- conflicted
+++ resolved
@@ -43,17 +43,6 @@
 
     if(TBB_FOUND)
         # Check for TBB version, required >= 2017
-<<<<<<< HEAD
-        get_target_property(_tbb_include_dirs TBB::tbb
-            INTERFACE_INCLUDE_DIRECTORIES)
-        file(READ "${_tbb_include_dirs}/tbb/tbb_stddef.h" _tbb_stddef)
-        string(REGEX REPLACE
-            ".*#define TBB_INTERFACE_VERSION ([0-9]+).*" "\\1"
-            TBB_INTERFACE_VERSION "${_tbb_stddef}")
-        if (${TBB_INTERFACE_VERSION} VERSION_LESS 9100)
-            if("${mode}" STREQUAL REQUIRED)
-                message(FATAL_ERROR "oneDNN requires TBB version 2017 or above")
-=======
         foreach (_tbb_ver_header tbb_stddef.h version.h)
             get_target_property(_tbb_include_dirs TBB::tbb
                 INTERFACE_INCLUDE_DIRECTORIES)
@@ -73,7 +62,6 @@
                 else()
                     break()
                 endif()
->>>>>>> 8186817f
             endif()
         endforeach()
     endif()
