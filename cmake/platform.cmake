#===============================================================================
# Copyright 2016-2018 Intel Corporation
#
# Licensed under the Apache License, Version 2.0 (the "License");
# you may not use this file except in compliance with the License.
# You may obtain a copy of the License at
#
#     http://www.apache.org/licenses/LICENSE-2.0
#
# Unless required by applicable law or agreed to in writing, software
# distributed under the License is distributed on an "AS IS" BASIS,
# WITHOUT WARRANTIES OR CONDITIONS OF ANY KIND, either express or implied.
# See the License for the specific language governing permissions and
# limitations under the License.
#===============================================================================

# Manage platform-specific quirks
#===============================================================================

if(platform_cmake_included)
    return()
endif()
set(platform_cmake_included true)

# UNIT8_MAX-like macros are a part of the C99 standard and not a part of the
# C++ standard (see C99 standard 7.18.2 and 7.18.4)
add_definitions(-D__STDC_LIMIT_MACROS -D__STDC_CONSTANT_MACROS)

set(CMAKE_CCXX_FLAGS)
set(CMAKE_CCXX_NOWARN_FLAGS)
set(DEF_ARCH_OPT_FLAGS)

if(MSVC)
    set(USERCONFIG_PLATFORM "x64")
    if(${CMAKE_CXX_COMPILER_ID} STREQUAL MSVC)
        append(CMAKE_CCXX_FLAGS "/MP")
        # int -> bool
        append(CMAKE_CCXX_NOWARN_FLAGS "/wd4800")
        # unknown pragma
        append(CMAKE_CCXX_NOWARN_FLAGS "/wd4068")
        # double -> float
        append(CMAKE_CCXX_NOWARN_FLAGS "/wd4305")
        # UNUSED(func)
        append(CMAKE_CCXX_NOWARN_FLAGS "/wd4551")
    endif()
    if(CMAKE_CXX_COMPILER_ID STREQUAL "Intel")
<<<<<<< HEAD
        set(DEF_ARCH_OPT_FLAGS "-QxSSE4.2")
=======
        append(CMAKE_CCXX_FLAGS "/MP")
        set(DEF_ARCH_OPT_FLAGS "-QxHOST")
>>>>>>> a7c5f538
        # disable: loop was not vectorized with "simd"
        append(CMAKE_CCXX_NOWARN_FLAGS "-Qdiag-disable:15552")
    endif()
<<<<<<< HEAD
elseif(UNIX OR APPLE OR MINGW)
    #set(CMAKE_CCXX_FLAGS "${CMAKE_CCXX_FLAGS} -Wall -Werror -Wno-unknown-pragmas")
    set(CMAKE_CCXX_FLAGS "${CMAKE_CCXX_FLAGS} -Wall -Wno-unknown-pragmas")
    set(CMAKE_CCXX_FLAGS "${CMAKE_CCXX_FLAGS} -fvisibility=internal")
    set(CMAKE_C_FLAGS "${CMAKE_C_FLAGS} -std=c99")
    set(CMAKE_CXX_FLAGS "${CMAKE_CXX_FLAGS} -std=c++11 -fvisibility-inlines-hidden")
=======
    if(CMAKE_CXX_COMPILER_ID MATCHES "Clang")
        # Clang cannot vectorize some loops with #pragma omp simd and gets
        # very upset. Tell it that it's okay and that we love it
        # unconditionally.
        append(CMAKE_CCXX_FLAGS "-Wno-pass-failed")
    endif()
elseif(UNIX OR MINGW)
    append(CMAKE_CCXX_FLAGS "-Wall -Werror -Wno-unknown-pragmas")
    append(CMAKE_CCXX_FLAGS "-fvisibility=internal")
    append(CMAKE_C_FLAGS "-std=c99")
    append(CMAKE_CXX_FLAGS "-std=c++11 -fvisibility-inlines-hidden")
>>>>>>> a7c5f538
    # compiler specific settings
    if(CMAKE_CXX_COMPILER_ID MATCHES "Clang")
        # Clang cannot vectorize some loops with #pragma omp simd and gets
        # very upset. Tell it that it's okay and that we love it
        # unconditionally.
        append(CMAKE_CCXX_NOWARN_FLAGS "-Wno-pass-failed")
        if(MKLDNN_USE_CLANG_SANITIZER MATCHES "Memory(WithOrigin)?")
            if(NOT MKLDNN_THREADING STREQUAL "SEQ")
                message(WARNING "Clang OpenMP is not compatible with MSan! "
                    "Expect a lot of false positives!")
            endif()
            append(CMAKE_CCXX_SANITIZER_FLAGS "-fsanitize=memory")
            if(MKLDNN_USE_CLANG_SANITIZER STREQUAL "MemoryWithOrigin")
                append(CMAKE_CCXX_SANITIZER_FLAGS
                    "-fsanitize-memory-track-origins=2")
                append(CMAKE_CCXX_SANITIZER_FLAGS
                    "-fno-omit-frame-pointer")
            endif()
            set(MKLDNN_ENABLED_CLANG_SANITIZER "${MKLDNN_USE_CLANG_SANITIZER}")
        elseif(MKLDNN_USE_CLANG_SANITIZER STREQUAL "Undefined")
            append(CMAKE_CCXX_SANITIZER_FLAGS "-fsanitize=undefined")
            append(CMAKE_CCXX_SANITIZER_FLAGS
                "-fno-sanitize=function,vptr")  # work around linking problems
            append(CMAKE_CCXX_SANITIZER_FLAGS "-fno-omit-frame-pointer")
            set(MKLDNN_ENABLED_CLANG_SANITIZER "${MKLDNN_USE_CLANG_SANITIZER}")
        elseif(MKLDNN_USE_CLANG_SANITIZER STREQUAL "Address")
            append(CMAKE_CCXX_SANITIZER_FLAGS "-fsanitize=address")
            set(MKLDNN_ENABLED_CLANG_SANITIZER "${MKLDNN_USE_CLANG_SANITIZER}")
        elseif(MKLDNN_USE_CLANG_SANITIZER STREQUAL "Thread")
            append(CMAKE_CCXX_SANITIZER_FLAGS "-fsanitize=thread")
            set(MKLDNN_ENABLED_CLANG_SANITIZER "${MKLDNN_USE_CLANG_SANITIZER}")
        elseif(MKLDNN_USE_CLANG_SANITIZER STREQUAL "Leak")
            append(CMAKE_CCXX_SANITIZER_FLAGS "-fsanitize=leak")
            set(MKLDNN_ENABLED_CLANG_SANITIZER "${MKLDNN_USE_CLANG_SANITIZER}")
        elseif(NOT MKLDNN_USE_CLANG_SANITIZER STREQUAL "")
            message(FATAL_ERROR
                "Unsupported Clang sanitizer '${MKLDNN_USE_CLANG_SANITIZER}'")
        endif()
        if(MKLDNN_ENABLED_CLANG_SANITIZER)
            message(STATUS
                "Using Clang ${MKLDNN_ENABLED_CLANG_SANITIZER} "
                "sanitizer (experimental!)")
            append(CMAKE_CCXX_SANITIZER_FLAGS "-g -fno-omit-frame-pointer")
        endif()
    elseif("${CMAKE_CXX_COMPILER_ID}" STREQUAL "GNU")
        if(NOT CMAKE_CXX_COMPILER_VERSION VERSION_LESS 5.0)
            set(DEF_ARCH_OPT_FLAGS "-msse4.2")
        endif()
        # suppress warning on assumptions made regarding overflow (#146)
        append(CMAKE_CCXX_NOWARN_FLAGS "-Wno-strict-overflow")
    elseif(CMAKE_CXX_COMPILER_ID STREQUAL "Intel")
        set(DEF_ARCH_OPT_FLAGS "-xsse4.2")
        # workaround for Intel Compiler 16.0 that produces error caused
        # by pragma omp simd collapse(..)
        if(CMAKE_CXX_COMPILER_VERSION VERSION_LESS "17.0")
            append(CMAKE_CCXX_NOWARN_FLAGS "-diag-disable:13379")
        endif()
        append(CMAKE_CCXX_NOWARN_FLAGS "-diag-disable:15552")
        # disable `was not vectorized: vectorization seems inefficient` remark
        append(CMAKE_CCXX_NOWARN_FLAGS "-diag-disable:15335")
    endif()
endif()

if(WIN32)
    string(REPLACE ";" "\;" ENV_PATH "$ENV{PATH}")
    set(CTESTCONFIG_PATH "${CTESTCONFIG_PATH}\;${MKLDLLPATH}\;${ENV_PATH}")
endif()

if(UNIX OR MINGW)
    if(CMAKE_CXX_COMPILER_ID STREQUAL "Intel")
<<<<<<< HEAD
        # Link Intel libraries statically
        set(CMAKE_SHARED_LINKER_FLAGS "${CMAKE_SHARED_LINKER_FLAGS} -static-intel")
=======
        # Link Intel libraries statically (except for iomp5)
        append(CMAKE_SHARED_LINKER_FLAGS "-liomp5 -static-intel")
>>>>>>> a7c5f538
        # Tell linker to not complain about missing static libraries
        append(CMAKE_SHARED_LINKER_FLAGS "-diag-disable:10237")
    endif()
endif()

if(ARCH_OPT_FLAGS STREQUAL "HostOpts")
    set(ARCH_OPT_FLAGS "${DEF_ARCH_OPT_FLAGS}")
endif()

append(CMAKE_C_FLAGS "${CMAKE_CCXX_FLAGS} ${ARCH_OPT_FLAGS}")
append(CMAKE_CXX_FLAGS "${CMAKE_CCXX_FLAGS} ${ARCH_OPT_FLAGS}")

if(APPLE)
    set(CMAKE_INSTALL_RPATH_USE_LINK_PATH TRUE)
    # FIXME: this is ugly but required when compiler does not add its library
    # paths to rpath (like Intel compiler...)
    foreach(_ ${CMAKE_C_IMPLICIT_LINK_DIRECTORIES})
        set(_rpath "-Wl,-rpath,${_}")
        append(CMAKE_SHARED_LINKER_FLAGS "${_rpath}")
        set(CMAKE_EXE_LINKER_FLAGS "${CMAKE_SHARED_LINKER_FLAGS} ${_rpath}")
    endforeach()
endif()<|MERGE_RESOLUTION|>--- conflicted
+++ resolved
@@ -44,23 +44,11 @@
         append(CMAKE_CCXX_NOWARN_FLAGS "/wd4551")
     endif()
     if(CMAKE_CXX_COMPILER_ID STREQUAL "Intel")
-<<<<<<< HEAD
+        append(CMAKE_CCXX_FLAGS "/MP")
         set(DEF_ARCH_OPT_FLAGS "-QxSSE4.2")
-=======
-        append(CMAKE_CCXX_FLAGS "/MP")
-        set(DEF_ARCH_OPT_FLAGS "-QxHOST")
->>>>>>> a7c5f538
         # disable: loop was not vectorized with "simd"
         append(CMAKE_CCXX_NOWARN_FLAGS "-Qdiag-disable:15552")
     endif()
-<<<<<<< HEAD
-elseif(UNIX OR APPLE OR MINGW)
-    #set(CMAKE_CCXX_FLAGS "${CMAKE_CCXX_FLAGS} -Wall -Werror -Wno-unknown-pragmas")
-    set(CMAKE_CCXX_FLAGS "${CMAKE_CCXX_FLAGS} -Wall -Wno-unknown-pragmas")
-    set(CMAKE_CCXX_FLAGS "${CMAKE_CCXX_FLAGS} -fvisibility=internal")
-    set(CMAKE_C_FLAGS "${CMAKE_C_FLAGS} -std=c99")
-    set(CMAKE_CXX_FLAGS "${CMAKE_CXX_FLAGS} -std=c++11 -fvisibility-inlines-hidden")
-=======
     if(CMAKE_CXX_COMPILER_ID MATCHES "Clang")
         # Clang cannot vectorize some loops with #pragma omp simd and gets
         # very upset. Tell it that it's okay and that we love it
@@ -72,7 +60,6 @@
     append(CMAKE_CCXX_FLAGS "-fvisibility=internal")
     append(CMAKE_C_FLAGS "-std=c99")
     append(CMAKE_CXX_FLAGS "-std=c++11 -fvisibility-inlines-hidden")
->>>>>>> a7c5f538
     # compiler specific settings
     if(CMAKE_CXX_COMPILER_ID MATCHES "Clang")
         # Clang cannot vectorize some loops with #pragma omp simd and gets
@@ -133,6 +120,8 @@
         append(CMAKE_CCXX_NOWARN_FLAGS "-diag-disable:15552")
         # disable `was not vectorized: vectorization seems inefficient` remark
         append(CMAKE_CCXX_NOWARN_FLAGS "-diag-disable:15335")
+        # disable optimizations in debug mode
+        append(CMAKE_CXX_FLAGS_DEBUG "-O0")
     endif()
 endif()
 
@@ -143,13 +132,9 @@
 
 if(UNIX OR MINGW)
     if(CMAKE_CXX_COMPILER_ID STREQUAL "Intel")
-<<<<<<< HEAD
-        # Link Intel libraries statically
-        set(CMAKE_SHARED_LINKER_FLAGS "${CMAKE_SHARED_LINKER_FLAGS} -static-intel")
-=======
         # Link Intel libraries statically (except for iomp5)
-        append(CMAKE_SHARED_LINKER_FLAGS "-liomp5 -static-intel")
->>>>>>> a7c5f538
+        #append(CMAKE_SHARED_LINKER_FLAGS "-liomp5 -static-intel")
+        append(CMAKE_SHARED_LINKER_FLAGS "-static-intel")
         # Tell linker to not complain about missing static libraries
         append(CMAKE_SHARED_LINKER_FLAGS "-diag-disable:10237")
     endif()
