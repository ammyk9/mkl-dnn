--- conflicted
+++ resolved
@@ -22,13 +22,10 @@
 endif()
 set(platform_cmake_included true)
 
-<<<<<<< HEAD
-=======
-include("cmake/utils.cmake")
+#include("cmake/utils.cmake")
 
 add_definitions(-DMKLDNN_DLL -DMKLDNN_DLL_EXPORTS)
 
->>>>>>> 863ff6e7
 # UNIT8_MAX-like macros are a part of the C99 standard and not a part of the
 # C++ standard (see C99 standard 7.18.2 and 7.18.4)
 add_definitions(-D__STDC_LIMIT_MACROS -D__STDC_CONSTANT_MACROS)
@@ -63,16 +60,11 @@
         set(ISA_FLAGS_SSE41 "-Qxsse4.1")
         # disable: loop was not vectorized with "simd"
         append(CMAKE_CCXX_NOWARN_FLAGS "-Qdiag-disable:15552")
-<<<<<<< HEAD
         append(CMAKE_CCXX_NOWARN_FLAGS "-Qdiag-disable:15335")
+        # disable: unknown pragma
+        append(CMAKE_CCXX_NOWARN_FLAGS "-Qdiag-disable:3180")
     elseif(CMAKE_CXX_COMPILER_ID MATCHES "Clang")
         set(ISA_FLAGS_SSE41 "-msse4.1")
-=======
-        # disable: unknown pragma
-        append(CMAKE_CCXX_NOWARN_FLAGS "-Qdiag-disable:3180")
-    endif()
-    if(CMAKE_CXX_COMPILER_ID MATCHES "Clang")
->>>>>>> 863ff6e7
         # Clang cannot vectorize some loops with #pragma omp simd and gets
         # very upset. Tell it that it's okay and that we love it
         # unconditionally.
@@ -133,11 +125,7 @@
         endif()
     elseif("${CMAKE_CXX_COMPILER_ID}" STREQUAL "GNU")
         if(NOT CMAKE_CXX_COMPILER_VERSION VERSION_LESS 5.0)
-<<<<<<< HEAD
             set(ISA_FLAGS_SSE41 "-msse4.1")
-=======
-            set(DEF_ARCH_OPT_FLAGS "-march=native -mtune=native")
->>>>>>> 863ff6e7
         endif()
         # suppress warning on assumptions made regarding overflow (#146)
         append(CMAKE_CCXX_NOWARN_FLAGS "-Wno-strict-overflow")
@@ -156,7 +144,6 @@
     endif()
 endif()
 
-<<<<<<< HEAD
 if(WIN32)
     string(REPLACE ";" "\;" ENV_PATH "$ENV{PATH}")
     set(CTESTCONFIG_PATH "${CTESTCONFIG_PATH}\;${MKLDLLPATH}\;${ENV_PATH}")
@@ -167,8 +154,6 @@
     endif()
 endif()
 
-=======
->>>>>>> 863ff6e7
 if(UNIX OR MINGW)
     if(CMAKE_CXX_COMPILER_ID STREQUAL "Intel")
         # Link Intel libraries statically (except for iomp5)
